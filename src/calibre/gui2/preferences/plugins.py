#!/usr/bin/env python
# vim:fileencoding=UTF-8:ts=4:sw=4:sta:et:sts=4:ai

__license__   = 'GPL v3'
__copyright__ = '2010, Kovid Goyal <kovid@kovidgoyal.net>'
__docformat__ = 'restructuredtext en'

import textwrap, os

from PyQt4.Qt import Qt, QModelIndex, QAbstractItemModel, QVariant, QIcon, \
        QBrush

from calibre.gui2.preferences import ConfigWidgetBase, test_widget
from calibre.gui2.preferences.plugins_ui import Ui_Form
from calibre.customize.ui import initialized_plugins, is_disabled, enable_plugin, \
                                 disable_plugin, plugin_customization, add_plugin, \
                                 remove_plugin
from calibre.gui2 import NONE, error_dialog, info_dialog, choose_files, \
        question_dialog, gprefs
from calibre.utils.search_query_parser import SearchQueryParser
from calibre.utils.icu import lower
from calibre.utils.ordered_dict import OrderedDict

class PluginModel(QAbstractItemModel, SearchQueryParser): # {{{

    def __init__(self, *args):
        QAbstractItemModel.__init__(self, *args)
        SearchQueryParser.__init__(self, ['all'])
        self.icon = QVariant(QIcon(I('plugins.png')))
        p = QIcon(self.icon).pixmap(32, 32, QIcon.Disabled, QIcon.On)
        self.disabled_icon = QVariant(QIcon(p))
        self._p = p
        self.populate()

    def populate(self):
        self._data = {}
        for plugin in initialized_plugins():
            if plugin.type not in self._data:
                self._data[plugin.type] = [plugin]
            else:
                self._data[plugin.type].append(plugin)
        self.categories = sorted(self._data.keys())

        for plugins in self._data.values():
            plugins.sort(cmp=lambda x, y: cmp(x.name.lower(), y.name.lower()))

    def universal_set(self):
        ans = set([])
        for c, category in enumerate(self.categories):
            ans.add((c, -1))
            for p, plugin in enumerate(self._data[category]):
                ans.add((c, p))
        return ans

    def get_matches(self, location, query, candidates=None):
        if candidates is None:
            candidates = self.universal_set()
        ans = set([])
        if not query:
            return ans
        query = lower(query)
        for c, p in candidates:
            if p < 0:
                if query in lower(self.categories[c]):
                    ans.add((c, p))
            else:
                try:
                    plugin = self._data[self.categories[c]][p]
                except:
                    continue
            if query in lower(plugin.name) or query in lower(plugin.author) or \
                    query in lower(plugin.description):
                ans.add((c, p))
        return ans

    def find(self, query):
        query = query.strip()
        matches = self.parse(query)
        if not matches:
            return QModelIndex()
        matches = list(sorted(matches))
        c, p = matches[0]
        cat_idx = self.index(c, 0, QModelIndex())
        if p == -1:
            return cat_idx
        return self.index(p, 0, cat_idx)

    def find_next(self, idx, query, backwards=False):
        query = query.strip()
        matches = self.parse(query)
        if not matches:
            return idx
        if idx.parent().isValid():
            loc = (idx.parent().row(), idx.row())
        else:
            loc = (idx.row(), -1)
        if loc not in matches:
            return self.find(query)
        if len(matches) == 1:
            return QModelIndex()
        matches = list(sorted(matches))
        i = matches.index(loc)
        if backwards:
            ans = i - 1 if i - 1 >= 0 else len(matches)-1
        else:
            ans = i + 1 if i + 1 < len(matches) else 0

        ans = matches[ans]

        return self.index(ans[0], 0, QModelIndex()) if ans[1] < 0 else \
                self.index(ans[1], 0, self.index(ans[0], 0, QModelIndex()))

    def index(self, row, column, parent=QModelIndex()):
        if not self.hasIndex(row, column, parent):
            return QModelIndex()

        if parent.isValid():
            return self.createIndex(row, column, 1+parent.row())
        else:
            return self.createIndex(row, column, 0)

    def parent(self, index):
        if not index.isValid() or index.internalId() == 0:
            return QModelIndex()
        return self.createIndex(index.internalId()-1, 0, 0)

    def rowCount(self, parent):
        if not parent.isValid():
            return len(self.categories)
        if parent.internalId() == 0:
            category = self.categories[parent.row()]
            return len(self._data[category])
        return 0

    def columnCount(self, parent):
        return 1

    def index_to_plugin(self, index):
        category = self.categories[index.parent().row()]
        return self._data[category][index.row()]

    def plugin_to_index(self, plugin):
        for i, category in enumerate(self.categories):
            parent = self.index(i, 0, QModelIndex())
            for j, p in enumerate(self._data[category]):
                if plugin == p:
                    return self.index(j, 0, parent)
        return QModelIndex()

    def plugin_to_index_by_properties(self, plugin):
        for i, category in enumerate(self.categories):
            parent = self.index(i, 0, QModelIndex())
            for j, p in enumerate(self._data[category]):
                if plugin.name == p.name and plugin.type == p.type and \
                        plugin.author == p.author and plugin.version == p.version:
                    return self.index(j, 0, parent)
        return QModelIndex()


    def refresh_plugin(self, plugin, rescan=False):
        if rescan:
            self.populate()
        idx = self.plugin_to_index(plugin)
        self.dataChanged.emit(idx, idx)

    def flags(self, index):
        if not index.isValid():
            return 0
        flags = Qt.ItemIsSelectable | Qt.ItemIsEnabled
        return flags

    def data(self, index, role):
        if not index.isValid():
            return NONE
        if index.internalId() == 0:
            if role == Qt.DisplayRole:
                category = self.categories[index.row()]
                return QVariant(_("%(plugin_type)s %(plugins)s")%\
                        dict(plugin_type=category, plugins=_('plugins')))
        else:
            plugin = self.index_to_plugin(index)
            if role == Qt.DisplayRole:
                ver = '.'.join(map(str, plugin.version))
                desc = '\n'.join(textwrap.wrap(plugin.description, 100))
                ans='%s (%s) %s %s\n%s'%(plugin.name, ver, _('by'), plugin.author, desc)
                c = plugin_customization(plugin)
                if c:
                    ans += _('\nCustomization: ')+c
                return QVariant(ans)
            if role == Qt.DecorationRole:
                return self.disabled_icon if is_disabled(plugin) else self.icon
            if role == Qt.ForegroundRole and is_disabled(plugin):
                return QVariant(QBrush(Qt.gray))
            if role == Qt.UserRole:
                return plugin
        return NONE


# }}}

class ConfigWidget(ConfigWidgetBase, Ui_Form):

    supports_restoring_to_defaults = False

    def genesis(self, gui):
        self.gui = gui
        self._plugin_model = PluginModel()
        self.plugin_view.setModel(self._plugin_model)
        self.plugin_view.setStyleSheet(
                "QTreeView::item { padding-bottom: 10px;}")
        self.plugin_view.doubleClicked.connect(self.double_clicked)
        self.toggle_plugin_button.clicked.connect(self.toggle_plugin)
        self.customize_plugin_button.clicked.connect(self.customize_plugin)
        self.remove_plugin_button.clicked.connect(self.remove_plugin)
        self.button_plugin_add.clicked.connect(self.add_plugin)
        self.search.initialize('plugin_search_history',
                help_text=_('Search for plugin'))
        self.search.search.connect(self.find)
        self.next_button.clicked.connect(self.find_next)
        self.previous_button.clicked.connect(self.find_previous)
        self.changed_signal.connect(self.reload_store_plugins)

    def find(self, query):
        idx = self._plugin_model.find(query)
        if not idx.isValid():
            return info_dialog(self, _('No matches'),
                    _('Could not find any matching plugins'), show=True,
                    show_copy_button=False)
        self.highlight_index(idx)

    def highlight_index(self, idx):
        self.plugin_view.scrollTo(idx)
        self.plugin_view.selectionModel().select(idx,
                self.plugin_view.selectionModel().ClearAndSelect)
        self.plugin_view.setCurrentIndex(idx)

    def find_next(self, *args):
        idx = self.plugin_view.currentIndex()
        if not idx.isValid():
            idx = self._plugin_model.index(0, 0)
        idx = self._plugin_model.find_next(idx,
                unicode(self.search.currentText()))
        self.highlight_index(idx)

    def find_previous(self, *args):
        idx = self.plugin_view.currentIndex()
        if not idx.isValid():
            idx = self._plugin_model.index(0, 0)
        idx = self._plugin_model.find_next(idx,
            unicode(self.search.currentText()), backwards=True)
        self.highlight_index(idx)


    def toggle_plugin(self, *args):
        self.modify_plugin(op='toggle')

    def double_clicked(self, index):
        if index.parent().isValid():
            self.modify_plugin(op='customize')

    def customize_plugin(self, *args):
        self.modify_plugin(op='customize')

    def remove_plugin(self, *args):
        self.modify_plugin(op='remove')

    def add_plugin(self):
        path = choose_files(self, 'add a plugin dialog', _('Add plugin'),
                filters=[(_('Plugins') + ' (*.zip)', ['zip'])], all_files=False,
                    select_only_single_file=True)
        if not path:
            return
        path = path[0]
        if path and  os.access(path, os.R_OK) and path.lower().endswith('.zip'):
            if not question_dialog(self, _('Are you sure?'), '<p>' + \
                    _('Installing plugins is a <b>security risk</b>. '
                    'Plugins can contain a virus/malware. '
                        'Only install it if you got it from a trusted source.'
                        ' Are you sure you want to proceed?'),
                    show_copy_button=False):
                return
            plugin = add_plugin(path)
            self._plugin_model.populate()
            self._plugin_model.reset()
            self.changed_signal.emit()
            self.check_for_add_to_toolbars(plugin)
            info_dialog(self, _('Success'),
                    _('Plugin <b>{0}</b> successfully installed under <b>'
                        ' {1} plugins</b>. You may have to restart calibre '
                        'for the plugin to take effect.').format(plugin.name, plugin.type),
                    show=True, show_copy_button=False)
            idx = self._plugin_model.plugin_to_index_by_properties(plugin)
            if idx.isValid():
                self.highlight_index(idx)
        else:
            error_dialog(self, _('No valid plugin path'),
                         _('%s is not a valid plugin path')%path).exec_()


    def modify_plugin(self, op=''):
        index = self.plugin_view.currentIndex()
        if index.isValid():
            if not index.parent().isValid():
                name = unicode(index.data().toString())
                return error_dialog(self, _('Error'), '<p>'+
                        _('Select an actual plugin under <b>%s</b> to customize')%name,
                        show=True, show_copy_button=False)

            plugin = self._plugin_model.index_to_plugin(index)
            if op == 'toggle':
                if not plugin.can_be_disabled:
                    error_dialog(self,_('Plugin cannot be disabled'),
                                 _('The plugin: %s cannot be disabled')%plugin.name).exec_()
                    return
                if is_disabled(plugin):
                    enable_plugin(plugin)
                else:
                    disable_plugin(plugin)
                self._plugin_model.refresh_plugin(plugin)
                self.changed_signal.emit()
            if op == 'customize':
                if not plugin.is_customizable():
                    info_dialog(self, _('Plugin not customizable'),
                        _('Plugin: %s does not need customization')%plugin.name).exec_()
                    return
                self.changed_signal.emit()
                from calibre.customize import InterfaceActionBase
                if isinstance(plugin, InterfaceActionBase) and not getattr(plugin,
                        'actual_iaction_plugin_loaded', False):
                    return error_dialog(self, _('Must restart'),
                            _('You must restart calibre before you can'
                                ' configure the <b>%s</b> plugin')%plugin.name, show=True)
                if plugin.do_user_config(self.gui):
                    self._plugin_model.refresh_plugin(plugin)
            elif op == 'remove':
                msg = _('Plugin <b>{0}</b> successfully removed').format(plugin.name)
                if remove_plugin(plugin):
                    self._plugin_model.populate()
                    self._plugin_model.reset()
                    self.changed_signal.emit()
                    info_dialog(self, _('Success'), msg, show=True,
                            show_copy_button=False)
                else:
                    error_dialog(self, _('Cannot remove builtin plugin'),
                         plugin.name + _(' cannot be removed. It is a '
                         'builtin plugin. Try disabling it instead.')).exec_()

<<<<<<< HEAD
    def reload_store_plugins(self):
        self.gui.load_store_plugins()
        if self.gui.iactions.has_key('Store'):
            self.gui.iactions['Store'].load_menu()

=======
    def check_for_add_to_toolbars(self, plugin):
        from calibre.gui2.preferences.toolbar import ConfigWidget
        from calibre.customize import InterfaceActionBase

        if not isinstance(plugin, InterfaceActionBase):
            return

        all_locations = OrderedDict(ConfigWidget.LOCATIONS)
        plugin_action = plugin.load_actual_plugin(self.gui)
        installed_actions = OrderedDict([
            (key, list(gprefs.get('action-layout-'+key, [])))
            for key in all_locations])

        # If already installed in a GUI container, do nothing
        for action_names in installed_actions.itervalues():
            if plugin_action.name in action_names:
                return

        allowed_locations = [(key, text) for key, text in
                all_locations.iteritems() if key
                not in plugin_action.dont_add_to]
        if not allowed_locations:
            return # This plugin doesn't want to live in the GUI

        from calibre.gui2.dialogs.choose_plugin_toolbars import ChoosePluginToolbarsDialog
        d = ChoosePluginToolbarsDialog(self, plugin_action, allowed_locations)
        if d.exec_() == d.Accepted:
            for key, text in d.selected_locations():
                installed_actions = list(gprefs.get('action-layout-'+key, []))
                installed_actions.append(plugin_action.name)
                gprefs['action-layout-'+key] = tuple(installed_actions)
>>>>>>> 6b06c060

if __name__ == '__main__':
    from PyQt4.Qt import QApplication
    app = QApplication([])
    test_widget('Advanced', 'Plugins')
<|MERGE_RESOLUTION|>--- conflicted
+++ resolved
@@ -345,13 +345,11 @@
                          plugin.name + _(' cannot be removed. It is a '
                          'builtin plugin. Try disabling it instead.')).exec_()
 
-<<<<<<< HEAD
     def reload_store_plugins(self):
         self.gui.load_store_plugins()
         if self.gui.iactions.has_key('Store'):
             self.gui.iactions['Store'].load_menu()
 
-=======
     def check_for_add_to_toolbars(self, plugin):
         from calibre.gui2.preferences.toolbar import ConfigWidget
         from calibre.customize import InterfaceActionBase
@@ -383,7 +381,7 @@
                 installed_actions = list(gprefs.get('action-layout-'+key, []))
                 installed_actions.append(plugin_action.name)
                 gprefs['action-layout-'+key] = tuple(installed_actions)
->>>>>>> 6b06c060
+
 
 if __name__ == '__main__':
     from PyQt4.Qt import QApplication
