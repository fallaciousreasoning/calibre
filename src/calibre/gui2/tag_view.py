#!/usr/bin/env  python
__license__   = 'GPL v3'
__copyright__ = '2008, Kovid Goyal kovid@kovidgoyal.net'
__docformat__ = 'restructuredtext en'

'''
Browsing book collection by tags.
'''

import traceback, copy, cPickle

from itertools import izip, repeat
from functools import partial

from PyQt4.Qt import (Qt, QTreeView, QApplication, pyqtSignal, QFont, QSize,
                     QIcon, QPoint, QVBoxLayout, QHBoxLayout, QComboBox, QTimer,
                     QAbstractItemModel, QVariant, QModelIndex, QMenu, QFrame,
<<<<<<< HEAD
                     QWidget, QItemDelegate, QString, QLabel,
=======
                     QWidget, QItemDelegate, QString, QLabel, QPushButton,
>>>>>>> 37798ef2
                     QShortcut, QKeySequence, SIGNAL, QMimeData, QToolButton)

from calibre.ebooks.metadata import title_sort
from calibre.gui2 import config, NONE, gprefs
from calibre.library.field_metadata import TagsIcons, category_icon_map
from calibre.library.database2 import Tag
from calibre.utils.config import tweaks
from calibre.utils.icu import sort_key, lower, strcmp
from calibre.utils.search_query_parser import saved_searches
from calibre.utils.formatter import eval_formatter
from calibre.gui2 import error_dialog, question_dialog
from calibre.gui2.dialogs.confirm_delete import confirm
from calibre.gui2.dialogs.tag_categories import TagCategories
from calibre.gui2.dialogs.tag_list_editor import TagListEditor
from calibre.gui2.dialogs.edit_authors_dialog import EditAuthorsDialog
from calibre.gui2.widgets import HistoryLineEdit

class TagDelegate(QItemDelegate): # {{{

    def paint(self, painter, option, index):
        item = index.internalPointer()
        if item.type != TagTreeItem.TAG:
            QItemDelegate.paint(self, painter, option, index)
            return
        r = option.rect
        model = self.parent().model()
        icon = model.data(index, Qt.DecorationRole).toPyObject()
        painter.save()
        if item.tag.state != 0 or not config['show_avg_rating'] or \
                item.tag.avg_rating is None:
            icon.paint(painter, r, Qt.AlignLeft)
        else:
            painter.setOpacity(0.3)
            icon.paint(painter, r, Qt.AlignLeft)
            painter.setOpacity(1)
            rating = item.tag.avg_rating
            painter.setClipRect(r.left(), r.bottom()-int(r.height()*(rating/5.0)),
                    r.width(), r.height())
            icon.paint(painter, r, Qt.AlignLeft)
            painter.setClipRect(r)

        # Paint the text
        if item.boxed:
            painter.drawRoundedRect(r.adjusted(1,1,-1,-1), 5, 5)
        r.setLeft(r.left()+r.height()+3)
        painter.drawText(r, Qt.AlignLeft|Qt.AlignVCenter,
                        model.data(index, Qt.DisplayRole).toString())
        painter.restore()

    # }}}

TAG_SEARCH_STATES = {'clear': 0, 'mark_plus': 1, 'mark_plusplus': 2,
                     'mark_minus': 3, 'mark_minusminus': 4}

class TagsView(QTreeView): # {{{

    refresh_required        = pyqtSignal()
    tags_marked             = pyqtSignal(object)
    edit_user_category      = pyqtSignal(object)
    delete_user_category    = pyqtSignal(object)
    del_item_from_user_cat  = pyqtSignal(object, object, object)
    add_item_to_user_cat    = pyqtSignal(object, object, object)
    add_subcategory         = pyqtSignal(object)
    tag_list_edit           = pyqtSignal(object, object)
    saved_search_edit       = pyqtSignal(object)
    rebuild_saved_searches  = pyqtSignal()
    author_sort_edit        = pyqtSignal(object, object)
    tag_item_renamed        = pyqtSignal()
    search_item_renamed     = pyqtSignal()
    drag_drop_finished      = pyqtSignal(object)
    restriction_error       = pyqtSignal()

    def __init__(self, parent=None):
        QTreeView.__init__(self, parent=None)
        self.tag_match = None
        self.disable_recounting = False
        self.setUniformRowHeights(True)
        self.setCursor(Qt.PointingHandCursor)
        self.setIconSize(QSize(30, 30))
        self.setTabKeyNavigation(True)
        self.setAlternatingRowColors(True)
        self.setAnimated(True)
        self.setHeaderHidden(True)
        self.setItemDelegate(TagDelegate(self))
        self.made_connections = False
        self.setAcceptDrops(True)
        self.setDragEnabled(True)
        self.setDragDropMode(self.DragDrop)
        self.setDropIndicatorShown(True)
        self.setAutoExpandDelay(500)
        self.pane_is_visible = False
        if gprefs['tags_browser_collapse_at'] == 0:
            self.collapse_model = 'disable'
        else:
            self.collapse_model = gprefs['tags_browser_partition_method']
        self.search_icon = QIcon(I('search.png'))
        self.user_category_icon = QIcon(I('tb_folder.png'))
        self.delete_icon = QIcon(I('list_remove.png'))
        self.rename_icon = QIcon(I('edit-undo.png'))

    def set_pane_is_visible(self, to_what):
        pv = self.pane_is_visible
        self.pane_is_visible = to_what
        if to_what and not pv:
            self.recount()

    def reread_collapse_parameters(self):
        if gprefs['tags_browser_collapse_at'] == 0:
            self.collapse_model = 'disable'
        else:
            self.collapse_model = gprefs['tags_browser_partition_method']
        self.set_new_model(self._model.get_filter_categories_by())

    def set_database(self, db, tag_match, sort_by):
        hidden_cats = db.prefs.get('tag_browser_hidden_categories', None)
        self.hidden_categories = []
        # migrate from config to db prefs
        if hidden_cats is None:
            hidden_cats = config['tag_browser_hidden_categories']
        # strip out any non-existence field keys
        for cat in hidden_cats:
            if cat in db.field_metadata:
                self.hidden_categories.append(cat)
        db.prefs.set('tag_browser_hidden_categories', list(self.hidden_categories))
        self.hidden_categories = set(self.hidden_categories)

        old = getattr(self, '_model', None)
        if old is not None:
            old.break_cycles()
        self._model = TagsModel(db, parent=self,
                                hidden_categories=self.hidden_categories,
                                search_restriction=None,
                                drag_drop_finished=self.drag_drop_finished,
                                collapse_model=self.collapse_model)
        self.pane_is_visible = True # because TagsModel.init did a recount
        self.sort_by = sort_by
        self.tag_match = tag_match
        self.db = db
        self.search_restriction = None
        self.setModel(self._model)
        self.setContextMenuPolicy(Qt.CustomContextMenu)
        pop = config['sort_tags_by']
        self.sort_by.setCurrentIndex(self.db.CATEGORY_SORTS.index(pop))
        try:
            match_pop = self.db.MATCH_TYPE.index(config['match_tags_type'])
        except ValueError:
            match_pop = 0
        self.tag_match.setCurrentIndex(match_pop)
        if not self.made_connections:
            self.clicked.connect(self.toggle)
            self.customContextMenuRequested.connect(self.show_context_menu)
            self.refresh_required.connect(self.recount, type=Qt.QueuedConnection)
            self.sort_by.currentIndexChanged.connect(self.sort_changed)
            self.tag_match.currentIndexChanged.connect(self.match_changed)
            self.made_connections = True
        self.refresh_signal_processed = True
        db.add_listener(self.database_changed)

    def database_changed(self, event, ids):
        if self.refresh_signal_processed:
            self.refresh_signal_processed = False
            self.refresh_required.emit()

    @property
    def match_all(self):
        return self.tag_match and self.tag_match.currentIndex() > 0

    def sort_changed(self, pop):
        config.set('sort_tags_by', self.db.CATEGORY_SORTS[pop])
        self.recount()

    def match_changed(self, pop):
        try:
            config.set('match_tags_type', self.db.MATCH_TYPE[pop])
        except:
            pass

    def set_search_restriction(self, s):
        if s:
            self.search_restriction = s
        else:
            self.search_restriction = None
        self.set_new_model()

    def mouseReleaseEvent(self, event):
        # Swallow everything except leftButton so context menus work correctly
        if event.button() == Qt.LeftButton:
            QTreeView.mouseReleaseEvent(self, event)

    def mouseDoubleClickEvent(self, event):
        # swallow these to avoid toggling and editing at the same time
        pass

    @property
    def search_string(self):
        tokens = self._model.tokens()
        joiner = ' and ' if self.match_all else ' or '
        return joiner.join(tokens)

    def toggle(self, index):
        self._toggle(index, None)

    def _toggle(self, index, set_to):
        '''
        set_to: if None, advance the state. Otherwise must be one of the values
        in TAG_SEARCH_STATES
        '''
        modifiers = int(QApplication.keyboardModifiers())
        exclusive = modifiers not in (Qt.CTRL, Qt.SHIFT)
        if self._model.toggle(index, exclusive, set_to=set_to):
            self.tags_marked.emit(self.search_string)

    def conditional_clear(self, search_string):
        if search_string != self.search_string:
            self.clear()

    def context_menu_handler(self, action=None, category=None,
                             key=None, index=None, search_state=None):
        if not action:
            return
        try:
            if action == 'edit_item':
                self.edit(index)
                return
            if action == 'open_editor':
                self.tag_list_edit.emit(category, key)
                return
            if action == 'manage_categories':
                self.edit_user_category.emit(category)
                return
            if action == 'search':
                self._toggle(index, set_to=search_state)
                return
            if action == 'add_to_category':
                tag = index.tag
                if len(index.children) > 0:
                    for c in index.children:
                        self.add_item_to_user_cat.emit(category, c.tag.original_name,
                                               c.tag.category)
                self.add_item_to_user_cat.emit(category, tag.original_name,
                                               tag.category)
                return
            if action == 'add_subcategory':
                self.add_subcategory.emit(key)
                return
            if action == 'search_category':
                self._toggle(index, set_to=search_state)
                return
            if action == 'delete_user_category':
                self.delete_user_category.emit(key)
                return
            if action == 'delete_search':
                saved_searches().delete(key)
                self.rebuild_saved_searches.emit()
                return
            if action == 'delete_item_from_user_category':
                tag = index.tag
                if len(index.children) > 0:
                    for c in index.children:
                        self.del_item_from_user_cat.emit(key, c.tag.original_name,
                                               c.tag.category)
                self.del_item_from_user_cat.emit(key, tag.original_name, tag.category)
                return
            if action == 'manage_searches':
                self.saved_search_edit.emit(category)
                return
            if action == 'edit_author_sort':
                self.author_sort_edit.emit(self, index)
                return

            if action == 'hide':
                self.hidden_categories.add(category)
            elif action == 'show':
                self.hidden_categories.discard(category)
            elif action == 'categorization':
                changed = self.collapse_model != category
                self.collapse_model = category
                if changed:
                    self.set_new_model(self._model.get_filter_categories_by())
                    gprefs['tags_browser_partition_method'] = category
            elif action == 'defaults':
                self.hidden_categories.clear()
            self.db.prefs.set('tag_browser_hidden_categories', list(self.hidden_categories))
            self.set_new_model()
        except:
            return

    def show_context_menu(self, point):
        def display_name( tag):
            if tag.category == 'search':
                n = tag.name
                if len(n) > 45:
                    n = n[:45] + '...'
                return "'" + n + "'"
            return tag.name

        index = self.indexAt(point)
        self.context_menu = QMenu(self)

        if index.isValid():
            item = index.internalPointer()
            tag = None

            if item.type == TagTreeItem.TAG:
                tag_item = item
                tag = item.tag
                while item.type != TagTreeItem.CATEGORY:
                    item = item.parent

            if item.type == TagTreeItem.CATEGORY:
                if not item.category_key.startswith('@'):
                    while item.parent != self._model.root_item:
                        item = item.parent
                category = unicode(item.name.toString())
                key = item.category_key
                # Verify that we are working with a field that we know something about
                if key not in self.db.field_metadata:
                    return True

                # Did the user click on a leaf node?
                if tag:
                    # If the user right-clicked on an editable item, then offer
                    # the possibility of renaming that item.
                    if tag.is_editable:
                        # Add the 'rename' items
                        self.context_menu.addAction(self.rename_icon,
                                                    _('Rename %s')%display_name(tag),
                            partial(self.context_menu_handler, action='edit_item',
                                    index=index))
                        if key == 'authors':
                            self.context_menu.addAction(_('Edit sort for %s')%display_name(tag),
                                    partial(self.context_menu_handler,
                                            action='edit_author_sort', index=tag.id))

                        # is_editable is also overloaded to mean 'can be added
                        # to a user category'
                        m = self.context_menu.addMenu(self.user_category_icon,
                                        _('Add %s to user category')%display_name(tag))
                        nt = self.model().category_node_tree
                        def add_node_tree(tree_dict, m, path):
                            p = path[:]
                            for k in sorted(tree_dict.keys(), key=sort_key):
                                p.append(k)
                                n = k[1:] if k.startswith('@') else k
                                m.addAction(self.user_category_icon, n,
                                    partial(self.context_menu_handler,
                                            'add_to_category',
                                            category='.'.join(p), index=tag_item))
                                if len(tree_dict[k]):
                                    tm = m.addMenu(self.user_category_icon,
                                                   _('Children of %s')%n)
                                    add_node_tree(tree_dict[k], tm, p)
                                p.pop()
                        add_node_tree(nt, m, [])
                    elif key == 'search':
                        self.context_menu.addAction(self.rename_icon,
                                                    _('Rename %s')%display_name(tag),
                            partial(self.context_menu_handler, action='edit_item',
                                    index=index))
                        self.context_menu.addAction(self.delete_icon,
                                _('Delete search %s')%display_name(tag),
                                partial(self.context_menu_handler,
                                        action='delete_search', key=tag.name))
                    if key.startswith('@') and not item.is_gst:
                        self.context_menu.addAction(self.user_category_icon,
                                _('Remove %s from category %s')%
                                            (display_name(tag), item.py_name),
                                partial(self.context_menu_handler,
                                        action='delete_item_from_user_category',
                                        key = key, index = tag_item))
                    # Add the search for value items. All leaf nodes are searchable
                    self.context_menu.addAction(self.search_icon,
                            _('Search for %s')%display_name(tag),
                            partial(self.context_menu_handler, action='search',
                                    search_state=TAG_SEARCH_STATES['mark_plus'],
                                    index=index))
                    self.context_menu.addAction(self.search_icon,
                            _('Search for everything but %s')%display_name(tag),
                            partial(self.context_menu_handler, action='search',
                                    search_state=TAG_SEARCH_STATES['mark_minus'],
                                    index=index))
                    self.context_menu.addSeparator()
                elif key.startswith('@') and not item.is_gst:
                    if item.can_be_edited:
                        self.context_menu.addAction(self.rename_icon,
                            _('Rename %s')%item.py_name,
                            partial(self.context_menu_handler, action='edit_item',
                                    index=index))
                    self.context_menu.addAction(self.user_category_icon,
                            _('Add sub-category to %s')%item.py_name,
                            partial(self.context_menu_handler,
                                    action='add_subcategory', key=key))
                    self.context_menu.addAction(self.delete_icon,
                            _('Delete user category %s')%item.py_name,
                            partial(self.context_menu_handler,
                                    action='delete_user_category', key=key))
                    self.context_menu.addSeparator()
                # Hide/Show/Restore categories
                self.context_menu.addAction(_('Hide category %s') % category,
                    partial(self.context_menu_handler, action='hide',
                            category=key))
                if self.hidden_categories:
                    m = self.context_menu.addMenu(_('Show category'))
                    for col in sorted(self.hidden_categories,
                            key=lambda x: sort_key(self.db.field_metadata[x]['name'])):
                        m.addAction(self.db.field_metadata[col]['name'],
                            partial(self.context_menu_handler, action='show', category=col))

                # search by category. Some categories are not searchable, such
                # as search and news
                if item.tag.is_searchable:
                    self.context_menu.addAction(self.search_icon,
                            _('Search for books in category %s')%category,
                            partial(self.context_menu_handler,
                                    action='search_category',
                                    index=self._model.createIndex(item.row(), 0, item),
                                    search_state=TAG_SEARCH_STATES['mark_plus']))
                    self.context_menu.addAction(self.search_icon,
                            _('Search for books not in category %s')%category,
                            partial(self.context_menu_handler,
                                    action='search_category',
                                    index=self._model.createIndex(item.row(), 0, item),
                                    search_state=TAG_SEARCH_STATES['mark_minus']))
                # Offer specific editors for tags/series/publishers/saved searches
                self.context_menu.addSeparator()
                if key in ['tags', 'publisher', 'series'] or \
                            self.db.field_metadata[key]['is_custom']:
                    self.context_menu.addAction(_('Manage %s')%category,
                            partial(self.context_menu_handler, action='open_editor',
                                    category=tag.original_name if tag else None,
                                    key=key))
                elif key == 'authors':
                    self.context_menu.addAction(_('Manage %s')%category,
                            partial(self.context_menu_handler, action='edit_author_sort'))
                elif key == 'search':
                    self.context_menu.addAction(_('Manage Saved Searches'),
                        partial(self.context_menu_handler, action='manage_searches',
                                category=tag.name if tag else None))

                # Always show the user categories editor
                self.context_menu.addSeparator()
                if key.startswith('@') and \
                        key[1:] in self.db.prefs.get('user_categories', {}).keys():
                    self.context_menu.addAction(_('Manage User Categories'),
                            partial(self.context_menu_handler, action='manage_categories',
                                    category=key[1:]))
                else:
                    self.context_menu.addAction(_('Manage User Categories'),
                            partial(self.context_menu_handler, action='manage_categories',
                                    category=None))

        if self.hidden_categories:
            if not self.context_menu.isEmpty():
                self.context_menu.addSeparator()
            self.context_menu.addAction(_('Show all categories'),
                        partial(self.context_menu_handler, action='defaults'))

        m = self.context_menu.addMenu(_('Change sub-categorization scheme'))
        da = m.addAction('Disable',
            partial(self.context_menu_handler, action='categorization', category='disable'))
        fla = m.addAction('By first letter',
            partial(self.context_menu_handler, action='categorization', category='first letter'))
        pa = m.addAction('Partition',
            partial(self.context_menu_handler, action='categorization', category='partition'))
        if self.collapse_model == 'disable':
            da.setCheckable(True)
            da.setChecked(True)
        elif self.collapse_model == 'first letter':
            fla.setCheckable(True)
            fla.setChecked(True)
        else:
            pa.setCheckable(True)
            pa.setChecked(True)

        if not self.context_menu.isEmpty():
            self.context_menu.popup(self.mapToGlobal(point))
        return True

    def dragMoveEvent(self, event):
        QTreeView.dragMoveEvent(self, event)
        self.setDropIndicatorShown(False)
        index = self.indexAt(event.pos())
        if not index.isValid():
            return
        src_is_tb = event.mimeData().hasFormat('application/calibre+from_tag_browser')
        item = index.internalPointer()
        flags = self._model.flags(index)
        if item.type == TagTreeItem.TAG and flags & Qt.ItemIsDropEnabled:
            self.setDropIndicatorShown(not src_is_tb)
            return
        if item.type == TagTreeItem.CATEGORY and not item.is_gst:
            fm_dest = self.db.metadata_for_field(item.category_key)
            if fm_dest['kind'] == 'user':
                if src_is_tb:
                    if event.dropAction() == Qt.MoveAction:
                        data = str(event.mimeData().data('application/calibre+from_tag_browser'))
                        src = cPickle.loads(data)
                        for s in src:
                            if s[0] == TagTreeItem.TAG and \
                                    (not s[1].startswith('@') or s[2]):
                                return
                    self.setDropIndicatorShown(True)
                    return
                md = event.mimeData()
                if hasattr(md, 'column_name'):
                    fm_src = self.db.metadata_for_field(md.column_name)
                    if md.column_name in ['authors', 'publisher', 'series'] or \
                            (fm_src['is_custom'] and (
                             (fm_src['datatype'] in ['series', 'text', 'enumeration'] and
                              not fm_src['is_multiple']) or
                             (fm_src['datatype'] == 'composite' and
                              fm_src['display'].get('make_category', False)))):
                        self.setDropIndicatorShown(True)

    def clear(self):
        if self.model():
            self.model().clear_state()

    def is_visible(self, idx):
        item = idx.internalPointer()
        if getattr(item, 'type', None) == TagTreeItem.TAG:
            idx = idx.parent()
        return self.isExpanded(idx)

    def recount(self, *args):
        if self.disable_recounting or not self.pane_is_visible:
            return
        self.refresh_signal_processed = True
        ci = self.currentIndex()
        if not ci.isValid():
            ci = self.indexAt(QPoint(10, 10))
        path = self.model().path_for_index(ci) if self.is_visible(ci) else None
        try:
            if not self.model().refresh(): # categories changed!
                self.set_new_model()
                path = None
        except: #Database connection could be closed if an integrity check is happening
            pass
        self._model.show_item_at_path(path)

    # If the number of user categories changed,  if custom columns have come or
    # gone, or if columns have been hidden or restored, we must rebuild the
    # model. Reason: it is much easier than reconstructing the browser tree.
    def set_new_model(self, filter_categories_by=None):
        try:
            old = getattr(self, '_model', None)
            if old is not None:
                old.break_cycles()
            self._model = TagsModel(self.db, parent=self,
                                    hidden_categories=self.hidden_categories,
                                    search_restriction=self.search_restriction,
                                    drag_drop_finished=self.drag_drop_finished,
                                    filter_categories_by=filter_categories_by,
                                    collapse_model=self.collapse_model)
            self.setModel(self._model)
        except:
            # The DB must be gone. Set the model to None and hope that someone
            # will call set_database later. I don't know if this in fact works.
            # But perhaps a Bad Thing Happened, so print the exception
            traceback.print_exc()
            self._model = None
            self.setModel(None)
    # }}}

class TagTreeItem(object): # {{{

    CATEGORY = 0
    TAG      = 1
    ROOT     = 2

    def __init__(self, data=None, category_icon=None, icon_map=None,
                 parent=None, tooltip=None, category_key=None, temporary=False):
        self.parent = parent
        self.children = []
        self.id_set = set()
        self.is_gst = False
        self.boxed = False
        self.icon_state_map = list(map(QVariant, icon_map))
        if self.parent is not None:
            self.parent.append(self)
        if data is None:
            self.type = self.ROOT
        else:
            self.type = self.TAG if category_icon is None else self.CATEGORY
        if self.type == self.CATEGORY:
            self.name, self.icon = map(QVariant, (data, category_icon))
            self.py_name = data
            self.bold_font = QFont()
            self.bold_font.setBold(True)
            self.bold_font = QVariant(self.bold_font)
            self.category_key = category_key
            self.temporary = temporary
            self.tag = Tag(data, category=category_key,
                   is_editable=category_key not in ['news', 'search', 'identifiers'],
                   is_searchable=category_key not in ['news', 'search'])

        elif self.type == self.TAG:
            self.icon_state_map[0] = QVariant(data.icon)
            self.tag = data
        if tooltip:
            self.tooltip = tooltip + ' '
        else:
            self.tooltip = ''

    def break_cycles(self):
        for x in self.children:
            try:
                x.break_cycles()
            except:
                pass
        self.parent = self.icon_state_map = self.bold_font = self.tag = \
                self.icon = self.children = None

    def __str__(self):
        if self.type == self.ROOT:
            return 'ROOT'
        if self.type == self.CATEGORY:
            return 'CATEGORY:'+str(QVariant.toString(self.name))+':%d'%len(self.children)
        return 'TAG:'+self.tag.name

    def row(self):
        if self.parent is not None:
            return self.parent.children.index(self)
        return 0

    def append(self, child):
        child.parent = self
        self.children.append(child)

    def data(self, role):
        if role == Qt.UserRole:
            return self
        if self.type == self.TAG:
            return self.tag_data(role)
        if self.type == self.CATEGORY:
            return self.category_data(role)
        return NONE

    def category_data(self, role):
        if role == Qt.DisplayRole:
            return QVariant(self.py_name + ' [%d]'%len(self.child_tags()))
        if role == Qt.EditRole:
            return QVariant(self.py_name)
        if role == Qt.DecorationRole:
            if self.tag.state:
                return self.icon_state_map[self.tag.state]
            return self.icon
        if role == Qt.FontRole:
            return self.bold_font
        if role == Qt.ToolTipRole and self.tooltip is not None:
            return QVariant(self.tooltip)
        return NONE

    def tag_data(self, role):
        tag = self.tag
        if tag.use_sort_as_name:
            name = tag.sort
            tt_author = True
        else:
            p = self
            while p.parent.type != self.ROOT:
                p = p.parent
            if not tag.is_hierarchical:
                name = tag.original_name
            else:
                name = tag.name
            tt_author = False
        if role == Qt.DisplayRole:
            count = len(self.id_set)
            count = count if count > 0 else tag.count
            if count == 0:
                return QVariant('%s'%(name))
            else:
                return QVariant('[%d] %s'%(count, name))
        if role == Qt.EditRole:
            return QVariant(tag.original_name)
        if role == Qt.DecorationRole:
            return self.icon_state_map[tag.state]
        if role == Qt.ToolTipRole:
            if tt_author:
                if tag.tooltip is not None:
                    return QVariant('(%s) %s'%(tag.name, tag.tooltip))
                else:
                    return QVariant(tag.name)
            if tag.tooltip:
                return QVariant(self.tooltip + tag.tooltip)
            else:
                return QVariant(self.tooltip)
        return NONE

    def toggle(self, set_to=None):
        '''
        set_to: None => advance the state, otherwise a value from TAG_SEARCH_STATES
        '''
        if set_to is None:
            while True:
                self.tag.state = (self.tag.state + 1)%5
                if self.tag.state == TAG_SEARCH_STATES['mark_plus'] or \
                        self.tag.state == TAG_SEARCH_STATES['mark_minus']:
                    if self.tag.is_searchable:
                        break
                elif self.tag.state == TAG_SEARCH_STATES['mark_plusplus'] or\
                        self.tag.state == TAG_SEARCH_STATES['mark_minusminus']:
                    if self.tag.is_searchable and len(self.children) and \
                                    self.tag.is_hierarchical == '5state':
                        break
                else:
                    break
        else:
            self.tag.state = set_to

    def child_tags(self):
        res = []
        def recurse(nodes, res):
            for t in nodes:
                if t.type != TagTreeItem.CATEGORY:
                    res.append(t)
                recurse(t.children, res)
        recurse(self.children, res)
        return res
    # }}}

class TagsModel(QAbstractItemModel): # {{{

    def __init__(self, db, parent, hidden_categories=None,
            search_restriction=None, drag_drop_finished=None,
            filter_categories_by=None, collapse_model='disable'):
        QAbstractItemModel.__init__(self, parent)

        # must do this here because 'QPixmap: Must construct a QApplication
        # before a QPaintDevice'. The ':' at the end avoids polluting either of
        # the other namespaces (alpha, '#', or '@')
        iconmap = {}
        for key in category_icon_map:
            iconmap[key] = QIcon(I(category_icon_map[key]))
        self.category_icon_map = TagsIcons(iconmap)

        self.categories_with_ratings = ['authors', 'series', 'publisher', 'tags']
        self.drag_drop_finished = drag_drop_finished

        self.icon_state_map = [None, QIcon(I('plus.png')), QIcon(I('plusplus.png')),
                               QIcon(I('minus.png')), QIcon(I('minusminus.png'))]
        self.db = db
        self.tags_view = parent
        self.hidden_categories = hidden_categories
        self.search_restriction = search_restriction
        self.row_map = []
        self.filter_categories_by = filter_categories_by
        self.collapse_model = collapse_model

        # get_node_tree cannot return None here, because row_map is empty. Note
        # that get_node_tree can indirectly change the user_categories dict.

        data = self.get_node_tree(config['sort_tags_by'])
        gst = db.prefs.get('grouped_search_terms', {})
        self.root_item = TagTreeItem(icon_map=self.icon_state_map)
        self.category_nodes = []

        last_category_node = None
        category_node_map = {}
        self.category_node_tree = {}
        for i, key in enumerate(self.row_map):
            if self.hidden_categories:
                if key in self.hidden_categories:
                    continue
                found = False
                for cat in self.hidden_categories:
                    if cat.startswith('@') and key.startswith(cat + '.'):
                        found = True
                if found:
                    continue
            is_gst = False
            if key.startswith('@') and key[1:] in gst:
                tt = _(u'The grouped search term name is "{0}"').format(key[1:])
                is_gst = True
            elif key == 'news':
                tt = ''
            else:
                tt = _(u'The lookup/search name is "{0}"').format(key)

            if key.startswith('@'):
                path_parts = [p for p in key.split('.')]
                path = ''
                last_category_node = self.root_item
                tree_root = self.category_node_tree
                for i,p in enumerate(path_parts):
                    path += p
                    if path not in category_node_map:
                        node = TagTreeItem(parent=last_category_node,
                                           data=p[1:] if i == 0 else p,
                                           category_icon=self.category_icon_map[key],
                                           tooltip=tt if path == key else path,
                                           category_key=path,
                                           icon_map=self.icon_state_map)
                        last_category_node = node
                        category_node_map[path] = node
                        self.category_nodes.append(node)
                        node.can_be_edited = (not is_gst) and (i == (len(path_parts)-1))
                        node.is_gst = is_gst
                        if not is_gst:
                            node.tag.is_hierarchical = '5state'
                        if not is_gst:
                            tree_root[p] = {}
                            tree_root = tree_root[p]
                    else:
                        last_category_node = category_node_map[path]
                        tree_root = tree_root[p]
                    path += '.'
            else:
                node = TagTreeItem(parent=self.root_item,
                                   data=self.categories[key],
                                   category_icon=self.category_icon_map[key],
                                   tooltip=tt, category_key=key,
                                   icon_map=self.icon_state_map)
                node.is_gst = False
                category_node_map[key] = node
                last_category_node = node
                self.category_nodes.append(node)
        self.refresh(data=data)

    def break_cycles(self):
        self.root_item.break_cycles()
        self.db = self.root_item = None

    def mimeTypes(self):
        return ["application/calibre+from_library",
                'application/calibre+from_tag_browser']

    def mimeData(self, indexes):
        data = []
        for idx in indexes:
            if idx.isValid():
                # get some useful serializable data
                node = idx.internalPointer()
                path = self.path_for_index(idx)
                if node.type == TagTreeItem.CATEGORY:
                    d = (node.type, node.py_name, node.category_key)
                else:
                    t = node.tag
                    p = node
                    while p.type != TagTreeItem.CATEGORY:
                        p = p.parent
                    d = (node.type, p.category_key, p.is_gst, t.original_name,
                         t.category, path)
                data.append(d)
            else:
                data.append(None)
        raw = bytearray(cPickle.dumps(data, -1))
        ans = QMimeData()
        ans.setData('application/calibre+from_tag_browser', raw)
        return ans

    def dropMimeData(self, md, action, row, column, parent):
        fmts = set([unicode(x) for x in md.formats()])
        if not fmts.intersection(set(self.mimeTypes())):
            return False
        if "application/calibre+from_library" in fmts:
            if action != Qt.CopyAction:
                return False
            return self.do_drop_from_library(md, action, row, column, parent)
        elif 'application/calibre+from_tag_browser' in fmts:
            return self.do_drop_from_tag_browser(md, action, row, column, parent)

    def do_drop_from_tag_browser(self, md, action, row, column, parent):
        if not parent.isValid():
            return False
        dest = parent.internalPointer()
        if dest.type != TagTreeItem.CATEGORY:
            return False
        if not md.hasFormat('application/calibre+from_tag_browser'):
            return False
        data = str(md.data('application/calibre+from_tag_browser'))
        src = cPickle.loads(data)
        for s in src:
            if s[0] != TagTreeItem.TAG:
                return False
        return self.move_or_copy_item_to_user_category(src, dest, action)

    def move_or_copy_item_to_user_category(self, src, dest, action):
        '''
        src is a list of tuples representing items to copy. The tuple is
        (type, containing category key, category key is global search term,
         full name, category key, path to node)
        The type must be TagTreeItem.TAG
        dest is the TagTreeItem node to receive the items
        action is Qt.CopyAction or Qt.MoveAction
        '''
        def process_source_node(user_cats, src_parent, src_parent_is_gst,
                                is_uc, dest_key, node):
            '''
            Copy/move an item and all its children to the destination
            '''
            copied = False
            src_name = node.tag.original_name
            src_cat = node.tag.category
            # delete the item if the source is a user category and action is move
            if is_uc and not src_parent_is_gst and src_parent in user_cats and \
                                    action == Qt.MoveAction:
                new_cat = []
                for tup in user_cats[src_parent]:
                    if src_name == tup[0] and src_cat == tup[1]:
                        continue
                    new_cat.append(list(tup))
                user_cats[src_parent] = new_cat
            else:
                copied = True

            # Now add the item to the destination user category
            add_it = True
            if not is_uc and src_cat == 'news':
                src_cat = 'tags'
            for tup in user_cats[dest_key]:
                if src_name == tup[0] and src_cat == tup[1]:
                    add_it = False
            if add_it:
                user_cats[dest_key].append([src_name, src_cat, 0])

            for c in node.children:
                copied = process_source_node(user_cats, src_parent, src_parent_is_gst,
                                             is_uc, dest_key, c)
            return copied

        user_cats = self.db.prefs.get('user_categories', {})
        parent_node = None
        copied = False
        path = None
        for s in src:
            src_parent, src_parent_is_gst = s[1:3]
            path = s[5]
            parent_node = src_parent

            if src_parent.startswith('@'):
                is_uc = True
                src_parent = src_parent[1:]
            else:
                is_uc = False
            dest_key = dest.category_key[1:]

            if dest_key not in user_cats:
                continue

            node = self.index_for_path(path)
            if node:
                copied = process_source_node(user_cats, src_parent, src_parent_is_gst,
                                             is_uc, dest_key, node.internalPointer())

        self.db.prefs.set('user_categories', user_cats)
        self.tags_view.recount()

        # Scroll to the item copied. If it was moved, scroll to the parent
        if parent_node is not None:
            self.clear_boxed()
            m = self.tags_view.model()
            if not copied:
                p = path[-1]
                if p == 0:
                    path = m.find_category_node(parent_node)
                else:
                    path[-1] = p - 1
            idx = m.index_for_path(path)
            self.tags_view.setExpanded(idx, True)
            if idx.internalPointer().type == TagTreeItem.TAG:
                m.show_item_at_index(idx, box=True)
            else:
                m.show_item_at_index(idx)
        return True

    def do_drop_from_library(self, md, action, row, column, parent):
        idx = parent
        if idx.isValid():
            self.tags_view.setCurrentIndex(idx)
            node = self.data(idx, Qt.UserRole)
            if node.type == TagTreeItem.TAG:
                fm = self.db.metadata_for_field(node.tag.category)
                if node.tag.category in \
                    ('tags', 'series', 'authors', 'rating', 'publisher') or \
                    (fm['is_custom'] and (
                            fm['datatype'] in ['text', 'rating', 'series',
                                               'enumeration'] or
                                (fm['datatype'] == 'composite' and
                                 fm['display'].get('make_category', False)))):
                    mime = 'application/calibre+from_library'
                    ids = list(map(int, str(md.data(mime)).split()))
                    self.handle_drop(node, ids)
                    return True
            elif node.type == TagTreeItem.CATEGORY:
                fm_dest = self.db.metadata_for_field(node.category_key)
                if fm_dest['kind'] == 'user':
                    fm_src = self.db.metadata_for_field(md.column_name)
                    if md.column_name in ['authors', 'publisher', 'series'] or \
                            (fm_src['is_custom'] and (
                             (fm_src['datatype'] in ['series', 'text', 'enumeration'] and
                              not fm_src['is_multiple']))or
                             (fm_src['datatype'] == 'composite' and
                              fm_src['display'].get('make_category', False))):
                        mime = 'application/calibre+from_library'
                        ids = list(map(int, str(md.data(mime)).split()))
                        self.handle_user_category_drop(node, ids, md.column_name)
                        return True
        return False

    def handle_user_category_drop(self, on_node, ids, column):
        categories = self.db.prefs.get('user_categories', {})
        category = categories.get(on_node.category_key[1:], None)
        if category is None:
            return
        fm_src = self.db.metadata_for_field(column)
        for id in ids:
            label = fm_src['label']
            if not fm_src['is_custom']:
                if label == 'authors':
                    items = self.db.get_authors_with_ids()
                    items = [(i[0], i[1].replace('|', ',')) for i in items]
                    value = self.db.authors(id, index_is_id=True)
                    value = [v.replace('|', ',') for v in value.split(',')]
                elif label == 'publisher':
                    items = self.db.get_publishers_with_ids()
                    value = self.db.publisher(id, index_is_id=True)
                elif label == 'series':
                    items = self.db.get_series_with_ids()
                    value = self.db.series(id, index_is_id=True)
            else:
                items = self.db.get_custom_items_with_ids(label=label)
                if fm_src['datatype'] != 'composite':
                    value = self.db.get_custom(id, label=label, index_is_id=True)
                else:
                    value = self.db.get_property(id, loc=fm_src['rec_index'],
                                                 index_is_id=True)
            if value is None:
                return
            if not isinstance(value, list):
                value = [value]
            for val in value:
                for (v, c, id) in category:
                    if v == val and c == column:
                        break
                else:
                    category.append([val, column, 0])
            categories[on_node.category_key[1:]] = category
            self.db.prefs.set('user_categories', categories)
            self.tags_view.recount()

    def handle_drop(self, on_node, ids):
        #print 'Dropped ids:', ids, on_node.tag
        key = on_node.tag.category
        if (key == 'authors' and len(ids) >= 5):
            if not confirm('<p>'+_('Changing the authors for several books can '
                           'take a while. Are you sure?')
                        +'</p>', 'tag_browser_drop_authors', self.tags_view):
                return
        elif len(ids) > 15:
            if not confirm('<p>'+_('Changing the metadata for that many books '
                           'can take a while. Are you sure?')
                        +'</p>', 'tag_browser_many_changes', self.tags_view):
                return

        fm = self.db.metadata_for_field(key)
        is_multiple = fm['is_multiple']
        val = on_node.tag.original_name
        for id in ids:
            mi = self.db.get_metadata(id, index_is_id=True)

            # Prepare to ignore the author, unless it is changed. Title is
            # always ignored -- see the call to set_metadata
            set_authors = False

            # Author_sort cannot change explicitly. Changing the author might
            # change it.
            mi.author_sort = None # Never will change by itself.

            if key == 'authors':
                mi.authors = [val]
                set_authors=True
            elif fm['datatype'] == 'rating':
                mi.set(key, len(val) * 2)
            elif fm['is_custom'] and fm['datatype'] == 'series':
                mi.set(key, val, extra=1.0)
            elif is_multiple:
                new_val = mi.get(key, [])
                if val in new_val:
                    # Fortunately, only one field can change, so the continue
                    # won't break anything
                    continue
                new_val.append(val)
                mi.set(key, new_val)
            else:
                mi.set(key, val)
            self.db.set_metadata(id, mi, set_title=False,
                                 set_authors=set_authors, commit=False)
        self.db.commit()
        self.drag_drop_finished.emit(ids)

    def set_search_restriction(self, s):
        self.search_restriction = s

    def get_node_tree(self, sort):
        old_row_map = self.row_map[:]
        self.row_map = []
        self.categories = {}

        # Get the categories
        if self.search_restriction:
            try:
                data = self.db.get_categories(sort=sort,
                        icon_map=self.category_icon_map,
                        ids=self.db.search('', return_matches=True))
            except:
                data = self.db.get_categories(sort=sort, icon_map=self.category_icon_map)
                self.tags_view.restriction_error.emit()
        else:
            data = self.db.get_categories(sort=sort, icon_map=self.category_icon_map)

        # Reconstruct the user categories, putting them into metadata
        self.db.field_metadata.remove_dynamic_categories()
        tb_cats = self.db.field_metadata
        for user_cat in sorted(self.db.prefs.get('user_categories', {}).keys(),
                               key=sort_key):
            cat_name = '@' + user_cat # add the '@' to avoid name collision
            while True:
                try:
                    tb_cats.add_user_category(label=cat_name, name=user_cat)
                    dot = cat_name.rfind('.')
                    if dot < 0:
                        break
                    cat_name = cat_name[:dot]
                except ValueError:
                    break

        for cat in sorted(self.db.prefs.get('grouped_search_terms', {}).keys(),
                          key=sort_key):
            if (u'@' + cat) in data:
                try:
                    tb_cats.add_user_category(label=u'@' + cat, name=cat)
                except ValueError:
                    traceback.print_exc()
        self.db.data.change_search_locations(self.db.field_metadata.get_search_terms())

        if len(saved_searches().names()):
            tb_cats.add_search_category(label='search', name=_('Searches'))

        if self.filter_categories_by:
            for category in data.keys():
                data[category] = [t for t in data[category]
                        if lower(t.name).find(self.filter_categories_by) >= 0]

        tb_categories = self.db.field_metadata
        for category in tb_categories:
            if category in data: # The search category can come and go
                self.row_map.append(category)
                self.categories[category] = tb_categories[category]['name']

        if len(old_row_map) != 0 and len(old_row_map) != len(self.row_map):
            # A category has been added or removed. We must force a rebuild of
            # the model
            return None
        return data

    def refresh(self, data=None):
        sort_by = config['sort_tags_by']
        if data is None:
            data = self.get_node_tree(sort_by) # get category data
        if data is None:
            return False

        collapse = gprefs['tags_browser_collapse_at']
        collapse_model = self.collapse_model
        if collapse == 0:
            collapse_model = 'disable'
        elif collapse_model != 'disable':
            if sort_by == 'name':
                collapse_template = tweaks['categories_collapsed_name_template']
            elif sort_by == 'rating':
                collapse_model = 'partition'
                collapse_template = tweaks['categories_collapsed_rating_template']
            else:
                collapse_model = 'partition'
                collapse_template = tweaks['categories_collapsed_popularity_template']

        def process_one_node(category, state_map): # {{{
            collapse_letter = None
            category_index = self.createIndex(category.row(), 0, category)
            category_node = category_index.internalPointer()
            key = category_node.category_key
            if key not in data:
                return
            cat_len = len(data[key])
            if cat_len <= 0:
                return

            category_child_map = {}
            fm = self.db.field_metadata[key]
            clear_rating = True if key not in self.categories_with_ratings and \
                                not fm['is_custom'] and \
                                not fm['kind'] == 'user' \
                            else False
            in_uc = fm['kind'] == 'user'
            tt = key if in_uc else None

            if collapse_model == 'first letter':
                # Build a list of 'equal' first letters by looking for
                # overlapping ranges. If a range overlaps another, then the
                # letters are assumed to be equivalent. ICU collating is complex
                # beyond belief. This mechanism lets us determine the logical
                # first character from ICU's standpoint.
                chardict = {}
                for idx,tag in enumerate(data[key]):
                    if not tag.sort:
                        c = ' '
                    else:
                        c = icu_upper(tag.sort[0])
                    if c not in chardict:
                        chardict[c] = [idx, idx]
                    else:
                        chardict[c][1] = idx

                # sort the ranges to facilitate detecting overlap
                ranges = sorted([(v[0], v[1], c) for c,v in chardict.items()])

                # Create a list of 'first letters' to use for each item in
                # the category. The list is generated using the ranges. Overlaps
                # are filled with the character that first occurs.
                cl_list = list(repeat(None, len(data[key])))
                for t in ranges:
                    start = t[0]
                    c = t[2]
                    if cl_list[start] is None:
                        nc = c
                    else:
                        nc = cl_list[start]
                    for i in range(start, t[1]+1):
                        cl_list[i] = nc

            for idx,tag in enumerate(data[key]):
                if clear_rating:
                    tag.avg_rating = None
                tag.state = state_map.get((tag.name, tag.category), 0)

                if collapse_model != 'disable' and cat_len > collapse:
                    if collapse_model == 'partition':
                        if (idx % collapse) == 0:
                            d = {'first': tag}
                            if cat_len > idx + collapse:
                                d['last'] = data[key][idx+collapse-1]
                            else:
                                d['last'] = data[key][cat_len-1]
                            name = eval_formatter.safe_format(collapse_template,
                                                              d, 'TAG_VIEW', None)
                            self.beginInsertRows(category_index, 999999, 1) #len(data[key])-1)
                            sub_cat = TagTreeItem(parent=category, data = name,
                                     tooltip = None, temporary=True,
                                     category_icon = category_node.icon,
                                     category_key=category_node.category_key,
                                     icon_map=self.icon_state_map)
                            self.endInsertRows()
                    else: # by 'first letter'
                        cl = cl_list[idx]
                        if cl != collapse_letter:
                            collapse_letter = cl
                            sub_cat = TagTreeItem(parent=category,
                                     data = collapse_letter,
                                     category_icon = category_node.icon,
                                     tooltip = None, temporary=True,
                                     category_key=category_node.category_key,
                                     icon_map=self.icon_state_map)
                    node_parent = sub_cat
                else:
                    node_parent = category

                # category display order is important here. The following works
                # only of all the non-user categories are displayed before the
                # user categories
                components = [t.strip() for t in tag.original_name.split('.')
                              if t.strip()]
                if len(components) == 0 or '.'.join(components) != tag.original_name:
                    components = [tag.original_name]
                if (not tag.is_hierarchical) and (in_uc or
                        (fm['is_custom'] and fm['display'].get('is_names', False)) or
                        key in ['authors', 'publisher', 'news', 'formats', 'rating'] or
                        key not in self.db.prefs.get('categories_using_hierarchy', []) or
                        len(components) == 1):
                    self.beginInsertRows(category_index, 999999, 1)
                    n = TagTreeItem(parent=node_parent, data=tag, tooltip=tt,
                                    icon_map=self.icon_state_map)
                    if tag.id_set is not None:
                        n.id_set |= tag.id_set
                    category_child_map[tag.name, tag.category] = n
                    self.endInsertRows()
                else:
                    for i,comp in enumerate(components):
                        if i == 0:
                            child_map = category_child_map
                        else:
                            child_map = dict([((t.tag.name, t.tag.category), t)
                                        for t in node_parent.children
                                            if t.type != TagTreeItem.CATEGORY])
                        if (comp,tag.category) in child_map:
                            node_parent = child_map[(comp,tag.category)]
                            node_parent.tag.is_hierarchical = \
                                '5state' if tag.category != 'search' else '3state'
                        else:
                            if i < len(components)-1:
                                t = copy.copy(tag)
                                t.original_name = '.'.join(components[:i+1])
                                if key != 'search':
                                    # This 'manufactured' intermediate node can
                                    # be searched, but cannot be edited.
                                    t.is_editable = False
                                else:
                                    t.is_searchable = t.is_editable = False
                            else:
                                t = tag
                                if not in_uc:
                                    t.original_name = t.name
                            t.is_hierarchical = \
                                '5state' if t.category != 'search' else '3state'
                            t.name = comp
                            self.beginInsertRows(category_index, 999999, 1)
                            node_parent = TagTreeItem(parent=node_parent, data=t,
                                            tooltip=tt, icon_map=self.icon_state_map)
                            child_map[(comp,tag.category)] = node_parent
                            self.endInsertRows()
                        # This id_set must not be None
                        node_parent.id_set |= tag.id_set
            return
        # }}}

        for category in self.category_nodes:
            if len(category.children) > 0:
                child_map = category.children
                states = [c.tag.state for c in category.child_tags()]
                names = [(c.tag.name, c.tag.category) for c in category.child_tags()]
                state_map = dict(izip(names, states))
                # temporary sub-categories (the partitioning ones) must follow
                # the permanent sub-categories. This will happen naturally if
                # the temp ones are added by process_node
                ctags = [c for c in child_map if
                         c.type == TagTreeItem.CATEGORY and not c.temporary]
                start = len(ctags)
                self.beginRemoveRows(self.createIndex(category.row(), 0, category),
                                     start, len(child_map)-1)
                category.children = ctags
                self.endRemoveRows()
            else:
                state_map = {}

            process_one_node(category, state_map)
        return True

    def columnCount(self, parent):
        return 1

    def data(self, index, role):
        if not index.isValid():
            return NONE
        item = index.internalPointer()
        return item.data(role)

    def setData(self, index, value, role=Qt.EditRole):
        if not index.isValid():
            return NONE
        # set up to reposition at the same item. We can do this except if
        # working with the last item and that item is deleted, in which case
        # we position at the parent label
        path = index.model().path_for_index(index)
        val = unicode(value.toString()).strip()
        if not val:
            error_dialog(self.tags_view, _('Item is blank'),
                        _('An item cannot be set to nothing. Delete it instead.')).exec_()
            return False
        item = index.internalPointer()
        if item.type == TagTreeItem.CATEGORY and item.category_key.startswith('@'):
            if val.find('.') >= 0:
                error_dialog(self.tags_view, _('Rename user category'),
                    _('You cannot use periods in the name when '
                      'renaming user categories'), show=True)
                return False

            user_cats = self.db.prefs.get('user_categories', {})
            user_cat_keys_lower = [icu_lower(k) for k in user_cats]
            ckey = item.category_key[1:]
            ckey_lower = icu_lower(ckey)
            dotpos = ckey.rfind('.')
            if dotpos < 0:
                nkey = val
            else:
                nkey = ckey[:dotpos+1] + val
            nkey_lower = icu_lower(nkey)
            for c in sorted(user_cats.keys(), key=sort_key):
                if icu_lower(c).startswith(ckey_lower):
                    if len(c) == len(ckey):
                        if strcmp(ckey, nkey) != 0 and \
                                nkey_lower in user_cat_keys_lower:
                            error_dialog(self.tags_view, _('Rename user category'),
                                _('The name %s is already used')%nkey, show=True)
                            return False
                        user_cats[nkey] = user_cats[ckey]
                        del user_cats[ckey]
                    elif c[len(ckey)] == '.':
                        rest = c[len(ckey):]
                        if strcmp(ckey, nkey) != 0 and \
                                    icu_lower(nkey + rest) in user_cat_keys_lower:
                            error_dialog(self.tags_view, _('Rename user category'),
                                _('The name %s is already used')%(nkey+rest), show=True)
                            return False
                        user_cats[nkey + rest] = user_cats[ckey + rest]
                        del user_cats[ckey + rest]
            self.db.prefs.set('user_categories', user_cats)
            self.tags_view.set_new_model()
            # must not use 'self' below because the model has changed!
            p = self.tags_view.model().find_category_node('@' + nkey)
            self.tags_view.model().show_item_at_path(p)
            return True

        key = item.tag.category
        name = item.tag.original_name
        # make certain we know about the item's category
        if key not in self.db.field_metadata:
            return False
        if key == 'authors':
            if val.find('&') >= 0:
                error_dialog(self.tags_view, _('Invalid author name'),
                        _('Author names cannot contain & characters.')).exec_()
                return False
        if key == 'search':
            if val in saved_searches().names():
                error_dialog(self.tags_view, _('Duplicate search name'),
                    _('The saved search name %s is already used.')%val).exec_()
                return False
            saved_searches().rename(unicode(item.data(role).toString()), val)
            item.tag.name = val
            self.tags_view.search_item_renamed.emit() # Does a refresh
        else:
            if key == 'series':
                self.db.rename_series(item.tag.id, val)
            elif key == 'publisher':
                self.db.rename_publisher(item.tag.id, val)
            elif key == 'tags':
                self.db.rename_tag(item.tag.id, val)
            elif key == 'authors':
                self.db.rename_author(item.tag.id, val)
            elif self.db.field_metadata[key]['is_custom']:
                self.db.rename_custom_item(item.tag.id, val,
                                    label=self.db.field_metadata[key]['label'])
            self.tags_view.tag_item_renamed.emit()
            item.tag.name = val
            self.rename_item_in_all_user_categories(name, key, val)
            self.refresh() # Should work, because no categories can have disappeared
        self.show_item_at_path(path)
        return True

    def rename_item_in_all_user_categories(self, item_name, item_category, new_name):
        '''
        Search all user categories for items named item_name with category
        item_category and rename them to new_name. The caller must arrange to
        redisplay the tree as appropriate (recount or set_new_model)
        '''
        user_cats = self.db.prefs.get('user_categories', {})
        for k in user_cats.keys():
            new_contents = []
            for tup in user_cats[k]:
                if tup[0] == item_name and tup[1] == item_category:
                    new_contents.append([new_name, item_category, 0])
                else:
                    new_contents.append(tup)
            user_cats[k] = new_contents
        self.db.prefs.set('user_categories', user_cats)

    def delete_item_from_all_user_categories(self, item_name, item_category):
        '''
        Search all user categories for items named item_name with category
        item_category and delete them. The caller must arrange to redisplay the
        tree as appropriate (recount or set_new_model)
        '''
        user_cats = self.db.prefs.get('user_categories', {})
        for cat in user_cats.keys():
            self.delete_item_from_user_category(cat, item_name, item_category,
                                                user_categories=user_cats)
        self.db.prefs.set('user_categories', user_cats)

    def delete_item_from_user_category(self, category, item_name, item_category,
                                       user_categories=None):
        if user_categories is not None:
            user_cats = user_categories
        else:
            user_cats = self.db.prefs.get('user_categories', {})
        new_contents = []
        for tup in user_cats[category]:
            if tup[0] != item_name or tup[1] != item_category:
                new_contents.append(tup)
        user_cats[category] = new_contents
        if user_categories is None:
            self.db.prefs.set('user_categories', user_cats)

    def headerData(self, *args):
        return NONE

    def flags(self, index, *args):
        ans = Qt.ItemIsEnabled|Qt.ItemIsSelectable|Qt.ItemIsEditable
        if index.isValid():
            node = self.data(index, Qt.UserRole)
            if node.type == TagTreeItem.TAG:
                if node.tag.is_editable:
                    ans |= Qt.ItemIsDragEnabled
                fm = self.db.metadata_for_field(node.tag.category)
                if node.tag.category in \
                    ('tags', 'series', 'authors', 'rating', 'publisher') or \
                    (fm['is_custom'] and \
                        fm['datatype'] in ['text', 'rating', 'series', 'enumeration']):
                    ans |= Qt.ItemIsDropEnabled
            else:
                ans |= Qt.ItemIsDropEnabled
        return ans

    def supportedDropActions(self):
        return Qt.CopyAction|Qt.MoveAction

    def path_for_index(self, index):
        ans = []
        while index.isValid():
            ans.append(index.row())
            index = self.parent(index)
        ans.reverse()
        return ans

    def index_for_path(self, path):
        parent = QModelIndex()
        for i in path:
            parent = self.index(i, 0, parent)
            if not parent.isValid():
                return QModelIndex()
        return parent

    def index(self, row, column, parent):
        if not self.hasIndex(row, column, parent):
            return QModelIndex()

        if not parent.isValid():
            parent_item = self.root_item
        else:
            parent_item = parent.internalPointer()

        try:
            child_item = parent_item.children[row]
        except IndexError:
            return QModelIndex()

        ans = self.createIndex(row, column, child_item)
        return ans

    def parent(self, index):
        if not index.isValid():
            return QModelIndex()

        child_item = index.internalPointer()
        parent_item = getattr(child_item, 'parent', None)

        if parent_item is self.root_item or parent_item is None:
            return QModelIndex()

        ans = self.createIndex(parent_item.row(), 0, parent_item)
        return ans

    def rowCount(self, parent):
        if parent.column() > 0:
            return 0

        if not parent.isValid():
            parent_item = self.root_item
        else:
            parent_item = parent.internalPointer()

        return len(parent_item.children)

    def reset_all_states(self, except_=None):
        update_list = []
        def process_tag(tag_item):
            tag = tag_item.tag
            if tag is except_:
                tag_index = self.createIndex(tag_item.row(), 0, tag_item)
                self.dataChanged.emit(tag_index, tag_index)
            elif tag.state != 0 or tag in update_list:
                tag_index = self.createIndex(tag_item.row(), 0, tag_item)
                tag.state = 0
                update_list.append(tag)
                self.dataChanged.emit(tag_index, tag_index)
            for t in tag_item.children:
                process_tag(t)

        for t in self.root_item.children:
            process_tag(t)

    def clear_state(self):
        self.reset_all_states()

    def toggle(self, index, exclusive, set_to=None):
        '''
        exclusive: clear all states before applying this one
        set_to: None => advance the state, otherwise a value from TAG_SEARCH_STATES
        '''
        if not index.isValid(): return False
        item = index.internalPointer()
        item.toggle(set_to=set_to)
        if exclusive:
            self.reset_all_states(except_=item.tag)
        self.dataChanged.emit(index, index)
        return True

    def tokens(self):
        ans = []
        # Tags can be in the news and the tags categories. However, because of
        # the desire to use two different icons (tags and news), the nodes are
        # not shared, which can lead to the possibility of searching twice for
        # the same tag. The tags_seen set helps us prevent that
        tags_seen = set()
        # Tag nodes are in their own category and possibly in user categories.
        # They will be 'checked' in both places, but we want to put the node
        # into the search string only once. The nodes_seen set helps us do that
        nodes_seen = set()

        node_searches = {TAG_SEARCH_STATES['mark_plus']       : 'true',
                         TAG_SEARCH_STATES['mark_plusplus']   : '.true',
                         TAG_SEARCH_STATES['mark_minus']      : 'false',
                         TAG_SEARCH_STATES['mark_minusminus'] : '.false'}

        for node in self.category_nodes:
            if node.tag.state:
                ans.append('%s:%s'%(node.category_key, node_searches[node.tag.state]))

            key = node.category_key
            for tag_item in node.child_tags():
                tag = tag_item.tag
                if tag.state != TAG_SEARCH_STATES['clear']:
                    if tag.state == TAG_SEARCH_STATES['mark_minus'] or \
                            tag.state == TAG_SEARCH_STATES['mark_minusminus']:
                        prefix = ' not '
                    else:
                        prefix = ''
                    category = tag.category if key != 'news' else 'tag'
                    add_colon = False
                    if self.db.field_metadata[tag.category]['is_csp']:
                        add_colon = True

                    if tag.name and tag.name[0] == u'\u2605': # char is a star. Assume rating
                        ans.append('%s%s:%s'%(prefix, category, len(tag.name)))
                    else:
                        name = tag.original_name
                        use_prefix = tag.state in [TAG_SEARCH_STATES['mark_plusplus'],
                                                   TAG_SEARCH_STATES['mark_minusminus']]
                        if category == 'tags':
                            if name in tags_seen:
                                continue
                            tags_seen.add(name)
                        if tag in nodes_seen:
                            continue
                        nodes_seen.add(tag)
                        n = name.replace(r'"', r'\"')
                        if name.startswith('.'):
                            n = '.' + n
                        ans.append('%s%s:"=%s%s%s"'%(prefix, category,
                                                '.' if use_prefix else '', n,
                                                ':' if add_colon else ''))
        return ans

    def find_item_node(self, key, txt, start_path, equals_match=False):
        '''
        Search for an item (a node) in the tags browser list that matches both
        the key (exact case-insensitive match) and txt (not equals_match =>
        case-insensitive contains match; equals_match => case_insensitive
        equal match). Returns the path to the node. Note that paths are to a
        location (second item, fourth item, 25 item), not to a node. If
        start_path is None, the search starts with the topmost node. If the tree
        is changed subsequent to calling this method, the path can easily refer
        to a different node or no node at all.
        '''
        if not txt:
            return None
        txt = lower(txt) if not equals_match else txt
        self.path_found = None
        if start_path is None:
            start_path = []

        def process_tag(depth, tag_index, tag_item, start_path):
            path = self.path_for_index(tag_index)
            if depth < len(start_path) and path[depth] <= start_path[depth]:
                return False
            tag = tag_item.tag
            if tag is None:
                return False
            name = tag.original_name
            if (equals_match and strcmp(name, txt) == 0) or \
                    (not equals_match and lower(name).find(txt) >= 0):
                self.path_found = path
                return True
            for i,c in enumerate(tag_item.children):
                if process_tag(depth+1, self.createIndex(i, 0, c), c, start_path):
                    return True
            return False

        def process_level(depth, category_index, start_path):
            path = self.path_for_index(category_index)
            if depth < len(start_path):
                if path[depth] < start_path[depth]:
                    return False
                if path[depth] > start_path[depth]:
                    start_path = path
            my_key = category_index.internalPointer().category_key
            for j in xrange(self.rowCount(category_index)):
                tag_index = self.index(j, 0, category_index)
                tag_item = tag_index.internalPointer()
                if tag_item.type == TagTreeItem.CATEGORY:
                    if process_level(depth+1, tag_index, start_path):
                        return True
                elif not key or strcmp(key, my_key) == 0:
                    if process_tag(depth+1, tag_index, tag_item, start_path):
                        return True
            return False

        for i in xrange(self.rowCount(QModelIndex())):
            if process_level(0, self.index(i, 0, QModelIndex()), start_path):
                break
        return self.path_found

    def find_category_node(self, key, parent=QModelIndex()):
        '''
        Search for an category node (a top-level node) in the tags browser list
        that matches the key (exact case-insensitive match). Returns the path to
        the node. Paths are as in find_item_node.
        '''
        if not key:
            return None

        for i in xrange(self.rowCount(parent)):
            idx = self.index(i, 0, parent)
            node = idx.internalPointer()
            if node.type == TagTreeItem.CATEGORY:
                ckey = node.category_key
                if strcmp(ckey, key) == 0:
                    return self.path_for_index(idx)
                if len(node.children):
                    v = self.find_category_node(key, idx)
                    if v is not None:
                        return v
        return None

    def show_item_at_path(self, path, box=False):
        '''
        Scroll the browser and open categories to show the item referenced by
        path. If possible, the item is placed in the center. If box=True, a
        box is drawn around the item.
        '''
        if path:
            self.show_item_at_index(self.index_for_path(path), box)

    def show_item_at_index(self, idx, box=False):
        if idx.isValid():
            self.tags_view.setCurrentIndex(idx)
            self.tags_view.scrollTo(idx, QTreeView.PositionAtCenter)
            if box:
                tag_item = idx.internalPointer()
                tag_item.boxed = True
                self.dataChanged.emit(idx, idx)

    def clear_boxed(self):
        '''
        Clear all boxes around items.
        '''
        def process_tag(tag_index, tag_item):
            if tag_item.boxed:
                tag_item.boxed = False
                self.dataChanged.emit(tag_index, tag_index)
            for i,c in enumerate(tag_item.children):
                process_tag(self.index(i, 0, tag_index), c)

        def process_level(category_index):
            for j in xrange(self.rowCount(category_index)):
                tag_index = self.index(j, 0, category_index)
                tag_item = tag_index.internalPointer()
                if tag_item.boxed:
                    tag_item.boxed = False
                    self.dataChanged.emit(tag_index, tag_index)
                if tag_item.type == TagTreeItem.CATEGORY:
                    process_level(tag_index)
                else:
                    process_tag(tag_index, tag_item)

        for i in xrange(self.rowCount(QModelIndex())):
            process_level(self.index(i, 0, QModelIndex()))

    def get_filter_categories_by(self):
        return self.filter_categories_by

    # }}}

category_managers = (
                     )

class TagBrowserMixin(object): # {{{

    def __init__(self, db):
        self.library_view.model().count_changed_signal.connect(self.tags_view.recount)
        self.tags_view.set_database(db, self.tag_match, self.sort_by)
        self.tags_view.tags_marked.connect(self.search.set_search_string)
        self.tags_view.tag_list_edit.connect(self.do_tags_list_edit)
        self.tags_view.edit_user_category.connect(self.do_edit_user_categories)
        self.tags_view.delete_user_category.connect(self.do_delete_user_category)
        self.tags_view.del_item_from_user_cat.connect(self.do_del_item_from_user_cat)
        self.tags_view.add_subcategory.connect(self.do_add_subcategory)
        self.tags_view.add_item_to_user_cat.connect(self.do_add_item_to_user_cat)
        self.tags_view.saved_search_edit.connect(self.do_saved_search_edit)
        self.tags_view.rebuild_saved_searches.connect(self.do_rebuild_saved_searches)
        self.tags_view.author_sort_edit.connect(self.do_author_sort_edit)
        self.tags_view.tag_item_renamed.connect(self.do_tag_item_renamed)
        self.tags_view.search_item_renamed.connect(self.saved_searches_changed)
        self.tags_view.drag_drop_finished.connect(self.drag_drop_finished)
        self.tags_view.restriction_error.connect(self.do_restriction_error,
                                                 type=Qt.QueuedConnection)

<<<<<<< HEAD
        for text, func, args in (
                     (_('Manage Authors'), self.do_author_sort_edit, (self,
                         None)),
                     (_('Manage Series'), self.do_tags_list_edit, (None,
                         'series')),
                     (_('Manage Publishers'), self.do_tags_list_edit, (None,
                         'publisher')),
                     (_('Manage Tags'), self.do_tags_list_edit, (None, 'tags')),
                     (_('Manage User Categories'),
                         self.do_edit_user_categories, (None,)),
                     (_('Manage Saved Searches'), self.do_saved_search_edit,
                         (None,))
            ):
            self.manage_items_button.menu().addAction(text, partial(func, *args))
=======
        for text, func, args, cat_name in (
             (_('Manage Authors'),
                        self.do_author_sort_edit, (self, None), 'authors'),
             (_('Manage Series'),
                        self.do_tags_list_edit, (None, 'series'), 'series'),
             (_('Manage Publishers'),
                        self.do_tags_list_edit, (None, 'publisher'), 'publisher'),
             (_('Manage Tags'),
                        self.do_tags_list_edit, (None, 'tags'), 'tags'),
             (_('Manage User Categories'),
                        self.do_edit_user_categories, (None,), 'user:'),
             (_('Manage Saved Searches'),
                        self.do_saved_search_edit, (None,), 'search')
            ):
            self.manage_items_button.menu().addAction(
                                        QIcon(I(category_icon_map[cat_name])),
                                        text, partial(func, *args))
>>>>>>> 37798ef2

    def do_restriction_error(self):
        error_dialog(self.tags_view, _('Invalid search restriction'),
                         _('The current search restriction is invalid'), show=True)

    def do_add_subcategory(self, on_category_key, new_category_name=None):
        '''
        Add a subcategory to the category 'on_category'. If new_category_name is
        None, then a default name is shown and the user is offered the
        opportunity to edit the name.
        '''
        db = self.library_view.model().db
        user_cats = db.prefs.get('user_categories', {})

        # Ensure that the temporary name we will use is not already there
        i = 0
        if new_category_name is not None:
            new_name = new_category_name.replace('.', '')
        else:
            new_name = _('New Category').replace('.', '')
        n = new_name
        while True:
            new_cat = on_category_key[1:] + '.' + n
            if new_cat not in user_cats:
                break
            i += 1
            n = new_name + unicode(i)
        # Add the new category
        user_cats[new_cat] = []
        db.prefs.set('user_categories', user_cats)
        self.tags_view.set_new_model()
        m = self.tags_view.model()
        idx = m.index_for_path(m.find_category_node('@' + new_cat))
        m.show_item_at_index(idx)
        # Open the editor on the new item to rename it
        if new_category_name is None:
            self.tags_view.edit(idx)

    def do_edit_user_categories(self, on_category=None):
        '''
        Open the user categories editor.
        '''
        db = self.library_view.model().db
        d = TagCategories(self, db, on_category)
        if d.exec_() == d.Accepted:
            db.prefs.set('user_categories', d.categories)
            db.field_metadata.remove_user_categories()
            for k in d.categories:
                db.field_metadata.add_user_category('@' + k, k)
            db.data.change_search_locations(db.field_metadata.get_search_terms())
            self.tags_view.set_new_model()

    def do_delete_user_category(self, category_name):
        '''
        Delete the user category named category_name. Any leading '@' is removed
        '''
        if category_name.startswith('@'):
            category_name = category_name[1:]
        db = self.library_view.model().db
        user_cats = db.prefs.get('user_categories', {})
        cat_keys = sorted(user_cats.keys(), key=sort_key)
        has_children = False
        found = False
        for k in cat_keys:
            if k == category_name:
                found = True
                has_children = len(user_cats[k])
            elif k.startswith(category_name + '.'):
                has_children = True
        if not found:
            return error_dialog(self.tags_view, _('Delete user category'),
                         _('%s is not a user category')%category_name, show=True)
        if has_children:
            if not question_dialog(self.tags_view, _('Delete user category'),
                                   _('%s contains items. Do you really '
                                     'want to delete it?')%category_name):
                return
        for k in cat_keys:
            if k == category_name:
                del user_cats[k]
            elif k.startswith(category_name + '.'):
                del user_cats[k]
        db.prefs.set('user_categories', user_cats)
        self.tags_view.set_new_model()

    def do_del_item_from_user_cat(self, user_cat, item_name, item_category):
        '''
        Delete the item (item_name, item_category) from the user category with
        key user_cat. Any leading '@' characters are removed
        '''
        if user_cat.startswith('@'):
            user_cat = user_cat[1:]
        db = self.library_view.model().db
        user_cats = db.prefs.get('user_categories', {})
        if user_cat not in user_cats:
            error_dialog(self.tags_view, _('Remove category'),
                         _('User category %s does not exist')%user_cat,
                         show=True)
            return
        self.tags_view.model().delete_item_from_user_category(user_cat,
                                                      item_name, item_category)
        self.tags_view.recount()

    def do_add_item_to_user_cat(self, dest_category, src_name, src_category):
        '''
        Add the item src_name in src_category to the user category
        dest_category. Any leading '@' is removed
        '''
        db = self.library_view.model().db
        user_cats = db.prefs.get('user_categories', {})

        if dest_category and dest_category.startswith('@'):
            dest_category = dest_category[1:]

        if dest_category not in user_cats:
            return error_dialog(self.tags_view, _('Add to user category'),
                    _('A user category %s does not exist')%dest_category, show=True)

        # Now add the item to the destination user category
        add_it = True
        if src_category == 'news':
            src_category = 'tags'
        for tup in user_cats[dest_category]:
            if src_name == tup[0] and src_category == tup[1]:
                add_it = False
        if add_it:
            user_cats[dest_category].append([src_name, src_category, 0])
        db.prefs.set('user_categories', user_cats)
        self.tags_view.recount()

    def do_tags_list_edit(self, tag, category):
        '''
        Open the 'manage_X' dialog where X == category. If tag is not None, the
        dialog will position the editor on that item.
        '''
        db=self.library_view.model().db
        if category == 'tags':
            result = db.get_tags_with_ids()
            key = sort_key
        elif category == 'series':
            result = db.get_series_with_ids()
            key = lambda x:sort_key(title_sort(x))
        elif category == 'publisher':
            result = db.get_publishers_with_ids()
            key = sort_key
        else: # should be a custom field
            cc_label = None
            if category in db.field_metadata:
                cc_label = db.field_metadata[category]['label']
                result = db.get_custom_items_with_ids(label=cc_label)
            else:
                result = []
            key = sort_key

        d = TagListEditor(self, tag_to_match=tag, data=result, key=key)
        d.exec_()
        if d.result() == d.Accepted:
            to_rename = d.to_rename # dict of new text to old id
            to_delete = d.to_delete # list of ids
            orig_name = d.original_names # dict of id: name

            rename_func = None
            if category == 'tags':
                rename_func = db.rename_tag
                delete_func = db.delete_tag_using_id
            elif category == 'series':
                rename_func = db.rename_series
                delete_func = db.delete_series_using_id
            elif category == 'publisher':
                rename_func = db.rename_publisher
                delete_func = db.delete_publisher_using_id
            else:
                rename_func = partial(db.rename_custom_item, label=cc_label)
                delete_func = partial(db.delete_custom_item_using_id, label=cc_label)
            m = self.tags_view.model()
            if rename_func:
                for item in to_delete:
                    delete_func(item)
                    m.delete_item_from_all_user_categories(orig_name[item], category)
                for old_id in to_rename:
                    rename_func(old_id, new_name=unicode(to_rename[old_id]))
                    m.rename_item_in_all_user_categories(orig_name[old_id],
                                            category, unicode(to_rename[old_id]))

            # Clean up the library view
            self.do_tag_item_renamed()
            self.tags_view.recount()

    def do_tag_item_renamed(self):
        # Clean up library view and search
        # get information to redo the selection
        rows = [r.row() for r in \
                self.library_view.selectionModel().selectedRows()]
        m = self.library_view.model()
        ids = [m.id(r) for r in rows]

        m.refresh(reset=False)
        m.research()
        self.library_view.select_rows(ids)
        # refreshing the tags view happens at the emit()/call() site

    def do_author_sort_edit(self, parent, id):
        '''
        Open the manage authors dialog
        '''
        db = self.library_view.model().db
        editor = EditAuthorsDialog(parent, db, id)
        d = editor.exec_()
        if d:
            for (id, old_author, new_author, new_sort) in editor.result:
                if old_author != new_author:
                    # The id might change if the new author already exists
                    id = db.rename_author(id, new_author)
                db.set_sort_field_for_author(id, unicode(new_sort),
                                             commit=False, notify=False)
            db.commit()
            self.library_view.model().refresh()
            self.tags_view.recount()

    def drag_drop_finished(self, ids):
        self.library_view.model().refresh_ids(ids)

# }}}

class TagBrowserWidget(QWidget): # {{{

    def __init__(self, parent):
        QWidget.__init__(self, parent)
        self.parent = parent
        self._layout = QVBoxLayout()
        self.setLayout(self._layout)
        self._layout.setContentsMargins(0,0,0,0)

        # Set up the find box & button
        search_layout = QHBoxLayout()
        self._layout.addLayout(search_layout)
        self.item_search = HistoryLineEdit(parent)
        try:
            self.item_search.lineEdit().setPlaceholderText(
                                                _('Find item in tag browser'))
        except:
            pass             # Using Qt < 4.7
        self.item_search.setToolTip(_(
        'Search for items. This is a "contains" search; items containing the\n'
        'text anywhere in the name will be found. You can limit the search\n'
        'to particular categories using syntax similar to search. For example,\n'
        'tags:foo will find foo in any tag, but not in authors etc. Entering\n'
        '*foo will filter all categories at once, showing only those items\n'
        'containing the text "foo"'))
        search_layout.addWidget(self.item_search)
        # Not sure if the shortcut should be translatable ...
        sc = QShortcut(QKeySequence(_('ALT+f')), parent)
        sc.connect(sc, SIGNAL('activated()'), self.set_focus_to_find_box)

        self.search_button = QToolButton()
        self.search_button.setText(_('F&ind'))
        self.search_button.setToolTip(_('Find the first/next matching item'))
        search_layout.addWidget(self.search_button)

        self.expand_button = QToolButton()
        self.expand_button.setText('-')
        self.expand_button.setToolTip(_('Collapse all categories'))
        search_layout.addWidget(self.expand_button)
        search_layout.setStretch(0, 10)
        search_layout.setStretch(1, 1)
        search_layout.setStretch(2, 1)

        self.current_find_position = None
        self.search_button.clicked.connect(self.find)
        self.item_search.initialize('tag_browser_search')
        self.item_search.lineEdit().returnPressed.connect(self.do_find)
        self.item_search.lineEdit().textEdited.connect(self.find_text_changed)
        self.item_search.activated[QString].connect(self.do_find)
        self.item_search.completer().setCaseSensitivity(Qt.CaseSensitive)

        parent.tags_view = TagsView(parent)
        self.tags_view = parent.tags_view
        self.expand_button.clicked.connect(self.tags_view.collapseAll)
        self._layout.addWidget(parent.tags_view)

        # Now the floating 'not found' box
        l = QLabel(self.tags_view)
        self.not_found_label = l
        l.setFrameStyle(QFrame.StyledPanel)
        l.setAutoFillBackground(True)
        l.setText('<p><b>'+_('No More Matches.</b><p> Click Find again to go to first match'))
        l.setAlignment(Qt.AlignVCenter)
        l.setWordWrap(True)
        l.resize(l.sizeHint())
        l.move(10,20)
        l.setVisible(False)
        self.not_found_label_timer = QTimer()
        self.not_found_label_timer.setSingleShot(True)
        self.not_found_label_timer.timeout.connect(self.not_found_label_timer_event,
                                                   type=Qt.QueuedConnection)

        parent.sort_by = QComboBox(parent)
        # Must be in the same order as db2.CATEGORY_SORTS
        for x in (_('Sort by name'), _('Sort by popularity'),
                  _('Sort by average rating')):
            parent.sort_by.addItem(x)
        parent.sort_by.setToolTip(
                _('Set the sort order for entries in the Tag Browser'))
        parent.sort_by.setStatusTip(parent.sort_by.toolTip())
        parent.sort_by.setCurrentIndex(0)
        self._layout.addWidget(parent.sort_by)

        # Must be in the same order as db2.MATCH_TYPE
        parent.tag_match = QComboBox(parent)
        for x in (_('Match any'), _('Match all')):
            parent.tag_match.addItem(x)
        parent.tag_match.setCurrentIndex(0)
        self._layout.addWidget(parent.tag_match)
        parent.tag_match.setToolTip(
                _('When selecting multiple entries in the Tag Browser '
                    'match any or all of them'))
        parent.tag_match.setStatusTip(parent.tag_match.toolTip())


<<<<<<< HEAD
        l = parent.manage_items_button = QToolButton(self)
        l.setIcon(QIcon(I('tags.png')))
        l.setText(_('Manage authors, tags, etc'))
        l.setToolButtonStyle(Qt.ToolButtonTextBesideIcon)
        l.setPopupMode(l.InstantPopup)
=======
        l = parent.manage_items_button = QPushButton(self)
        l.setStyleSheet('QPushButton {text-align: left; }')
        l.setText(_('Manage authors, tags, etc'))
>>>>>>> 37798ef2
        l.setToolTip(_('All of these category_managers are available by right-clicking '
                       'on items in the tag browser above'))
        l.m = QMenu()
        l.setMenu(l.m)
        self._layout.addWidget(l)

        # self.leak_test_timer = QTimer(self)
        # self.leak_test_timer.timeout.connect(self.test_for_leak)
        # self.leak_test_timer.start(5000)

    def set_pane_is_visible(self, to_what):
        self.tags_view.set_pane_is_visible(to_what)

    def find_text_changed(self, str):
        self.current_find_position = None

    def set_focus_to_find_box(self):
        self.item_search.setFocus()
        self.item_search.lineEdit().selectAll()

    def do_find(self, str=None):
        self.current_find_position = None
        self.find()

    def find(self):
        model = self.tags_view.model()
        model.clear_boxed()
        txt = unicode(self.item_search.currentText()).strip()

        if txt.startswith('*'):
            self.tags_view.set_new_model(filter_categories_by=txt[1:])
            self.current_find_position = None
            return
        if model.get_filter_categories_by():
            self.tags_view.set_new_model(filter_categories_by=None)
            self.current_find_position = None
            model = self.tags_view.model()

        if not txt:
            return

        self.item_search.lineEdit().blockSignals(True)
        self.search_button.setFocus(True)
        self.item_search.lineEdit().blockSignals(False)

        key = None
        colon = txt.rfind(':') if len(txt) > 2 else 0
        if colon > 0:
            key = self.parent.library_view.model().db.\
                        field_metadata.search_term_to_field_key(txt[:colon])
            txt = txt[colon+1:]

        self.current_find_position = \
            model.find_item_node(key, txt, self.current_find_position)
        if self.current_find_position:
            model.show_item_at_path(self.current_find_position, box=True)
        elif self.item_search.text():
            self.not_found_label.setVisible(True)
            if self.tags_view.verticalScrollBar().isVisible():
                sbw = self.tags_view.verticalScrollBar().width()
            else:
                sbw = 0
            width = self.width() - 8 - sbw
            height = self.not_found_label.heightForWidth(width) + 20
            self.not_found_label.resize(width, height)
            self.not_found_label.move(4, 10)
            self.not_found_label_timer.start(2000)

    def not_found_label_timer_event(self):
        self.not_found_label.setVisible(False)

    def test_for_leak(self):
        from calibre.utils.mem import memory
        import gc
        before = memory()
        self.tags_view.recount()
        for i in xrange(3): gc.collect()
        print 'Used memory:', memory(before)/(1024.), 'KB'

# }}}
<|MERGE_RESOLUTION|>--- conflicted
+++ resolved
@@ -15,11 +15,7 @@
 from PyQt4.Qt import (Qt, QTreeView, QApplication, pyqtSignal, QFont, QSize,
                      QIcon, QPoint, QVBoxLayout, QHBoxLayout, QComboBox, QTimer,
                      QAbstractItemModel, QVariant, QModelIndex, QMenu, QFrame,
-<<<<<<< HEAD
-                     QWidget, QItemDelegate, QString, QLabel,
-=======
                      QWidget, QItemDelegate, QString, QLabel, QPushButton,
->>>>>>> 37798ef2
                      QShortcut, QKeySequence, SIGNAL, QMimeData, QToolButton)
 
 from calibre.ebooks.metadata import title_sort
@@ -1813,9 +1809,6 @@
 
     # }}}
 
-category_managers = (
-                     )
-
 class TagBrowserMixin(object): # {{{
 
     def __init__(self, db):
@@ -1837,22 +1830,6 @@
         self.tags_view.restriction_error.connect(self.do_restriction_error,
                                                  type=Qt.QueuedConnection)
 
-<<<<<<< HEAD
-        for text, func, args in (
-                     (_('Manage Authors'), self.do_author_sort_edit, (self,
-                         None)),
-                     (_('Manage Series'), self.do_tags_list_edit, (None,
-                         'series')),
-                     (_('Manage Publishers'), self.do_tags_list_edit, (None,
-                         'publisher')),
-                     (_('Manage Tags'), self.do_tags_list_edit, (None, 'tags')),
-                     (_('Manage User Categories'),
-                         self.do_edit_user_categories, (None,)),
-                     (_('Manage Saved Searches'), self.do_saved_search_edit,
-                         (None,))
-            ):
-            self.manage_items_button.menu().addAction(text, partial(func, *args))
-=======
         for text, func, args, cat_name in (
              (_('Manage Authors'),
                         self.do_author_sort_edit, (self, None), 'authors'),
@@ -1870,7 +1847,6 @@
             self.manage_items_button.menu().addAction(
                                         QIcon(I(category_icon_map[cat_name])),
                                         text, partial(func, *args))
->>>>>>> 37798ef2
 
     def do_restriction_error(self):
         error_dialog(self.tags_view, _('Invalid search restriction'),
@@ -2190,17 +2166,9 @@
         parent.tag_match.setStatusTip(parent.tag_match.toolTip())
 
 
-<<<<<<< HEAD
-        l = parent.manage_items_button = QToolButton(self)
-        l.setIcon(QIcon(I('tags.png')))
-        l.setText(_('Manage authors, tags, etc'))
-        l.setToolButtonStyle(Qt.ToolButtonTextBesideIcon)
-        l.setPopupMode(l.InstantPopup)
-=======
         l = parent.manage_items_button = QPushButton(self)
         l.setStyleSheet('QPushButton {text-align: left; }')
         l.setText(_('Manage authors, tags, etc'))
->>>>>>> 37798ef2
         l.setToolTip(_('All of these category_managers are available by right-clicking '
                        'on items in the tag browser above'))
         l.m = QMenu()
