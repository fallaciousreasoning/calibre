--- conflicted
+++ resolved
@@ -72,11 +72,7 @@
     c.add_opt('asked_library_thing_password', default=False,
             help='Asked library thing password at least once.')
     c.add_opt('search_as_you_type', default=True,
-<<<<<<< HEAD
-            help='Start searching as you type. If this is disabled then seaerch will '
-=======
             help='Start searching as you type. If this is disabled then search will '
->>>>>>> 7ab2368c
             'only take place when the Enter or Return key is pressed.')
     return ConfigProxy(c)
 
