--- conflicted
+++ resolved
@@ -342,7 +342,6 @@
         QObject.connect(md.actions()[7], SIGNAL('triggered(bool)'),
                 self.__em6__)
 
-<<<<<<< HEAD
         QObject.connect(self.action_merge, SIGNAL("triggered(bool)"),
                 self.merge_books)
         QObject.connect(mb.actions()[0], SIGNAL('triggered(bool)'),
@@ -351,8 +350,6 @@
         QObject.connect(mb.actions()[2], SIGNAL('triggered(bool)'),
                 self.__mb1__)
 
-=======
->>>>>>> 9e78d872
         self.save_menu = QMenu()
         self.save_menu.addAction(_('Save to disk'))
         self.save_menu.addAction(_('Save to disk in a single directory'))
