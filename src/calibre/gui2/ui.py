#!/usr/bin/env python
# vim:fileencoding=UTF-8:ts=4:sw=4:sta:et:sts=4:ai
from __future__ import with_statement

__license__   = 'GPL v3'
__copyright__ = '2009, Kovid Goyal <kovid@kovidgoyal.net>'
__docformat__ = 'restructuredtext en'


'''The main GUI'''

import collections, datetime, os, shutil, sys, textwrap, time
from xml.parsers.expat import ExpatError
from Queue import Queue, Empty
from threading import Thread
from functools import partial
from PyQt4.Qt import Qt, SIGNAL, QObject, QUrl, QTimer, \
                     QModelIndex, QPixmap, QColor, QPainter, QMenu, QIcon, \
                     QToolButton, QDialog, QDesktopServices, \
                     QSystemTrayIcon, QApplication, QKeySequence, QAction, \
                     QMessageBox, QStackedLayout, QHelpEvent, QInputDialog,\
                     QThread, pyqtSignal
from PyQt4.QtSvg import QSvgRenderer

from calibre import  prints, patheq, strftime
from calibre.constants import __version__, __appname__, isfrozen, islinux, \
                    iswindows, isosx, filesystem_encoding, preferred_encoding
from calibre.utils.filenames import ascii_filename
from calibre.ptempfile import PersistentTemporaryFile
from calibre.utils.config import prefs, dynamic
from calibre.utils.ipc.server import Server
from calibre.utils.search_query_parser import saved_searches
from calibre.gui2 import warning_dialog, choose_files, error_dialog, \
                           question_dialog,\
                           pixmap_to_data, choose_dir, \
                           Dispatcher, gprefs, \
                           available_height, \
                           max_available_height, config, info_dialog, \
                           available_width, GetMetadata
from calibre.gui2.cover_flow import CoverFlow, DatabaseImages, pictureflowerror
from calibre.gui2.widgets import ProgressIndicator, IMAGE_EXTENSIONS
from calibre.gui2.wizard import move_library
from calibre.gui2.dialogs.scheduler import Scheduler
from calibre.gui2.update import CheckForUpdates
from calibre.gui2.main_window import MainWindow
from calibre.gui2.main_ui import Ui_MainWindow
from calibre.gui2.device import DeviceManager, DeviceMenu, DeviceGUI, Emailer
from calibre.gui2.jobs import JobManager, JobsDialog
from calibre.gui2.dialogs.metadata_single import MetadataSingleDialog
from calibre.gui2.dialogs.metadata_bulk import MetadataBulkDialog
from calibre.gui2.tools import convert_single_ebook, convert_bulk_ebook, \
    fetch_scheduled_recipe, generate_catalog
from calibre.gui2.dialogs.config import ConfigDialog
from calibre.gui2.dialogs.search import SearchDialog
from calibre.gui2.dialogs.choose_format import ChooseFormatDialog
from calibre.gui2.dialogs.book_info import BookInfo
from calibre.ebooks import BOOK_EXTENSIONS
from calibre.ebooks.BeautifulSoup import BeautifulSoup, Tag, NavigableString
from calibre.library.database2 import LibraryDatabase2
from calibre.library.caches import CoverCache
from calibre.gui2.dialogs.confirm_delete import confirm
from calibre.gui2.dialogs.tag_categories import TagCategories

class SaveMenu(QMenu):

    def __init__(self, parent):
        QMenu.__init__(self, _('Save single format to disk...'), parent)
        for ext in sorted(BOOK_EXTENSIONS):
            action = self.addAction(ext.upper())
            setattr(self, 'do_'+ext, partial(self.do, ext))
            self.connect(action, SIGNAL('triggered(bool)'),
                    getattr(self, 'do_'+ext))

    def do(self, ext, *args):
        self.emit(SIGNAL('save_fmt(PyQt_PyObject)'), ext)

class Listener(Thread):

    def __init__(self, listener):
        Thread.__init__(self)
        self.daemon = True
        self.listener, self.queue = listener, Queue()
        self._run = True
        self.start()

    def run(self):
        while self._run:
            try:
                conn = self.listener.accept()
                msg = conn.recv()
                self.queue.put(msg)
            except:
                continue

    def close(self):
        self._run = False
        try:
            self.listener.close()
        except:
            pass

class SystemTrayIcon(QSystemTrayIcon):

    def __init__(self, icon, parent):
        QSystemTrayIcon.__init__(self, icon, parent)

    def event(self, ev):
        if ev.type() == ev.ToolTip:
            evh = QHelpEvent(ev)
            self.emit(SIGNAL('tooltip_requested(PyQt_PyObject)'),
                    (self, evh.globalPos()))
            return True
        return QSystemTrayIcon.event(self, ev)

class Main(MainWindow, Ui_MainWindow, DeviceGUI):
    'The main GUI'

    def set_default_thumbnail(self, height):
        r = QSvgRenderer(I('book.svg'))
        pixmap = QPixmap(height, height)
        pixmap.fill(QColor(255,255,255))
        p = QPainter(pixmap)
        r.render(p)
        p.end()
        self.default_thumbnail = (pixmap.width(), pixmap.height(),
                pixmap_to_data(pixmap))

        self.last_time = datetime.datetime.now()
    def __init__(self, library_path, db, listener, opts, actions, parent=None):
        self.last_time = datetime.datetime.now()
        self.preferences_action, self.quit_action = actions
        self.library_path = library_path
        self.spare_servers = []
        self.must_restart_before_config = False
        MainWindow.__init__(self, opts, parent)
        # Initialize fontconfig in a separate thread as this can be a lengthy
        # process if run for the first time on this machine
        from calibre.utils.fonts import fontconfig
        self.fc = fontconfig
        self.listener = Listener(listener)
        self.check_messages_timer = QTimer()
        self.connect(self.check_messages_timer, SIGNAL('timeout()'),
                self.another_instance_wants_to_talk)
        self.check_messages_timer.start(1000)

        Ui_MainWindow.__init__(self)
        self.setupUi(self)
        self.setWindowTitle(__appname__)

        self.restriction_count_of_books_in_view = 0
        self.restriction_count_of_books_in_library = 0
        self.restriction_in_effect = False
        self.search.initialize('main_search_history', colorize=True,
                help_text=_('Search (For Advanced Search click the button to the left)'))
        self.connect(self.clear_button, SIGNAL('clicked()'), self.search_clear)
        self.connect(self.clear_button, SIGNAL('clicked()'), self.saved_search.clear_to_help)
        self.search_clear()

        self.saved_search.initialize(saved_searches, self.search, colorize=True,
                help_text=_('Saved Searches'))
        self.connect(self.save_search_button, SIGNAL('clicked()'),
                self.saved_search.save_search_button_clicked)
        self.connect(self.delete_search_button, SIGNAL('clicked()'),
                self.saved_search.delete_search_button_clicked)
        self.connect(self.copy_search_button, SIGNAL('clicked()'),
                self.saved_search.copy_search_button_clicked)

        self.progress_indicator = ProgressIndicator(self)
        self.verbose = opts.verbose
        self.get_metadata = GetMetadata()
        self.read_settings()
        self.job_manager = JobManager()
        self.emailer = Emailer()
        self.emailer.start()
        self.jobs_dialog = JobsDialog(self, self.job_manager)
        self.upload_memory = {}
        self.delete_memory = {}
        self.conversion_jobs = {}
        self.persistent_files = []
        self.metadata_dialogs = []
        self.default_thumbnail = None
        self.device_error_dialog = error_dialog(self, _('Error'),
                _('Error communicating with device'), ' ')
        self.device_error_dialog.setModal(Qt.NonModal)
        self.tb_wrapper = textwrap.TextWrapper(width=40)
        self.device_connected = False
        self.viewers = collections.deque()
        self.content_server = None
        self.system_tray_icon = SystemTrayIcon(QIcon(I('library.png')), self)
        self.system_tray_icon.setToolTip('calibre')
        self.connect(self.system_tray_icon,
                SIGNAL('tooltip_requested(PyQt_PyObject)'),
                self.job_manager.show_tooltip)
        if not config['systray_icon']:
            self.system_tray_icon.hide()
        else:
            self.system_tray_icon.show()
        self.system_tray_menu = QMenu(self)
        self.restore_action = self.system_tray_menu.addAction(
                QIcon(I('page.svg')), _('&Restore'))
        self.donate_action  = self.system_tray_menu.addAction(
                QIcon(I('donate.svg')), _('&Donate to support calibre'))
        self.donate_button.setDefaultAction(self.donate_action)
        self.eject_action = self.system_tray_menu.addAction(
                QIcon(I('eject.svg')), _('&Eject connected device'))
        self.eject_action.setEnabled(False)
        if not config['show_donate_button']:
            self.donate_button.setVisible(False)
        self.addAction(self.quit_action)
        self.action_restart = QAction(_('&Restart'), self)
        self.addAction(self.action_restart)
        self.system_tray_menu.addAction(self.quit_action)
        self.quit_action.setShortcut(QKeySequence(Qt.CTRL + Qt.Key_Q))
        self.action_restart.setShortcut(QKeySequence(Qt.CTRL + Qt.Key_R))
        self.action_show_book_details.setShortcut(QKeySequence(Qt.Key_I))
        self.addAction(self.action_show_book_details)
        self.system_tray_icon.setContextMenu(self.system_tray_menu)
        self.connect(self.quit_action, SIGNAL('triggered(bool)'), self.quit)
        self.connect(self.donate_action, SIGNAL('triggered(bool)'), self.donate)
        self.connect(self.restore_action, SIGNAL('triggered()'),
                self.show_windows)
        self.connect(self.action_show_book_details,
                SIGNAL('triggered(bool)'), self.show_book_info)
        self.connect(self.action_restart, SIGNAL('triggered()'),
                     self.restart)
        self.connect(self.system_tray_icon,
                SIGNAL('activated(QSystemTrayIcon::ActivationReason)'),
                self.system_tray_icon_activated)
        self.tool_bar.contextMenuEvent = self.no_op

        ####################### Start spare job server ########################
        QTimer.singleShot(1000, self.add_spare_server)

        ####################### Setup device detection ########################
        self.device_manager = DeviceManager(Dispatcher(self.device_detected),
                self.job_manager)
        self.device_manager.start()


        ####################### Location View ########################
        QObject.connect(self.location_view,
                SIGNAL('location_selected(PyQt_PyObject)'),
                        self.location_selected)
        QObject.connect(self.location_view,
                SIGNAL('umount_device()'),
                        self.device_manager.umount_device)
        self.eject_action.triggered.connect(self.device_manager.umount_device)

        ####################### Vanity ########################
        self.vanity_template  = _('<p>For help see the: <a href="%s">User Manual</a>'
                '<br>')%'http://calibre-ebook.com/user_manual'
        dv = os.environ.get('CALIBRE_DEVELOP_FROM', None)
        v = __version__
        if getattr(sys, 'frozen', False) and dv and os.path.abspath(dv) in sys.path:
            v += '*'
        self.vanity_template += _('<b>%s</b>: %s by <b>Kovid Goyal '
            '%%(version)s</b><br>%%(device)s</p>')%(__appname__, v)
        self.latest_version = ' '
        self.vanity.setText(self.vanity_template%dict(version=' ', device=' '))
        self.device_info = ' '
        if not opts.no_update_check:
            self.update_checker = CheckForUpdates(self)
            self.update_checker.update_found.connect(self.update_found,
                    type=Qt.QueuedConnection)
            self.update_checker.start()
        ####################### Status Bar #####################
        self.status_bar.initialize(self.system_tray_icon)
        self.status_bar.show_book_info.connect(self.show_book_info)
        self.status_bar.files_dropped.connect(self.files_dropped_on_book)

        ####################### Setup Toolbar #####################
        md = QMenu()
        md.addAction(_('Edit metadata individually'))
        md.addSeparator()
        md.addAction(_('Edit metadata in bulk'))
        md.addSeparator()
        md.addAction(_('Download metadata and covers'))
        md.addAction(_('Download only metadata'))
        md.addAction(_('Download only covers'))
        md.addAction(_('Download only social metadata'))
        self.metadata_menu = md

        mb = QMenu()
        mb.addAction(_('Merge into first selected book - delete others'))
        mb.addSeparator()
        mb.addAction(_('Merge into first selected book - keep others'))
        self.merge_menu = mb
        self.action_merge.setMenu(mb)
        md.addSeparator()
        md.addAction(self.action_merge)

        self.add_menu = QMenu()
        self.add_menu.addAction(_('Add books from a single directory'))
        self.add_menu.addAction(_('Add books from directories, including '
            'sub-directories (One book per directory, assumes every ebook '
            'file is the same book in a different format)'))
        self.add_menu.addAction(_('Add books from directories, including '
            'sub directories (Multiple books per directory, assumes every '
            'ebook file is a different book)'))
        self.add_menu.addAction(_('Add Empty book. (Book entry with no '
            'formats)'))
        self.action_add.setMenu(self.add_menu)
        QObject.connect(self.action_add, SIGNAL("triggered(bool)"),
                self.add_books)
        QObject.connect(self.add_menu.actions()[0], SIGNAL("triggered(bool)"),
                self.add_books)
        QObject.connect(self.add_menu.actions()[1], SIGNAL("triggered(bool)"),
                self.add_recursive_single)
        QObject.connect(self.add_menu.actions()[2], SIGNAL("triggered(bool)"),
                self.add_recursive_multiple)
        QObject.connect(self.add_menu.actions()[3], SIGNAL('triggered(bool)'),
                self.add_empty)
        QObject.connect(self.action_del, SIGNAL("triggered(bool)"),
                self.delete_books)
        QObject.connect(self.action_edit, SIGNAL("triggered(bool)"),
                self.edit_metadata)
        self.__em1__ = partial(self.edit_metadata, bulk=False)
        QObject.connect(md.actions()[0], SIGNAL('triggered(bool)'),
                self.__em1__)
        self.__em2__ = partial(self.edit_metadata, bulk=True)
        QObject.connect(md.actions()[2], SIGNAL('triggered(bool)'),
                self.__em2__)
        self.__em3__ = partial(self.download_metadata, covers=True)
        QObject.connect(md.actions()[4], SIGNAL('triggered(bool)'),
                self.__em3__)
        self.__em4__ = partial(self.download_metadata, covers=False)
        QObject.connect(md.actions()[5], SIGNAL('triggered(bool)'),
                self.__em4__)
        self.__em5__ = partial(self.download_metadata, covers=True,
                    set_metadata=False, set_social_metadata=False)
        QObject.connect(md.actions()[6], SIGNAL('triggered(bool)'),
                self.__em5__)
        self.__em6__ = partial(self.download_metadata, covers=False,
                    set_metadata=False, set_social_metadata=True)
        QObject.connect(md.actions()[7], SIGNAL('triggered(bool)'),
                self.__em6__)

        QObject.connect(self.action_merge, SIGNAL("triggered(bool)"),
                self.merge_books)
        QObject.connect(mb.actions()[0], SIGNAL('triggered(bool)'),
                self.merge_books)
        self.__mb1__ = partial(self.merge_books, safe_merge=True)
        QObject.connect(mb.actions()[2], SIGNAL('triggered(bool)'),
                self.__mb1__)

        self.save_menu = QMenu()
        self.save_menu.addAction(_('Save to disk'))
        self.save_menu.addAction(_('Save to disk in a single directory'))
        self.save_menu.addAction(_('Save only %s format to disk')%
                prefs['output_format'].upper())
        self.save_sub_menu = SaveMenu(self)
        self.save_menu.addMenu(self.save_sub_menu)
        self.connect(self.save_sub_menu, SIGNAL('save_fmt(PyQt_PyObject)'),
                self.save_specific_format_disk)

        self.view_menu = QMenu()
        self.view_menu.addAction(_('View'))
        ac = self.view_menu.addAction(_('View specific format'))
        ac.setShortcut((Qt.ControlModifier if isosx else Qt.AltModifier)+Qt.Key_V)
        self.action_view.setMenu(self.view_menu)

        self.delete_menu = QMenu()
        self.delete_menu.addAction(_('Remove selected books'))
        self.delete_menu.addAction(
                _('Remove files of a specific format from selected books..'))
        self.delete_menu.addAction(
                _('Remove all formats from selected books, except...'))
        self.delete_menu.addAction(
                _('Remove covers from selected books'))
        self.action_del.setMenu(self.delete_menu)
        QObject.connect(self.action_save, SIGNAL("triggered(bool)"),
                self.save_to_disk)
        QObject.connect(self.save_menu.actions()[0], SIGNAL("triggered(bool)"),
                self.save_to_disk)
        QObject.connect(self.save_menu.actions()[1], SIGNAL("triggered(bool)"),
                self.save_to_single_dir)
        QObject.connect(self.save_menu.actions()[2], SIGNAL("triggered(bool)"),
                self.save_single_format_to_disk)
        QObject.connect(self.action_view, SIGNAL("triggered(bool)"),
                self.view_book)
        QObject.connect(self.view_menu.actions()[0],
                SIGNAL("triggered(bool)"), self.view_book)
        QObject.connect(self.view_menu.actions()[1],
                SIGNAL("triggered(bool)"), self.view_specific_format,
                Qt.QueuedConnection)
        self.connect(self.action_open_containing_folder,
                SIGNAL('triggered(bool)'), self.view_folder)

        self.delete_menu.actions()[0].triggered.connect(self.delete_books)
        self.delete_menu.actions()[1].triggered.connect(self.delete_selected_formats)
        self.delete_menu.actions()[2].triggered.connect(self.delete_all_but_selected_formats)
        self.delete_menu.actions()[3].triggered.connect(self.delete_covers)

        self.action_open_containing_folder.setShortcut(Qt.Key_O)
        self.addAction(self.action_open_containing_folder)
        self.action_sync.setShortcut(Qt.Key_D)
        self.action_sync.setEnabled(True)
        self.create_device_menu()
        self.connect(self.action_sync, SIGNAL('triggered(bool)'),
                self._sync_action_triggered)

        self.action_edit.setMenu(md)
        self.action_save.setMenu(self.save_menu)

        cm = QMenu()
        cm.addAction(_('Convert individually'))
        cm.addAction(_('Bulk convert'))
        cm.addSeparator()
        ac = cm.addAction(
                _('Create catalog of books in your calibre library'))
        ac.triggered.connect(self.generate_catalog)
        self.action_convert.setMenu(cm)
        self._convert_single_hook = partial(self.convert_ebook, bulk=False)
        QObject.connect(cm.actions()[0],
                SIGNAL('triggered(bool)'), self._convert_single_hook)
        self._convert_bulk_hook = partial(self.convert_ebook, bulk=True)
        QObject.connect(cm.actions()[1],
                SIGNAL('triggered(bool)'), self._convert_bulk_hook)
        QObject.connect(self.action_convert,
                SIGNAL('triggered(bool)'), self.convert_ebook)
        self.convert_menu = cm

        pm = QMenu()
        ap = self.action_preferences
        pm.addAction(ap.icon(), ap.text())
        pm.addAction(QIcon(I('wizard.svg')), _('Run welcome wizard'))
        self.connect(pm.actions()[0], SIGNAL('triggered(bool)'),
                self.do_config)
        self.connect(pm.actions()[1], SIGNAL('triggered(bool)'),
                self.run_wizard)
        self.action_preferences.setMenu(pm)
        self.preferences_menu = pm

        self.tool_bar.widgetForAction(self.action_news).\
                setPopupMode(QToolButton.MenuButtonPopup)
        self.tool_bar.widgetForAction(self.action_edit).\
                setPopupMode(QToolButton.MenuButtonPopup)
        self.tool_bar.widgetForAction(self.action_sync).\
                setPopupMode(QToolButton.MenuButtonPopup)
        self.tool_bar.widgetForAction(self.action_convert).\
                setPopupMode(QToolButton.MenuButtonPopup)
        self.tool_bar.widgetForAction(self.action_save).\
                setPopupMode(QToolButton.MenuButtonPopup)
        self.tool_bar.widgetForAction(self.action_add).\
                setPopupMode(QToolButton.MenuButtonPopup)
        self.tool_bar.widgetForAction(self.action_view).\
                setPopupMode(QToolButton.MenuButtonPopup)
        self.tool_bar.widgetForAction(self.action_del).\
                setPopupMode(QToolButton.MenuButtonPopup)
        self.tool_bar.widgetForAction(self.action_preferences).\
                setPopupMode(QToolButton.MenuButtonPopup)
        self.tool_bar.setContextMenuPolicy(Qt.PreventContextMenu)

        self.connect(self.preferences_action, SIGNAL('triggered(bool)'),
                self.do_config)
        self.connect(self.action_preferences, SIGNAL('triggered(bool)'),
                self.do_config)
        QObject.connect(self.advanced_search_button, SIGNAL('clicked(bool)'),
                self.do_advanced_search)

        for ch in self.tool_bar.children():
            if isinstance(ch, QToolButton):
                ch.setCursor(Qt.PointingHandCursor)

        ####################### Library view ########################
        similar_menu = QMenu(_('Similar books...'))
        similar_menu.addAction(self.action_books_by_same_author)
        similar_menu.addAction(self.action_books_in_this_series)
        similar_menu.addAction(self.action_books_with_the_same_tags)
        similar_menu.addAction(self.action_books_by_this_publisher)
        self.action_books_by_same_author.setShortcut(Qt.ALT + Qt.Key_A)
        self.action_books_in_this_series.setShortcut(Qt.ALT + Qt.Key_S)
        self.action_books_by_this_publisher.setShortcut(Qt.ALT + Qt.Key_P)
        self.action_books_with_the_same_tags.setShortcut(Qt.ALT+Qt.Key_T)
        self.addAction(self.action_books_by_same_author)
        self.addAction(self.action_books_by_this_publisher)
        self.addAction(self.action_books_in_this_series)
        self.addAction(self.action_books_with_the_same_tags)
        self.similar_menu = similar_menu
        self.connect(self.action_books_by_same_author, SIGNAL('triggered()'),
                     lambda : self.show_similar_books('author'))
        self.connect(self.action_books_in_this_series, SIGNAL('triggered()'),
                     lambda : self.show_similar_books('series'))
        self.connect(self.action_books_with_the_same_tags,
                     SIGNAL('triggered()'),
                     lambda : self.show_similar_books('tag'))
        self.connect(self.action_books_by_this_publisher, SIGNAL('triggered()'),
                     lambda : self.show_similar_books('publisher'))
        self.library_view.set_context_menu(self.action_edit, self.action_sync,
                                        self.action_convert, self.action_view,
                                        self.action_save,
                                        self.action_open_containing_folder,
                                        self.action_show_book_details,
                                        self.action_del,
                                        similar_menu=similar_menu)

        self.memory_view.set_context_menu(None, None, None,
                self.action_view, self.action_save, None, None, self.action_del)
        self.card_a_view.set_context_menu(None, None, None,
                self.action_view, self.action_save, None, None, self.action_del)
        self.card_b_view.set_context_menu(None, None, None,
                self.action_view, self.action_save, None, None, self.action_del)

        QObject.connect(self.library_view,
                SIGNAL('files_dropped(PyQt_PyObject)'),
                        self.files_dropped, Qt.QueuedConnection)
        for func, args in [
                             ('connect_to_search_box', (self.search,
                                 self.search_done)),
                             ('connect_to_book_display',
                                 (self.status_bar.book_info.show_data,)),
                             ('connect_to_restriction_set',
                                 (self.tags_view,)),
                             ]:
            for view in (self.library_view, self.memory_view, self.card_a_view, self.card_b_view):
                getattr(view, func)(*args)

        self.memory_view.connect_dirtied_signal(self.upload_booklists)
        self.card_a_view.connect_dirtied_signal(self.upload_booklists)
        self.card_b_view.connect_dirtied_signal(self.upload_booklists)

        self.show()
        if self.system_tray_icon.isVisible() and opts.start_in_tray:
            self.hide_windows()
        self.stack.setCurrentIndex(0)
        self.book_on_device(None, reset=True)
        db.set_book_on_device_func(self.book_on_device)
        self.library_view.set_database(db)
        self.library_view.model().set_book_on_device_func(self.book_on_device)
        prefs['library_path'] = self.library_path
        self.library_view.restore_sort_at_startup(dynamic.get('sort_history', [('timestamp', Qt.DescendingOrder)]))
        if not self.library_view.restore_column_widths():
            self.library_view.resizeColumnsToContents()
        self.search.setFocus(Qt.OtherFocusReason)
        self.cover_cache = CoverCache(self.library_path)
        self.cover_cache.start()
        self.library_view.model().cover_cache = self.cover_cache
        self.connect(self.edit_categories, SIGNAL('clicked()'), self.do_edit_categories)
        self.tags_view.set_database(db, self.tag_match, self.popularity, self.search_restriction)
        self.connect(self.tags_view,
                SIGNAL('tags_marked(PyQt_PyObject, PyQt_PyObject)'),
                     self.search.search_from_tags)
        self.connect(self.tags_view,
                SIGNAL('restriction_set(PyQt_PyObject)'),
                     self.saved_search.clear_to_help)
        self.connect(self.tags_view,
                SIGNAL('restriction_set(PyQt_PyObject)'),
                     self.mark_restriction_set)
        self.connect(self.tags_view,
                SIGNAL('tags_marked(PyQt_PyObject, PyQt_PyObject)'),
                     self.saved_search.clear_to_help)
        self.connect(self.search,
                SIGNAL('search(PyQt_PyObject, PyQt_PyObject)'),
                     self.tags_view.model().reinit)
        self.connect(self.library_view.model(),
                SIGNAL('count_changed(int)'), self.location_view.count_changed)
        self.connect(self.library_view.model(), SIGNAL('count_changed(int)'),
                     self.tags_view.recount, Qt.QueuedConnection)
        self.connect(self.library_view.model(), SIGNAL('count_changed(int)'),
                     self.restriction_count_changed, Qt.QueuedConnection)
        self.connect(self.search, SIGNAL('cleared()'), self.search_box_cleared)
        self.connect(self.saved_search, SIGNAL('changed()'), self.tags_view.saved_searches_changed, Qt.QueuedConnection)
        if not gprefs.get('quick_start_guide_added', False):
            from calibre.ebooks.metadata import MetaInformation
            mi = MetaInformation(_('Calibre Quick Start Guide'), ['John Schember'])
            mi.author_sort = 'Schember, John'
            mi.comments = "A guide to get you up and running with calibre"
            mi.publisher = 'calibre'
            self.library_view.model().add_books([P('quick_start.epub')], ['epub'],
                    [mi])
            gprefs['quick_start_guide_added'] = True
            self.library_view.model().books_added(1)
            if hasattr(self, 'db_images'):
                self.db_images.reset()

        self.library_view.model().count_changed()
        self.location_view.model().database_changed(self.library_view.model().db)
        self.library_view.model().database_changed.connect(self.location_view.model().database_changed,
                type=Qt.QueuedConnection)

        ########################### Tags Browser ##############################
        self.search_restriction.setSizeAdjustPolicy(self.search_restriction.AdjustToMinimumContentsLengthWithIcon)
        self.search_restriction.setMinimumContentsLength(10)


        ########################### Cover Flow ################################
        self.cover_flow = None
        if CoverFlow is not None:
            self.cf_last_updated_at = None
            self.cover_flow_sync_timer = QTimer(self)
            self.cover_flow_sync_timer.timeout.connect(self.cover_flow_do_sync)
            self.cover_flow_sync_flag = True
            text_height = 40 if config['separate_cover_flow'] else 25
            ah = available_height()
            cfh = ah-100
            cfh = 3./5 * cfh - text_height
            if not config['separate_cover_flow']:
                cfh = 220 if ah > 950 else 170 if ah > 850 else 140
            self.cover_flow = CoverFlow(height=cfh, text_height=text_height)
            self.cover_flow.setVisible(False)
            if not config['separate_cover_flow']:
                self.library.layout().addWidget(self.cover_flow)
            self.cover_flow.currentChanged.connect(self.sync_listview_to_cf)
            self.library_view.selectionModel().currentRowChanged.connect(
                    self.sync_cf_to_listview)
            self.db_images = DatabaseImages(self.library_view.model())
            self.cover_flow.setImages(self.db_images)

        self._calculated_available_height = min(max_available_height()-15,
                self.height())
        self.resize(self.width(), self._calculated_available_height)
        self.search.setMaximumWidth(self.width()-150)

        ####################### Side Bar ###############################

        self.sidebar.initialize(self.jobs_dialog, self.cover_flow,
                self.toggle_cover_flow, pictureflowerror,
                self.vertical_splitter, self.horizontal_splitter)
        QObject.connect(self.job_manager, SIGNAL('job_added(int)'),
                self.sidebar.job_added, Qt.QueuedConnection)
        QObject.connect(self.job_manager, SIGNAL('job_done(int)'),
                self.sidebar.job_done, Qt.QueuedConnection)



        if config['autolaunch_server']:
            from calibre.library.server import start_threaded_server
            from calibre.library import server_config
            self.content_server = start_threaded_server(
                    db, server_config().parse())
            self.test_server_timer = QTimer.singleShot(10000, self.test_server)


        self.scheduler = Scheduler(self, self.library_view.model().db)
        self.action_news.setMenu(self.scheduler.news_menu)
        self.connect(self.action_news, SIGNAL('triggered(bool)'),
                self.scheduler.show_dialog)
        self.connect(self.scheduler, SIGNAL('delete_old_news(PyQt_PyObject)'),
                self.library_view.model().delete_books_by_id,
                Qt.QueuedConnection)
        self.connect(self.scheduler,
                SIGNAL('start_recipe_fetch(PyQt_PyObject)'),
                self.download_scheduled_recipe, Qt.QueuedConnection)
        self.library_view.verticalHeader().sectionClicked.connect(self.view_specific_book)

        for view in ('library', 'memory', 'card_a', 'card_b'):
            view = getattr(self, view+'_view')
            view.verticalHeader().sectionDoubleClicked.connect(self.view_specific_book)

        self.location_view.setCurrentIndex(self.location_view.model().index(0))


        self._add_filesystem_book = Dispatcher(self.__add_filesystem_book)
        v = self.library_view
        if v.model().rowCount(None) > 1:
            v.resizeRowToContents(0)
            height = v.rowHeight(0)
            self.library_view.verticalHeader().setDefaultSectionSize(height)
        self.keyboard_interrupt.connect(self.quit, type=Qt.QueuedConnection)

    def do_edit_categories(self):
        d = TagCategories(self, self.library_view.model().db)
        d.exec_()
        if d.result() == d.Accepted:
            self.tags_view.set_new_model()
            self.tags_view.recount()

    def resizeEvent(self, ev):
        MainWindow.resizeEvent(self, ev)
        self.search.setMaximumWidth(self.width()-150)

<<<<<<< HEAD
    def connect_to_folder(self):
        dir = choose_dir(self, 'Select Device Folder', 'Select folder to open')
        if dir is not None:
            self.device_manager.connect_to_folder(dir)
            self._sync_menu.disconnect_from_folder_action.setEnabled(True)

    def disconnect_from_folder(self):
        self.device_manager.disconnect_folder()
=======
    def _sync_action_triggered(self, *args):
        m = getattr(self, '_sync_menu', None)
        if m is not None:
            m.trigger_default()
>>>>>>> ff8bae23

    def create_device_menu(self):
        self._sync_menu = DeviceMenu(self)
        self.action_sync.setMenu(self._sync_menu)
        self.connect(self._sync_menu,
                SIGNAL('sync(PyQt_PyObject, PyQt_PyObject, PyQt_PyObject)'),
                self.dispatch_sync_event)
        self._sync_menu.fetch_annotations.connect(self.fetch_annotations)
        self._sync_menu.connect_to_folder.connect(self.connect_to_folder)
        self._sync_menu.disconnect_from_folder.connect(self.disconnect_from_folder)

    def add_spare_server(self, *args):
        self.spare_servers.append(Server(limit=int(config['worker_limit']/2.0)))

    @property
    def spare_server(self):
        # Because of the use of the property decorator, we're called one
        # extra time. Ignore.
        if not hasattr(self, '__spare_server_property_limiter'):
            self.__spare_server_property_limiter = True
            return None
        try:
            QTimer.singleShot(1000, self.add_spare_server)
            return self.spare_servers.pop()
        except:
            pass

    def no_op(self, *args):
        pass

    def system_tray_icon_activated(self, r):
        if r == QSystemTrayIcon.Trigger:
            if self.isVisible():
                self.hide_windows()
            else:
                self.show_windows()

    def hide_windows(self):
        for window in QApplication.topLevelWidgets():
            if isinstance(window, (MainWindow, QDialog)) and \
                    window.isVisible():
                window.hide()
                setattr(window, '__systray_minimized', True)

    def show_windows(self):
        for window in QApplication.topLevelWidgets():
            if getattr(window, '__systray_minimized', False):
                window.show()
                setattr(window, '__systray_minimized', False)

    def test_server(self, *args):
        if self.content_server.exception is not None:
            error_dialog(self, _('Failed to start content server'),
                         unicode(self.content_server.exception)).exec_()

    def show_similar_books(self, type):
        search, join = [], ' '
        idx = self.library_view.currentIndex()
        if not idx.isValid():
            return
        row = idx.row()
        if type == 'series':
            series = idx.model().db.series(row)
            if series:
                search = ['series:"'+series+'"']
        elif type == 'publisher':
            publisher = idx.model().db.publisher(row)
            if publisher:
                search = ['publisher:"'+publisher+'"']
        elif type == 'tag':
            tags = idx.model().db.tags(row)
            if tags:
                search = ['tag:"='+t+'"' for t in tags.split(',')]
        elif type == 'author':
            authors = idx.model().db.authors(row)
            if authors:
                search = ['author:"='+a.strip().replace('|', ',')+'"' \
                                for a in authors.split(',')]
                join = ' or '
        if search:
            self.search.set_search_string(join.join(search))

    def toggle_cover_flow(self, show):
        if config['separate_cover_flow']:
            if show:
                self.cover_flow.setCurrentSlide(self.library_view.currentIndex().row())
                d = QDialog(self)
                ah, aw = available_height(), available_width()
                d.resize(int(aw/2.), ah-60)
                d._layout = QStackedLayout()
                d.setLayout(d._layout)
                d.setWindowTitle(_('Browse by covers'))
                d.layout().addWidget(self.cover_flow)
                self.cover_flow.setVisible(True)
                self.cover_flow.setFocus(Qt.OtherFocusReason)
                self.library_view.scrollTo(self.library_view.currentIndex())
                d.show()
                d.finished.connect(self.sidebar.external_cover_flow_finished)
                self.cf_dialog = d
                self.cover_flow_sync_timer.start(500)
            else:
                self.cover_flow_sync_timer.stop()
                idx = self.library_view.model().index(self.cover_flow.currentSlide(), 0)
                if idx.isValid():
                    sm = self.library_view.selectionModel()
                    sm.select(idx, sm.ClearAndSelect|sm.Rows)
                    self.library_view.setCurrentIndex(idx)
                cfd = getattr(self, 'cf_dialog', None)
                if cfd is not None:
                    self.cover_flow.setVisible(False)
                    cfd.hide()
                    self.cf_dialog = None
        else:
            if show:
                self.cover_flow.setCurrentSlide(self.library_view.currentIndex().row())
                self.library_view.setCurrentIndex(
                        self.library_view.currentIndex())
                self.cover_flow.setVisible(True)
                self.cover_flow.setFocus(Qt.OtherFocusReason)
                self.library_view.scrollTo(self.library_view.currentIndex())
                self.cover_flow_sync_timer.start(500)
            else:
                self.cover_flow_sync_timer.stop()
                self.cover_flow.setVisible(False)
                idx = self.library_view.model().index(self.cover_flow.currentSlide(), 0)
                if idx.isValid():
                    sm = self.library_view.selectionModel()
                    sm.select(idx, sm.ClearAndSelect|sm.Rows)
                    self.library_view.setCurrentIndex(idx)



    '''
    Handling of the count of books in a restricted view requires that
    we capture the count after the initial restriction search. To so this,
    we require that the restriction_set signal be issued before the search signal,
    so that when the search_done happens and the count is displayed,
    we can grab the count. This works because the search box is cleared
    when a restriction is set, so that first search will find all books.

    Adding and deleting books creates another complexity. When added, they are
    displayed regardless of whether they match the restriction. However, if they
    do not, they are removed at the next search. The counts must take this
    behavior into effect.
    '''

    def restriction_count_changed(self, c):
        self.restriction_count_of_books_in_view += c - self.restriction_count_of_books_in_library
        self.restriction_count_of_books_in_library = c
        if self.restriction_in_effect:
            self.set_number_of_books_shown(compute_count=False)

    def mark_restriction_set(self, r):
        self.restriction_in_effect = False if r is None or not r else True

    def set_number_of_books_shown(self, compute_count):
        if self.current_view() == self.library_view and self.restriction_in_effect:
            if compute_count:
                self.restriction_count_of_books_in_view = self.current_view().row_count()
            t = _("({0} of {1})").format(self.current_view().row_count(),
                                         self.restriction_count_of_books_in_view)
            self.search_count.setStyleSheet('QLabel { border-radius: 8px; background-color: yellow; }')
        else: # No restriction or not library view
            if not self.search.in_a_search():
                t = _("(all books)")
            else:
                t = _("({0} of all)").format(self.current_view().row_count())
            self.search_count.setStyleSheet(
                    'QLabel { background-color: transparent; }')
        self.search_count.setText(t)

    def search_box_cleared(self):
        self.set_number_of_books_shown(compute_count=True)
        self.tags_view.clear()
        self.saved_search.clear_to_help()

    def search_clear(self):
        self.set_number_of_books_shown(compute_count=True)
        self.search.clear()

    def search_done(self, view, ok):
        if view is self.current_view():
            self.search.search_done(ok)
            self.set_number_of_books_shown(compute_count=False)

    def sync_cf_to_listview(self, current, previous):
        if self.cover_flow_sync_flag and self.cover_flow.isVisible() and \
                self.cover_flow.currentSlide() != current.row():
            self.cover_flow.setCurrentSlide(current.row())
        self.cover_flow_sync_flag = True

    def cover_flow_do_sync(self):
        self.cover_flow_sync_flag = True
        try:
            if self.cover_flow.isVisible() and self.cf_last_updated_at is not None and \
                time.time() - self.cf_last_updated_at > 0.5:
                self.cf_last_updated_at = None
                row = self.cover_flow.currentSlide()
                m = self.library_view.model()
                index = m.index(row, 0)
                if self.library_view.currentIndex().row() != row and index.isValid():
                    self.cover_flow_sync_flag = False
                    sm = self.library_view.selectionModel()
                    sm.select(index, sm.ClearAndSelect|sm.Rows)
                    self.library_view.setCurrentIndex(index)
        except:
            pass


    def sync_listview_to_cf(self, row):
        self.cf_last_updated_at = time.time()

    def another_instance_wants_to_talk(self):
        try:
            msg = self.listener.queue.get_nowait()
        except Empty:
            return
        if msg.startswith('launched:'):
            argv = eval(msg[len('launched:'):])
            if len(argv) > 1:
                path = os.path.abspath(argv[1])
                if os.access(path, os.R_OK):
                    self.add_filesystem_book(path)
            self.setWindowState(self.windowState() & \
                    ~Qt.WindowMinimized|Qt.WindowActive)
            self.show_windows()
            self.raise_()
            self.activateWindow()
        elif msg.startswith('refreshdb:'):
            self.library_view.model().refresh()
            self.library_view.model().research()
        else:
            print msg

    def current_view(self):
        '''Convenience method that returns the currently visible view '''
        idx = self.stack.currentIndex()
        if idx == 0:
            return self.library_view
        if idx == 1:
            return self.memory_view
        if idx == 2:
            return self.card_a_view
        if idx == 3:
            return self.card_b_view

    def booklists(self):
        return self.memory_view.model().db, self.card_a_view.model().db, self.card_b_view.model().db



    ########################## Connect to device ##############################

    def save_device_view_settings(self):
        model = self.location_view.model()
        self.memory_view.write_settings()
        for x in range(model.rowCount()):
            if x > 1:
                if model.location_for_row(x) == 'carda':
                    self.card_a_view.write_settings()
                elif model.location_for_row(x) == 'cardb':
                    self.card_b_view.write_settings()

    def device_detected(self, connected):
        '''
        Called when a device is connected to the computer.
        '''
        if connected:
            self._sync_menu.connect_to_folder_action.setEnabled(False)
            self.device_manager.get_device_information(\
                    Dispatcher(self.info_read))
            self.set_default_thumbnail(\
                    self.device_manager.device.THUMBNAIL_HEIGHT)
            self.status_bar.showMessage(_('Device: ')+\
                self.device_manager.device.__class__.get_gui_name()+\
                        _(' detected.'), 3000)
            self.device_connected = True
            self._sync_menu.enable_device_actions(True,
                    self.device_manager.device.card_prefix(),
                    self.device_manager.device)
            self.location_view.model().device_connected(self.device_manager.device)
            self.eject_action.setEnabled(True)
            self.refresh_ondevice_info (device_connected = True, reset_only = True)
        else:
            self._sync_menu.connect_to_folder_action.setEnabled(True)
            self._sync_menu.disconnect_from_folder_action.setEnabled(False)
            self.save_device_view_settings()
            self.device_connected = False
            self._sync_menu.enable_device_actions(False)
            self.location_view.model().update_devices()
            self.vanity.setText(self.vanity_template%\
                    dict(version=self.latest_version, device=' '))
            self.device_info = ' '
            if self.current_view() != self.library_view:
                self.status_bar.reset_info()
                self.location_view.setCurrentIndex(self.location_view.model().index(0))
            self.eject_action.setEnabled(False)
            self.refresh_ondevice_info (device_connected = False)

    def info_read(self, job):
        '''
        Called once device information has been read.
        '''
        if job.failed:
            return self.device_job_exception(job)
        info, cp, fs = job.result
        self.location_view.model().update_devices(cp, fs)
        self.device_info = _('Connected ')+info[0]
        self.vanity.setText(self.vanity_template%\
                dict(version=self.latest_version, device=self.device_info))

        self.device_manager.books(Dispatcher(self.metadata_downloaded))

    def metadata_downloaded(self, job):
        '''
        Called once metadata has been read for all books on the device.
        '''
        if job.failed:
            if isinstance(job.exception, ExpatError):
                error_dialog(self, _('Device database corrupted'),
                _('''
                <p>The database of books on the reader is corrupted. Try the following:
                <ol>
                <li>Unplug the reader. Wait for it to finish regenerating the database (i.e. wait till it is ready to be used). Plug it back in. Now it should work with %(app)s. If not try the next step.</li>
                <li>Quit %(app)s. Find the file media.xml in the reader's main memory. Delete it. Unplug the reader. Wait for it to regenerate the file. Re-connect it and start %(app)s.</li>
                </ol>
                ''')%dict(app=__appname__)).exec_()
            else:
                self.device_job_exception(job)
            return
        self.set_books_in_library(job.result, reset=True)
        mainlist, cardalist, cardblist = job.result
        self.memory_view.set_database(mainlist)
        self.memory_view.set_editable(self.device_manager.device.CAN_SET_METADATA)
        self.card_a_view.set_database(cardalist)
        self.card_a_view.set_editable(self.device_manager.device.CAN_SET_METADATA)
        self.card_b_view.set_database(cardblist)
        self.card_b_view.set_editable(self.device_manager.device.CAN_SET_METADATA)
        for view in (self.memory_view, self.card_a_view, self.card_b_view):
            view.sortByColumn(3, Qt.DescendingOrder)
            view.read_settings()
            if not view.restore_column_widths():
                view.resizeColumnsToContents()
            view.resize_on_select = not view.isVisible()
            if view.model().rowCount(None) > 1:
                view.resizeRowToContents(0)
                height = view.rowHeight(0)
                view.verticalHeader().setDefaultSectionSize(height)
        self.sync_news()
        self.sync_catalogs()
        self.refresh_ondevice_info(device_connected = True)

    ############################################################################
    ### Force the library view to refresh, taking into consideration books information
    def refresh_ondevice_info(self, device_connected, reset_only = False):
        self.book_on_device(None, reset=True)
        if reset_only:
            return
        self.library_view.write_settings()
        self.library_view.model().set_device_connected(device_connected)
    ############################################################################

    ######################### Fetch annotations ################################

    def fetch_annotations(self, *args):
        # Generate a path_map from selected ids
        def get_ids_from_selected_rows():
            rows = self.library_view.selectionModel().selectedRows()
            if not rows or len(rows) < 2:
                rows = xrange(self.library_view.model().rowCount(QModelIndex()))
            ids = map(self.library_view.model().id, rows)
            return ids

        def get_formats(id):
            formats = db.formats(id, index_is_id=True)
            fmts = []
            if formats:
                for format in formats.split(','):
                    fmts.append(format.lower())
            return fmts

        def generate_annotation_paths(ids, db, device):
            # Generate path templates
            # Individual storage mount points scanned/resolved in driver.get_annotations()
            path_map = {}
            for id in ids:
                mi = db.get_metadata(id, index_is_id=True)
                a_path = device.create_upload_path(os.path.abspath('/<storage>'), mi, 'x.bookmark', create_dirs=False)
                path_map[id] = dict(path=a_path, fmts=get_formats(id))
            return path_map

        device = self.device_manager.device

        if self.current_view() is not self.library_view:
            return error_dialog(self, _('Use library only'),
                    _('User annotations generated from main library only'),
                    show=True)
        db = self.library_view.model().db

        # Get the list of ids
        ids = get_ids_from_selected_rows()
        if not ids:
            return error_dialog(self, _('No books selected'),
                    _('No books selected to fetch annotations from'),
                    show=True)

        # Map ids to paths
        path_map = generate_annotation_paths(ids, db, device)

        # Dispatch to devices.kindle.driver.get_annotations()
        self.device_manager.annotations(Dispatcher(self.annotations_fetched),
                path_map)

    def annotations_fetched(self, job):
        from calibre.devices.usbms.device import Device
        from calibre.ebooks.metadata import MetaInformation
        from calibre.gui2.dialogs.progress import ProgressDialog
        from calibre.library.cli import do_add_format

        class Updater(QThread):

            update_progress = pyqtSignal(int)
            update_done     = pyqtSignal()
            FINISHED_READING_PCT_THRESHOLD = 96

            def __init__(self, parent, db, annotation_map, done_callback):
                QThread.__init__(self, parent)
                self.db = db
                self.pd = ProgressDialog(_('Merging user annotations into database'), '',
                        0, len(job.result), parent=parent)

                self.am = annotation_map
                self.done_callback = done_callback
                self.connect(self.pd, SIGNAL('canceled()'), self.canceled)
                self.pd.setModal(True)
                self.pd.show()
                self.update_progress.connect(self.pd.set_value,
                        type=Qt.QueuedConnection)
                self.update_done.connect(self.pd.hide, type=Qt.QueuedConnection)

            def generate_annotation_html(self, bookmark):
                # Returns <div class="user_annotations"> ... </div>
                last_read_location = bookmark.last_read_location
                timestamp = datetime.datetime.utcfromtimestamp(bookmark.timestamp)
                percent_read = bookmark.percent_read

                ka_soup = BeautifulSoup()
                dtc = 0
                divTag = Tag(ka_soup,'div')
                divTag['class'] = 'user_annotations'

                # Add the last-read location
                spanTag = Tag(ka_soup, 'span')
                spanTag['style'] = 'font-weight:bold'
                if bookmark.book_format == 'pdf':
                    spanTag.insert(0,NavigableString(
                        _("%s<br />Last Page Read: %d (%d%%)") % \
                                    (strftime(u'%x', timestamp.timetuple()),
                                    last_read_location,
                                    percent_read)))
                else:
                    spanTag.insert(0,NavigableString(
                        _("%s<br />Last Page Read: Location %d (%d%%)") % \
                                    (strftime(u'%x', timestamp.timetuple()),
                                    last_read_location,
                                    percent_read)))

                divTag.insert(dtc, spanTag)
                dtc += 1
                divTag.insert(dtc, Tag(ka_soup,'br'))
                dtc += 1

                if bookmark.user_notes:
                    user_notes = bookmark.user_notes
                    annotations = []

                    # Add the annotations sorted by location
                    # Italicize highlighted text
                    for location in sorted(user_notes):
                        if user_notes[location]['text']:
                            annotations.append(
                                    _('<b>Location %d &bull; %s</b><br />%s<br />') % \
                                                (user_notes[location]['displayed_location'],
                                                    user_notes[location]['type'],
                                                    user_notes[location]['text'] if \
                                                    user_notes[location]['type'] == 'Note' else \
                                                    '<i>%s</i>' % user_notes[location]['text']))
                        else:
                            if bookmark.book_format == 'pdf':
                                annotations.append(
                                        _('<b>Page %d &bull; %s</b><br />') % \
                                                    (user_notes[location]['displayed_location'],
                                                     user_notes[location]['type']))
                            else:
                                annotations.append(
                                        _('<b>Location %d &bull; %s</b><br />') % \
                                                    (user_notes[location]['displayed_location'],
                                                     user_notes[location]['type']))

                    for annotation in annotations:
                        divTag.insert(dtc, annotation)
                        dtc += 1

                ka_soup.insert(0,divTag)
                return ka_soup

            def mark_book_as_read(self,id):
                read_tag = gprefs.get('catalog_epub_mobi_read_tag')
                self.db.set_tags(id, [read_tag], append=True)

            def canceled(self):
                self.pd.hide()

            def run(self):
                ignore_tags = set(['Catalog','Clippings'])
                for (i, id) in enumerate(self.am):
                    bm = Device.UserAnnotation(self.am[id][0],self.am[id][1])
                    if bm.type == 'kindle_bookmark':
                        mi = self.db.get_metadata(id, index_is_id=True)
                        user_notes_soup = self.generate_annotation_html(bm.value)
                        if mi.comments:
                            a_offset = mi.comments.find('<div class="user_annotations">')
                            ad_offset = mi.comments.find('<hr class="annotations_divider" />')

                            if a_offset >= 0:
                                mi.comments = mi.comments[:a_offset]
                            if ad_offset >= 0:
                                mi.comments = mi.comments[:ad_offset]
                            if set(mi.tags).intersection(ignore_tags):
                                continue
                            if mi.comments:
                                hrTag = Tag(user_notes_soup,'hr')
                                hrTag['class'] = 'annotations_divider'
                                user_notes_soup.insert(0,hrTag)

                            mi.comments += user_notes_soup.prettify()
                        else:
                            mi.comments = unicode(user_notes_soup.prettify())
                        # Update library comments
                        self.db.set_comment(id, mi.comments)

                        # Update 'read' tag except for Catalogs/Clippings
                        if bm.value.percent_read >= self.FINISHED_READING_PCT_THRESHOLD:
                            if not set(mi.tags).intersection(ignore_tags):
                                self.mark_book_as_read(id)

                        # Add bookmark file to id
                        self.db.add_format_with_hooks(id, bm.value.bookmark_extension,
                                                      bm.value.path, index_is_id=True)
                        self.update_progress.emit(i)
                    elif bm.type == 'kindle_clippings':
                        # Find 'My Clippings' author=Kindle in database, or add
                        last_update = 'Last modified %s' % strftime(u'%x %X',bm.value['timestamp'].timetuple())
                        mc_id = list(db.data.parse('title:"My Clippings"'))
                        if mc_id:
                            do_add_format(self.db, mc_id[0], 'TXT', bm.value['path'])
                            mi = self.db.get_metadata(mc_id[0], index_is_id=True)
                            mi.comments = last_update
                            self.db.set_metadata(mc_id[0], mi)
                        else:
                            mi = MetaInformation('My Clippings', authors = ['Kindle'])
                            mi.tags = ['Clippings']
                            mi.comments = last_update
                            self.db.add_books([bm.value['path']], ['txt'], [mi])

                self.update_done.emit()
                self.done_callback(self.am.keys())

        if not job.result: return

        if self.current_view() is not self.library_view:
            return error_dialog(self, _('Use library only'),
                    _('User annotations generated from main library only'),
                    show=True)
        db = self.library_view.model().db

        self.__annotation_updater = Updater(self, db, job.result,
                Dispatcher(self.library_view.model().refresh_ids))
        self.__annotation_updater.start()


    ############################################################################

    ################################# Add books ################################

    def add_recursive(self, single):
        root = choose_dir(self, 'recursive book import root dir dialog',
                          'Select root folder')
        if not root:
            return
        from calibre.gui2.add import Adder
        self._adder = Adder(self,
                self.library_view.model().db,
                Dispatcher(self._files_added), spare_server=self.spare_server)
        self._adder.add_recursive(root, single)

    def add_recursive_single(self, checked):
        '''
        Add books from the local filesystem to either the library or the device
        recursively assuming one book per folder.
        '''
        self.add_recursive(True)

    def add_recursive_multiple(self, checked):
        '''
        Add books from the local filesystem to either the library or the device
        recursively assuming multiple books per folder.
        '''
        self.add_recursive(False)

    def add_empty(self, checked):
        '''
        Add an empty book item to the library. This does not import any formats
        from a book file.
        '''
        num, ok = QInputDialog.getInt(self, _('How many empty books?'),
                _('How many empty books should be added?'), 1, 1, 100)
        if ok:
            from calibre.ebooks.metadata import MetaInformation
            for x in xrange(num):
                self.library_view.model().db.import_book(MetaInformation(None), [])
            self.library_view.model().books_added(num)

    def files_dropped(self, paths):
        to_device = self.stack.currentIndex() != 0
        self._add_books(paths, to_device)

    def files_dropped_on_book(self, event, paths):
        accept = False
        if self.current_view() is not self.library_view:
            return
        db = self.library_view.model().db
        current_idx = self.library_view.currentIndex()
        if not current_idx.isValid(): return
        cid = db.id(current_idx.row())
        for path in paths:
            ext = os.path.splitext(path)[1].lower()
            if ext:
                ext = ext[1:]
            if ext in IMAGE_EXTENSIONS:
                pmap = QPixmap()
                pmap.load(path)
                if not pmap.isNull():
                    accept = True
                    db.set_cover(cid, pmap)
            elif ext in BOOK_EXTENSIONS:
                db.add_format_with_hooks(cid, ext, path, index_is_id=True)
                accept = True
        if accept:
            event.accept()
            self.cover_cache.refresh([cid])
            self.library_view.model().current_changed(current_idx, current_idx)

    def __add_filesystem_book(self, paths, allow_device=True):
        if isinstance(paths, basestring):
            paths = [paths]
        books = [path for path in map(os.path.abspath, paths) if os.access(path,
            os.R_OK)]

        if books:
            to_device = allow_device and self.stack.currentIndex() != 0
            self._add_books(books, to_device)
            if to_device:
                self.status_bar.showMessage(\
                        _('Uploading books to device.'), 2000)


    def add_filesystem_book(self, paths, allow_device=True):
        self._add_filesystem_book(paths, allow_device=allow_device)

    def add_books(self, checked):
        '''
        Add books from the local filesystem to either the library or the device.
        '''
        filters = [
                        (_('Books'), BOOK_EXTENSIONS),
                        (_('EPUB Books'), ['epub']),
                        (_('LRF Books'), ['lrf']),
                        (_('HTML Books'), ['htm', 'html', 'xhtm', 'xhtml']),
                        (_('LIT Books'), ['lit']),
                        (_('MOBI Books'), ['mobi', 'prc', 'azw']),
                        (_('Topaz books'), ['tpz','azw1']),
                        (_('Text books'), ['txt', 'rtf']),
                        (_('PDF Books'), ['pdf']),
                        (_('Comics'), ['cbz', 'cbr', 'cbc']),
                        (_('Archives'), ['zip', 'rar']),
                        ]
        to_device = self.stack.currentIndex() != 0
        if to_device:
            filters = [(_('Supported books'), self.device_manager.device.FORMATS)]

        books = choose_files(self, 'add books dialog dir', 'Select books',
                             filters=filters)
        if not books:
            return
        self._add_books(books, to_device)

    def _add_books(self, paths, to_device, on_card=None):
        if on_card is None:
            on_card = 'carda' if self.stack.currentIndex() == 2 else 'cardb' if self.stack.currentIndex() == 3 else None
        if not paths:
            return
        from calibre.gui2.add import Adder
        self.__adder_func = partial(self._files_added, on_card=on_card)
        self._adder = Adder(self,
                None if to_device else self.library_view.model().db,
                Dispatcher(self.__adder_func), spare_server=self.spare_server)
        self._adder.add(paths)

    def _files_added(self, paths=[], names=[], infos=[], on_card=None):
        if paths:
            self.upload_books(paths,
                                list(map(ascii_filename, names)),
                                infos, on_card=on_card)
            self.status_bar.showMessage(
                    _('Uploading books to device.'), 2000)
        if getattr(self._adder, 'number_of_books_added', 0) > 0:
            self.library_view.model().books_added(self._adder.number_of_books_added)
            if hasattr(self, 'db_images'):
                self.db_images.reset()
        if getattr(self._adder, 'merged_books', False):
            books = u'\n'.join([x if isinstance(x, unicode) else
                    x.decode(preferred_encoding, 'replace') for x in
                    self._adder.merged_books])
            info_dialog(self, _('Merged some books'),
                    _('Some duplicates were found and merged into the '
                        'following existing books:'), det_msg=books, show=True)
        if getattr(self._adder, 'critical', None):
            det_msg = []
            for name, log in self._adder.critical.items():
                if isinstance(name, str):
                    name = name.decode(filesystem_encoding, 'replace')
                det_msg.append(name+'\n'+log)

            warning_dialog(self, _('Failed to read metadata'),
                    _('Failed to read metadata from the following')+':',
                    det_msg='\n\n'.join(det_msg), show=True)

        if hasattr(self._adder, 'cleanup'):
            self._adder.cleanup()
        self._adder = None


    ############################################################################

    ############################### Delete books ###############################

    def _get_selected_formats(self, msg):
        from calibre.gui2.dialogs.select_formats import SelectFormats
        fmts = self.library_view.model().db.all_formats()
        d = SelectFormats([x.lower() for x in fmts], msg, parent=self)
        if d.exec_() != d.Accepted:
            return None
        return d.selected_formats

    def _get_selected_ids(self, err_title=_('Cannot delete')):
        rows = self.library_view.selectionModel().selectedRows()
        if not rows or len(rows) == 0:
            d = error_dialog(self, err_title, _('No book selected'))
            d.exec_()
            return set([])
        return set(map(self.library_view.model().id, rows))

    def delete_selected_formats(self, *args):
        ids = self._get_selected_ids()
        if not ids:
            return
        fmts = self._get_selected_formats(
            _('Choose formats to be deleted'))
        if not fmts:
            return
        for id in ids:
            for fmt in fmts:
                self.library_view.model().db.remove_format(id, fmt,
                        index_is_id=True, notify=False)
        self.library_view.model().refresh_ids(ids)
        self.library_view.model().current_changed(self.library_view.currentIndex(),
                self.library_view.currentIndex())
        if ids:
            self.tags_view.recount()

    def delete_all_but_selected_formats(self, *args):
        ids = self._get_selected_ids()
        if not ids:
            return
        fmts = self._get_selected_formats(
            '<p>'+_('Choose formats <b>not</b> to be deleted'))
        if fmts is None:
            return
        for id in ids:
            bfmts = self.library_view.model().db.formats(id, index_is_id=True)
            if bfmts is None:
                continue
            bfmts = set([x.lower() for x in bfmts.split(',')])
            rfmts = bfmts - set(fmts)
            for fmt in rfmts:
                self.library_view.model().db.remove_format(id, fmt,
                        index_is_id=True, notify=False)
        self.library_view.model().refresh_ids(ids)
        self.library_view.model().current_changed(self.library_view.currentIndex(),
                self.library_view.currentIndex())
        if ids:
            self.tags_view.recount()


    def delete_covers(self, *args):
        ids = self._get_selected_ids()
        if not ids:
            return
        for id in ids:
            self.library_view.model().db.remove_cover(id)
        self.library_view.model().refresh_ids(ids)
        self.library_view.model().current_changed(self.library_view.currentIndex(),
                self.library_view.currentIndex())

    def delete_books(self, *args):
        '''
        Delete selected books from device or library.
        '''
        view = self.current_view()
        rows = view.selectionModel().selectedRows()
        if not rows or len(rows) == 0:
            return
        if self.stack.currentIndex() == 0:
            if not confirm('<p>'+_('The selected books will be '
                                   '<b>permanently deleted</b> and the files '
                                   'removed from your computer. Are you sure?')
                                +'</p>', 'library_delete_books', self):
                return
            ci = view.currentIndex()
            row = None
            if ci.isValid():
                row = ci.row()
            view.model().delete_books(rows)
            if row is not None:
                ci = view.model().index(row, 0)
                if ci.isValid():
                    view.setCurrentIndex(ci)
                    sm = view.selectionModel()
                    sm.select(ci, sm.Select)
        else:
            if self.stack.currentIndex() == 1:
                view = self.memory_view
            elif self.stack.currentIndex() == 2:
                view = self.card_a_view
            else:
                view = self.card_b_view
            paths = view.model().paths(rows)
            job = self.remove_paths(paths)
            self.delete_memory[job] = (paths, view.model())
            view.model().mark_for_deletion(job, rows)
            self.status_bar.showMessage(_('Deleting books from device.'), 1000)

    def remove_paths(self, paths):
        return self.device_manager.delete_books(\
                Dispatcher(self.books_deleted), paths)

    def books_deleted(self, job):
        '''
        Called once deletion is done on the device
        '''
        for view in (self.memory_view, self.card_a_view, self.card_b_view):
            view.model().deletion_done(job, job.failed)
        if job.failed:
            self.device_job_exception(job)
            return

        if self.delete_memory.has_key(job):
            paths, model = self.delete_memory.pop(job)
            self.device_manager.remove_books_from_metadata(paths,
                    self.booklists())
            model.paths_deleted(paths)
            self.upload_booklists()

    ############################################################################

    ############################### Edit metadata ##############################

    def download_metadata(self, checked, covers=True, set_metadata=True,
            set_social_metadata=None):
        rows = self.library_view.selectionModel().selectedRows()
        if not rows or len(rows) == 0:
            d = error_dialog(self, _('Cannot download metadata'),
                             _('No books selected'))
            d.exec_()
            return
        db = self.library_view.model().db
        ids = [db.id(row.row()) for row in rows]
        if set_social_metadata is None:
            get_social_metadata = config['get_social_metadata']
        else:
            get_social_metadata = set_social_metadata
        from calibre.gui2.metadata import DownloadMetadata
        self._download_book_metadata = DownloadMetadata(db, ids,
                get_covers=covers, set_metadata=set_metadata,
                get_social_metadata=get_social_metadata)
        self._download_book_metadata.start()
        if set_social_metadata is not None and set_social_metadata:
            x = _('social metadata')
        else:
            x = _('covers') if covers and not set_metadata else _('metadata')
        self.progress_indicator.start(
            _('Downloading %s for %d book(s)')%(x, len(ids)))
        self._book_metadata_download_check = QTimer(self)
        self.connect(self._book_metadata_download_check,
                SIGNAL('timeout()'), self.book_metadata_download_check,
                Qt.QueuedConnection)
        self._book_metadata_download_check.start(100)

    def book_metadata_download_check(self):
        if self._download_book_metadata.is_alive():
            return
        self._book_metadata_download_check.stop()
        self.progress_indicator.stop()
        cr = self.library_view.currentIndex().row()
        x = self._download_book_metadata
        self._download_book_metadata = None
        if x.exception is None:
            self.library_view.model().refresh_ids(
                x.updated, cr)
            if x.failures:
                details = ['%s: %s'%(title, reason) for title,
                        reason in x.failures.values()]
                details = '%s\n'%('\n'.join(details))
                warning_dialog(self, _('Failed to download some metadata'),
                    _('Failed to download metadata for the following:'),
                    det_msg=details).exec_()
        else:
            err = _('Failed to download metadata:')
            error_dialog(self, _('Error'), err, det_msg=x.tb).exec_()


    def edit_metadata(self, checked, bulk=None):
        '''
        Edit metadata of selected books in library.
        '''
        rows = self.library_view.selectionModel().selectedRows()
        previous = self.library_view.currentIndex()
        if not rows or len(rows) == 0:
            d = error_dialog(self, _('Cannot edit metadata'),
                             _('No books selected'))
            d.exec_()
            return

        if bulk or (bulk is None and len(rows) > 1):
            return self.edit_bulk_metadata(checked)

        def accepted(id):
            self.library_view.model().refresh_ids([id])

        for row in rows:
            self._metadata_view_id = self.library_view.model().db.id(row.row())
            d = MetadataSingleDialog(self, row.row(),
                                    self.library_view.model().db,
                                    accepted_callback=accepted,
                                    cancel_all=rows.index(row) < len(rows)-1)
            self.connect(d, SIGNAL('view_format(PyQt_PyObject)'),
                    self.metadata_view_format)
            d.exec_()
            if d.cancel_all:
                break
        if rows:
            current = self.library_view.currentIndex()
            m = self.library_view.model()
            m.refresh_cover_cache(map(m.id, rows))
            if self.cover_flow:
                self.cover_flow.dataChanged()
            m.current_changed(current, previous)
            self.tags_view.recount()

    def edit_bulk_metadata(self, checked):
        '''
        Edit metadata of selected books in library in bulk.
        '''
        rows = [r.row() for r in \
                self.library_view.selectionModel().selectedRows()]
        if not rows or len(rows) == 0:
            d = error_dialog(self, _('Cannot edit metadata'),
                    _('No books selected'))
            d.exec_()
            return
        if MetadataBulkDialog(self, rows,
                self.library_view.model().db).changed:
            self.library_view.model().resort(reset=False)
            self.library_view.model().research()
            self.tags_view.recount()

    ############################################################################

    ############################### Merge books ##############################
    def merge_books(self, safe_merge=False):
        '''
        Merge selected books in library.
        '''
        if self.stack.currentIndex() != 0:
            return
        rows = self.library_view.selectionModel().selectedRows()
        if not rows or len(rows) == 0:
            return error_dialog(self, _('Cannot merge books'),
                                _('No books selected'), show=True)
        if len(rows) < 2:
            return error_dialog(self, _('Cannot merge books'),
                        _('At least two books must be selected for merging'),
                        show=True)
        dest_id, src_books, src_ids = self.books_to_merge(rows)
        if safe_merge:
            if not confirm('<p>'+_(
                'All book formats and metadata from the selected books '
                'will be added to the <b>first selected book.</b><br><br> '
                'The second and subsequently selected books will not '
                'be deleted or changed.<br><br>'
                'Please confirm you want to proceed.')
            +'</p>', 'merge_books_safe', self):
                return
            self.add_formats(dest_id, src_books)
            self.merge_metadata(dest_id, src_ids)
        else:
            if not confirm('<p>'+_(
                'All book formats and metadata from the selected books will be merged '
                'into the <b>first selected book</b>.<br><br>'
                'After merger the second and '
                'subsequently selected books will be <b>deleted</b>. <br><br>'
                'All book formats of the first selected book will be kept '
                'and any duplicate formats in the second and subsequently selected books '
                'will be permanently <b>deleted</b> from your computer.<br><br>  '
                'Are you <b>sure</b> you want to proceed?')
            +'</p>', 'merge_books', self):
                return
            if len(rows)>5:
                if not confirm('<p>'+_('You are about to merge more than 5 books.  '
                                        'Are you <b>sure</b> you want to proceed?')
                                    +'</p>', 'merge_too_many_books', self):
                    return
            self.add_formats(dest_id, src_books)
            self.merge_metadata(dest_id, src_ids)
            self.delete_books_after_merge(src_ids)
            # leave the selection highlight on first selected book
            dest_row = rows[0].row()
            for row in rows:
                if row.row() < rows[0].row():
                    dest_row -= 1
            ci = self.library_view.model().index(dest_row, 0)
            if ci.isValid():
                self.library_view.setCurrentIndex(ci)

    def add_formats(self, dest_id, src_books, replace=False):
        for src_book in src_books:
            if src_book:
                fmt = os.path.splitext(src_book)[-1].replace('.', '').upper()
                with open(src_book, 'rb') as f:
                    self.library_view.model().db.add_format(dest_id, fmt, f, index_is_id=True,
                            notify=False, replace=replace)

    def books_to_merge(self, rows):
        src_books = []
        src_ids = []
        m = self.library_view.model()
        for i, row in enumerate(rows):
            id_ = m.id(row)
            if i == 0:
                dest_id = id_
            else:
                src_ids.append(id_)
                dbfmts = m.db.formats(id_, index_is_id=True)
                if dbfmts:
                    for fmt in dbfmts.split(','):
                        src_books.append(m.db.format_abspath(id_, fmt,
                            index_is_id=True))
        return [dest_id, src_books, src_ids]

    def delete_books_after_merge(self, ids_to_delete):
        self.library_view.model().delete_books_by_id(ids_to_delete)

    def merge_metadata(self, dest_id, src_ids):
        db = self.library_view.model().db
        dest_mi = db.get_metadata(dest_id, index_is_id=True, get_cover=True)
        orig_dest_comments = dest_mi.comments
        for src_id in src_ids:
            src_mi = db.get_metadata(src_id, index_is_id=True, get_cover=True)
            if src_mi.comments and orig_dest_comments != src_mi.comments:
                if not dest_mi.comments or len(dest_mi.comments) == 0:
                    dest_mi.comments = src_mi.comments
                else:
                    dest_mi.comments = unicode(dest_mi.comments) + u'\n\n' + unicode(src_mi.comments)
            if src_mi.title and src_mi.title and (not dest_mi.title or
                    dest_mi.title == _('Unknown')):
                dest_mi.title = src_mi.title
            if src_mi.title and (not dest_mi.authors or dest_mi.authors[0] ==
                    _('Unknown')):
                dest_mi.authors = src_mi.authors
                dest_mi.author_sort = src_mi.author_sort
            if src_mi.tags:
                if not dest_mi.tags:
                    dest_mi.tags = src_mi.tags
                else:
                    for tag in src_mi.tags:
                        dest_mi.tags.append(tag)
            if src_mi.cover and not dest_mi.cover:
                dest_mi.cover = src_mi.cover
            if not dest_mi.publisher:
                dest_mi.publisher = src_mi.publisher
            if not dest_mi.rating:
                dest_mi.rating = src_mi.rating
            if not dest_mi.series:
                dest_mi.series = src_mi.series
                dest_mi.series_index = src_mi.series_index
        db.set_metadata(dest_id, dest_mi, ignore_errors=False)

    ############################################################################


    ############################## Save to disk ################################
    def save_single_format_to_disk(self, checked):
        self.save_to_disk(checked, False, prefs['output_format'])

    def save_specific_format_disk(self, fmt):
        self.save_to_disk(False, False, fmt)

    def save_to_single_dir(self, checked):
        self.save_to_disk(checked, True)

    def save_to_disk(self, checked, single_dir=False, single_format=None):
        rows = self.current_view().selectionModel().selectedRows()
        if not rows or len(rows) == 0:
            return error_dialog(self, _('Cannot save to disk'),
                    _('No books selected'), show=True)
        path = choose_dir(self, 'save to disk dialog',
                _('Choose destination directory'))
        if not path:
            return

        if self.current_view() is self.library_view:
            from calibre.gui2.add import Saver
            from calibre.library.save_to_disk import config
            opts = config().parse()
            if single_format is not None:
                opts.formats = single_format
                # Special case for Kindle annotation files
                if single_format.lower() in ['mbp','pdr','tan']:
                    opts.to_lowercase = False
                    opts.save_cover = False
                    opts.write_opf = False
                    opts.template = opts.send_template
            if single_dir:
                opts.template = opts.template.split('/')[-1].strip()
                if not opts.template:
                    opts.template = '{title} - {authors}'
            self._saver = Saver(self, self.library_view.model().db,
                    Dispatcher(self._books_saved), rows, path, opts,
                    spare_server=self.spare_server)

        else:
            paths = self.current_view().model().paths(rows)
            self.device_manager.save_books(
                    Dispatcher(self.books_saved), paths, path)


    def _books_saved(self, path, failures, error):
        self._saver = None
        if error:
            return error_dialog(self, _('Error while saving'),
                    _('There was an error while saving.'),
                    error, show=True)
        if failures:
            failures = [u'%s\n\t%s'%
                    (title, '\n\t'.join(err.splitlines())) for title, err in
                    failures]

            warning_dialog(self, _('Could not save some books'),
            _('Could not save some books') + ', ' +
            _('Click the show details button to see which ones.'),
            u'\n\n'.join(failures), show=True)
        QDesktopServices.openUrl(QUrl.fromLocalFile(path))

    def books_saved(self, job):
        if job.failed:
            return self.device_job_exception(job)

    ############################################################################

    ############################### Generate catalog ###########################

    def generate_catalog(self):
        rows = self.library_view.selectionModel().selectedRows()
        if not rows or len(rows) < 2:
            rows = xrange(self.library_view.model().rowCount(QModelIndex()))
        ids = map(self.library_view.model().id, rows)

        dbspec = None
        if not ids:
            return error_dialog(self, _('No books selected'),
                    _('No books selected to generate catalog for'),
                    show=True)

        # Calling gui2.tools:generate_catalog()
        ret = generate_catalog(self, dbspec, ids, self.device_manager.device)
        if ret is None:
            return

        func, args, desc, out, sync, title = ret

        fmt = os.path.splitext(out)[1][1:].upper()
        job = self.job_manager.run_job(
                Dispatcher(self.catalog_generated), func, args=args,
                    description=desc)
        job.catalog_file_path = out
        job.fmt = fmt
        job.catalog_sync, job.catalog_title = sync, title
        self.status_bar.showMessage(_('Generating %s catalog...')%fmt)

    def catalog_generated(self, job):
        if job.result:
            # Search terms nulled catalog results
            return error_dialog(self, _('No books found'),
                    _("No books to catalog\nCheck exclude tags"),
                    show=True)
        if job.failed:
            return self.job_exception(job)
        id = self.library_view.model().add_catalog(job.catalog_file_path, job.catalog_title)
        self.library_view.model().reset()
        if job.catalog_sync:
            sync = dynamic.get('catalogs_to_be_synced', set([]))
            sync.add(id)
            dynamic.set('catalogs_to_be_synced', sync)
        self.status_bar.showMessage(_('Catalog generated.'), 3000)
        self.sync_catalogs()
        if job.fmt not in ['EPUB','MOBI']:
            export_dir = choose_dir(self, _('Export Catalog Directory'),
                    _('Select destination for %s.%s') % (job.catalog_title, job.fmt.lower()))
            if export_dir:
                destination = os.path.join(export_dir, '%s.%s' % (job.catalog_title, job.fmt.lower()))
                shutil.copyfile(job.catalog_file_path, destination)

    ############################### Fetch news #################################

    def download_scheduled_recipe(self, arg):
        func, args, desc, fmt, temp_files = \
                fetch_scheduled_recipe(arg)
        job = self.job_manager.run_job(
                Dispatcher(self.scheduled_recipe_fetched), func, args=args,
                           description=desc)
        self.conversion_jobs[job] = (temp_files, fmt, arg)
        self.status_bar.showMessage(_('Fetching news from ')+arg['title'], 2000)

    def scheduled_recipe_fetched(self, job):
        temp_files, fmt, arg = self.conversion_jobs.pop(job)
        pt = temp_files[0]
        if job.failed:
            self.scheduler.recipe_download_failed(arg)
            return self.job_exception(job)
        id = self.library_view.model().add_news(pt.name, arg)
        self.library_view.model().reset()
        sync = dynamic.get('news_to_be_synced', set([]))
        sync.add(id)
        dynamic.set('news_to_be_synced', sync)
        self.scheduler.recipe_downloaded(arg)
        self.status_bar.showMessage(arg['title'] + _(' fetched.'), 3000)
        self.email_news(id)
        self.sync_news()

    ############################################################################

    ############################### Convert ####################################

    def auto_convert(self, book_ids, on_card, format):
        previous = self.library_view.currentIndex()
        rows = [x.row() for x in \
                self.library_view.selectionModel().selectedRows()]
        jobs, changed, bad = convert_single_ebook(self, self.library_view.model().db, book_ids, True, format)
        if jobs == []: return
        self.queue_convert_jobs(jobs, changed, bad, rows, previous,
                self.book_auto_converted, extra_job_args=[on_card])

    def auto_convert_mail(self, to, fmts, delete_from_library, book_ids, format):
        previous = self.library_view.currentIndex()
        rows = [x.row() for x in \
                self.library_view.selectionModel().selectedRows()]
        jobs, changed, bad = convert_single_ebook(self, self.library_view.model().db, book_ids, True, format)
        if jobs == []: return
        self.queue_convert_jobs(jobs, changed, bad, rows, previous,
                self.book_auto_converted_mail,
                extra_job_args=[delete_from_library, to, fmts])

    def auto_convert_news(self, book_ids, format):
        previous = self.library_view.currentIndex()
        rows = [x.row() for x in \
                self.library_view.selectionModel().selectedRows()]
        jobs, changed, bad = convert_single_ebook(self, self.library_view.model().db, book_ids, True, format)
        if jobs == []: return
        self.queue_convert_jobs(jobs, changed, bad, rows, previous,
                self.book_auto_converted_news)

    def auto_convert_catalogs(self, book_ids, format):
        previous = self.library_view.currentIndex()
        rows = [x.row() for x in \
                self.library_view.selectionModel().selectedRows()]
        jobs, changed, bad = convert_single_ebook(self, self.library_view.model().db, book_ids, True, format)
        if jobs == []: return
        self.queue_convert_jobs(jobs, changed, bad, rows, previous,
                self.book_auto_converted_catalogs)



    def get_books_for_conversion(self):
        rows = [r.row() for r in \
                self.library_view.selectionModel().selectedRows()]
        if not rows or len(rows) == 0:
            d = error_dialog(self, _('Cannot convert'),
                    _('No books selected'))
            d.exec_()
            return None
        return [self.library_view.model().db.id(r) for r in rows]

    def convert_ebook(self, checked, bulk=None):
        book_ids = self.get_books_for_conversion()
        if book_ids is None: return
        previous = self.library_view.currentIndex()
        rows = [x.row() for x in \
                self.library_view.selectionModel().selectedRows()]
        num = 0
        if bulk or (bulk is None and len(book_ids) > 1):
            self.__bulk_queue = convert_bulk_ebook(self, self.queue_convert_jobs,
                self.library_view.model().db, book_ids,
                out_format=prefs['output_format'], args=(rows, previous,
                    self.book_converted))
            if self.__bulk_queue is None:
                return
            num = len(self.__bulk_queue.book_ids)
        else:
            jobs, changed, bad = convert_single_ebook(self,
                self.library_view.model().db, book_ids, out_format=prefs['output_format'])
            self.queue_convert_jobs(jobs, changed, bad, rows, previous,
                    self.book_converted)
            num = len(jobs)

        if num > 0:
            self.status_bar.showMessage(_('Starting conversion of %d book(s)') %
                num, 2000)

    def queue_convert_jobs(self, jobs, changed, bad, rows, previous,
            converted_func, extra_job_args=[]):
        for func, args, desc, fmt, id, temp_files in jobs:
            if id not in bad:
                job = self.job_manager.run_job(Dispatcher(converted_func),
                                            func, args=args, description=desc)
                args = [temp_files, fmt, id]+extra_job_args
                self.conversion_jobs[job] = tuple(args)

        if changed:
            self.library_view.model().refresh_rows(rows)
            current = self.library_view.currentIndex()
            self.library_view.model().current_changed(current, previous)

    def book_auto_converted(self, job):
        temp_files, fmt, book_id, on_card = self.conversion_jobs[job]
        self.book_converted(job)
        self.sync_to_device(on_card, False, specific_format=fmt, send_ids=[book_id], do_auto_convert=False)

    def book_auto_converted_mail(self, job):
        temp_files, fmt, book_id, delete_from_library, to, fmts = self.conversion_jobs[job]
        self.book_converted(job)
        self.send_by_mail(to, fmts, delete_from_library, specific_format=fmt, send_ids=[book_id], do_auto_convert=False)

    def book_auto_converted_news(self, job):
        temp_files, fmt, book_id = self.conversion_jobs[job]
        self.book_converted(job)
        self.sync_news(send_ids=[book_id], do_auto_convert=False)

    def book_auto_converted_catalogs(self, job):
        temp_files, fmt, book_id = self.conversion_jobs[job]
        self.book_converted(job)
        self.sync_catalogs(send_ids=[book_id], do_auto_convert=False)

    def book_converted(self, job):
        temp_files, fmt, book_id = self.conversion_jobs.pop(job)[:3]
        try:
            if job.failed:
                self.job_exception(job)
                return
            data = open(temp_files[-1].name, 'rb')
            self.library_view.model().db.add_format(book_id, \
                    fmt, data, index_is_id=True)
            data.close()
            self.status_bar.showMessage(job.description + \
                    (' completed'), 2000)
        finally:
            for f in temp_files:
                try:
                    if os.path.exists(f.name):
                        os.remove(f.name)
                except:
                    pass
        self.tags_view.recount()
        if self.current_view() is self.library_view:
            current = self.library_view.currentIndex()
            self.library_view.model().current_changed(current, QModelIndex())

    #############################View book######################################

    def view_format(self, row, format):
        fmt_path = self.library_view.model().db.format_abspath(row, format)
        if fmt_path:
            self._view_file(fmt_path)

    def metadata_view_format(self, fmt):
        fmt_path = self.library_view.model().db.\
                format_abspath(self._metadata_view_id,
                        fmt, index_is_id=True)
        if fmt_path:
            self._view_file(fmt_path)


    def book_downloaded_for_viewing(self, job):
        if job.failed:
            self.device_job_exception(job)
            return
        self._view_file(job.result)

    def _launch_viewer(self, name=None, viewer='ebook-viewer', internal=True):
        self.setCursor(Qt.BusyCursor)
        try:
            if internal:
                args = [viewer]
                if isosx and 'ebook' in viewer:
                    args.append('--raise-window')
                if name is not None:
                    args.append(name)
                self.job_manager.launch_gui_app(viewer,
                        kwargs=dict(args=args))
            else:
                paths = os.environ.get('LD_LIBRARY_PATH',
                            '').split(os.pathsep)
                paths = [x for x in paths if x]
                if isfrozen and islinux and paths:
                    npaths = [x for x in paths if x != sys.frozen_path]
                    os.environ['LD_LIBRARY_PATH'] = os.pathsep.join(npaths)
                QDesktopServices.openUrl(QUrl.fromLocalFile(name))#launch(name)
                if isfrozen and islinux and paths:
                    os.environ['LD_LIBRARY_PATH'] = os.pathsep.join(paths)
                time.sleep(2) # User feedback
        finally:
            self.unsetCursor()

    def _view_file(self, name):
        ext = os.path.splitext(name)[1].upper().replace('.', '')
        viewer = 'lrfviewer' if ext == 'LRF' else 'ebook-viewer'
        internal = ext in config['internally_viewed_formats']
        self._launch_viewer(name, viewer, internal)

    def view_specific_format(self, triggered):
        rows = self.library_view.selectionModel().selectedRows()
        if not rows or len(rows) == 0:
            d = error_dialog(self, _('Cannot view'), _('No book selected'))
            d.exec_()
            return

        row = rows[0].row()
        formats = self.library_view.model().db.formats(row).upper().split(',')
        d = ChooseFormatDialog(self, _('Choose the format to view'), formats)
        if d.exec_() == QDialog.Accepted:
            format = d.format()
            self.view_format(row, format)

    def view_folder(self, *args):
        rows = self.current_view().selectionModel().selectedRows()
        if self.current_view() is self.library_view:
            if not rows or len(rows) == 0:
                d = error_dialog(self, _('Cannot open folder'),
                        _('No book selected'))
                d.exec_()
                return
        for row in rows:
            path = self.library_view.model().db.abspath(row.row())
            QDesktopServices.openUrl(QUrl.fromLocalFile(path))


    def view_book(self, triggered):
        rows = self.current_view().selectionModel().selectedRows()
        self._view_books(rows)

    def view_specific_book(self, index):
        self._view_books([index])

    def _view_books(self, rows):
        if not rows or len(rows) == 0:
            self._launch_viewer()
            return

        if len(rows) >= 3:
            if not question_dialog(self, _('Multiple Books Selected'),
                _('You are attempting to open %d books. Opening too many '
                'books at once can be slow and have a negative effect on the '
                'responsiveness of your computer. Once started the process '
                'cannot be stopped until complete. Do you wish to continue?'
                )% len(rows)):
                    return

        if self.current_view() is self.library_view:
            for row in rows:
                if hasattr(row, 'row'):
                    row = row.row()

                formats = self.library_view.model().db.formats(row)
                title   = self.library_view.model().db.title(row)
                if not formats:
                    error_dialog(self, _('Cannot view'),
                        _('%s has no available formats.')%(title,), show=True)
                    continue

                formats = formats.upper().split(',')


                in_prefs = False
                for format in prefs['input_format_order']:
                    if format in formats:
                        in_prefs = True
                        self.view_format(row, format)
                        break
                if not in_prefs:
                    self.view_format(row, formats[0])
        else:
            paths = self.current_view().model().paths(rows)
            for path in paths:
                pt = PersistentTemporaryFile('_viewer_'+\
                        os.path.splitext(path)[1])
                self.persistent_files.append(pt)
                pt.close()
                self.device_manager.view_book(\
                        Dispatcher(self.book_downloaded_for_viewing),
                                              path, pt.name)


    ############################################################################

    ########################### Do advanced search #############################

    def do_advanced_search(self, *args):
        d = SearchDialog(self)
        if d.exec_() == QDialog.Accepted:
            self.search.set_search_string(d.search_string())

    ############################################################################

    ############################### Do config ##################################

    def do_config(self, *args):
        if self.job_manager.has_jobs():
            d = error_dialog(self, _('Cannot configure'),
                    _('Cannot configure while there are running jobs.'))
            d.exec_()
            return
        if self.must_restart_before_config:
            d = error_dialog(self, _('Cannot configure'),
                    _('Cannot configure before calibre is restarted.'))
            d.exec_()
            return
        d = ConfigDialog(self, self.library_view.model(),
                server=self.content_server)
        # Save current column widths in case columns are turned on or off
        self.library_view.write_settings()

        d.exec_()
        self.content_server = d.server
        if d.result() == d.Accepted:
            self.tool_bar.setIconSize(config['toolbar_icon_size'])
            self.search.search_as_you_type(config['search_as_you_type'])
            self.tool_bar.setToolButtonStyle(
                    Qt.ToolButtonTextUnderIcon if \
                            config['show_text_in_toolbar'] else \
                            Qt.ToolButtonIconOnly)
            self.save_menu.actions()[2].setText(
                _('Save only %s format to disk')%
                prefs['output_format'].upper())
            self.library_view.model().read_config()
            self.library_view.model().refresh()
            self.library_view.model().research()
            self.tags_view.set_new_model() # in case columns changed
            self.tags_view.recount()
            self.create_device_menu()

            if not patheq(self.library_path, d.database_location):
                newloc = d.database_location
                move_library(self.library_path, newloc, self,
                        self.library_moved)

    def library_moved(self, newloc):
        if newloc is None: return
        db = LibraryDatabase2(newloc)
        self.book_on_device(None, reset=True)
        db.set_book_on_device_func(self.book_on_device)
        self.library_view.set_database(db)
        self.library_view.model().set_book_on_device_func(self.book_on_device)
        self.status_bar.clearMessage()
        self.search.clear_to_help()
        self.status_bar.reset_info()
        self.library_view.sortByColumn(3, Qt.DescendingOrder)
        self.library_view.model().count_changed()

    ############################################################################

    ################################ Book info #################################

    def show_book_info(self, *args):
        if self.current_view() is not self.library_view:
            error_dialog(self, _('No detailed info available'),
                _('No detailed information is available for books '
                  'on the device.')).exec_()
            return
        index = self.library_view.currentIndex()
        if index.isValid():
            BookInfo(self, self.library_view, index).show()

    ############################################################################

    ############################################################################
    def location_selected(self, location):
        '''
        Called when a location icon is clicked (e.g. Library)
        '''
        page = 0 if location == 'library' else 1 if location == 'main' else 2 if location == 'carda' else 3
        self.stack.setCurrentIndex(page)
        view = self.memory_view if page == 1 else \
                self.card_a_view if page == 2 else \
                self.card_b_view if page == 3 else None
        if view:
            if view.resize_on_select:
                if not view.restore_column_widths():
                    view.resizeColumnsToContents()
                view.resize_on_select = False
        self.status_bar.reset_info()
        self.sidebar.location_changed(location)
        if location == 'library':
            self.action_edit.setEnabled(True)
            self.action_merge.setEnabled(True)
            self.action_convert.setEnabled(True)
            self.view_menu.actions()[1].setEnabled(True)
            self.action_open_containing_folder.setEnabled(True)
            self.action_sync.setEnabled(True)
            self.search_restriction.setEnabled(True)
            for action in list(self.delete_menu.actions())[1:]:
                action.setEnabled(True)
        else:
            self.action_edit.setEnabled(False)
            self.action_merge.setEnabled(False)
            self.action_convert.setEnabled(False)
            self.view_menu.actions()[1].setEnabled(False)
            self.action_open_containing_folder.setEnabled(False)
            self.action_sync.setEnabled(False)
            self.search_restriction.setEnabled(False)
            for action in list(self.delete_menu.actions())[1:]:
                action.setEnabled(False)
        self.set_number_of_books_shown(compute_count=False)


    def device_job_exception(self, job):
        '''
        Handle exceptions in threaded device jobs.
        '''
        try:
            if 'Could not read 32 bytes on the control bus.' in \
                    unicode(job.details):
                error_dialog(self, _('Error talking to device'),
                             _('There was a temporary error talking to the '
                             'device. Please unplug and reconnect the device '
                             'and or reboot.')).show()
                return
        except:
            pass
        try:
            prints(job.details, file=sys.stderr)
        except:
            pass
        if not self.device_error_dialog.isVisible():
            self.device_error_dialog.setDetailedText(job.details)
            self.device_error_dialog.show()

    def job_exception(self, job):
        if not hasattr(self, '_modeless_dialogs'):
            self._modeless_dialogs = []
        if self.isVisible():
            for x in list(self._modeless_dialogs):
                if not x.isVisible():
                    self._modeless_dialogs.remove(x)
        try:
            if 'calibre.ebooks.DRMError' in job.details:
                d = error_dialog(self, _('Conversion Error'),
                    _('<p>Could not convert: %s<p>It is a '
                      '<a href="%s">DRM</a>ed book. You must first remove the '
                      'DRM using third party tools.')%\
                        (job.description.split(':')[-1],
                            'http://bugs.calibre-ebook.com/wiki/DRM'))
                d.setModal(False)
                d.show()
                self._modeless_dialogs.append(d)
                return
            if 'calibre.web.feeds.input.RecipeDisabled' in job.details:
                msg = job.details
                msg = msg[msg.find('calibre.web.feeds.input.RecipeDisabled:'):]
                msg = msg.partition(':')[-1]
                d = error_dialog(self, _('Recipe Disabled'),
                    '<p>%s</p>'%msg)
                d.setModal(False)
                d.show()
                self._modeless_dialogs.append(d)
                return
        except:
            pass
        if job.killed:
            return
        try:
            prints(job.details, file=sys.stderr)
        except:
            pass
        d = error_dialog(self, _('Conversion Error'),
                _('<b>Failed</b>')+': '+unicode(job.description),
                det_msg=job.details)
        d.setModal(False)
        d.show()
        self._modeless_dialogs.append(d)

    def read_settings(self):
        geometry = config['main_window_geometry']
        if geometry is not None:
            self.restoreGeometry(geometry)
        self.tool_bar.setIconSize(config['toolbar_icon_size'])
        self.tool_bar.setToolButtonStyle(
                Qt.ToolButtonTextUnderIcon if \
                    config['show_text_in_toolbar'] else \
                    Qt.ToolButtonIconOnly)


    def write_settings(self):
        config.set('main_window_geometry', self.saveGeometry())
        dynamic.set('sort_history', self.library_view.model().sort_history)
        self.sidebar.save_state()
        self.library_view.write_settings()
        if self.device_connected:
            self.save_device_view_settings()

    def restart(self):
        self.quit(restart=True)

    def quit(self, checked=True, restart=False):
        if not self.confirm_quit():
            return
        try:
            self.shutdown()
        except:
            pass
        self.restart_after_quit = restart
        QApplication.instance().quit()

    def donate(self, *args):
        BUTTON = '''
        <form action="https://www.paypal.com/cgi-bin/webscr" method="post">
            <input type="hidden" name="cmd" value="_s-xclick" />
            <input type="hidden" name="hosted_button_id" value="3029467" />
            <input type="image" src="https://www.paypal.com/en_US/i/btn/btn_donateCC_LG.gif" border="0" name="submit" alt="Donate to support calibre development" />
            <img alt="" border="0" src="https://www.paypal.com/en_US/i/scr/pixel.gif" width="1" height="1" />
        </form>
        '''
        MSG = _('is the result of the efforts of many volunteers from all '
                'over the world. If you find it useful, please consider '
                'donating to support its development.')
        HTML = u'''
        <html>
            <head>
                <meta http-equiv="Content-Type" content="text/html;charset=utf-8" />
                <title>Donate to support calibre</title>
            </head>
            <body style="background:white">
                <div><a href="http://calibre-ebook.com"><img style="border:0px"
                src="file://%s" alt="calibre" /></a></div>
                <p>Calibre %s</p>
                %s
            </body>
        </html>
        '''%(P('content_server/calibre_banner.png').replace(os.sep, '/'), MSG, BUTTON)
        pt = PersistentTemporaryFile('_donate.htm')
        pt.write(HTML.encode('utf-8'))
        pt.close()
        QDesktopServices.openUrl(QUrl.fromLocalFile(pt.name))


    def confirm_quit(self):
        if self.job_manager.has_jobs():
            msg = _('There are active jobs. Are you sure you want to quit?')
            if self.job_manager.has_device_jobs():
                msg = '<p>'+__appname__ + \
                      _(''' is communicating with the device!<br>
                      Quitting may cause corruption on the device.<br>
                      Are you sure you want to quit?''')+'</p>'

            d = QMessageBox(QMessageBox.Warning, _('WARNING: Active jobs'), msg,
                            QMessageBox.Yes|QMessageBox.No, self)
            d.setIconPixmap(QPixmap(I('dialog_warning.svg')))
            d.setDefaultButton(QMessageBox.No)
            if d.exec_() != QMessageBox.Yes:
                return False
        return True


    def shutdown(self, write_settings=True):
        if write_settings:
            self.write_settings()
        self.check_messages_timer.stop()
        self.update_checker.terminate()
        self.listener.close()
        self.job_manager.server.close()
        while self.spare_servers:
            self.spare_servers.pop().close()
        self.device_manager.keep_going = False
        self.cover_cache.stop()
        self.hide_windows()
        self.cover_cache.terminate()
        self.emailer.stop()
        try:
            try:
                if self.content_server is not None:
                    self.content_server.exit()
            except:
                pass
            time.sleep(2)
        except KeyboardInterrupt:
            pass
        self.hide_windows()
        return True

    def run_wizard(self, *args):
        if self.confirm_quit():
            self.run_wizard_b4_shutdown = True
            self.restart_after_quit = True
            try:
                self.shutdown(write_settings=False)
            except:
                pass
            QApplication.instance().quit()



    def closeEvent(self, e):
        self.write_settings()
        if self.system_tray_icon.isVisible():
            if not dynamic['systray_msg'] and not isosx:
                info_dialog(self, 'calibre', 'calibre '+\
                        _('will keep running in the system tray. To close it, '
                        'choose <b>Quit</b> in the context menu of the '
                        'system tray.')).exec_()
                dynamic['systray_msg'] = True
            self.hide_windows()
            e.ignore()
        else:
            if self.confirm_quit():
                try:
                    self.shutdown(write_settings=False)
                except:
                    pass
                e.accept()
            else:
                e.ignore()

    def update_found(self, version):
        os = 'windows' if iswindows else 'osx' if isosx else 'linux'
        url = 'http://calibre-ebook.com/download_%s'%os
        self.latest_version = '<br>' + _('<span style="color:red; font-weight:bold">'
                'Latest version: <a href="%s">%s</a></span>')%(url, version)
        self.vanity.setText(self.vanity_template%\
                (dict(version=self.latest_version,
                      device=self.device_info)))
        self.vanity.update()
        if config.get('new_version_notification') and \
                dynamic.get('update to version %s'%version, True):
            if question_dialog(self, _('Update available'),
                    _('%s has been updated to version %s. '
                    'See the <a href="http://calibre-ebook.com/whats-new'
                    '">new features</a>. Visit the download pa'
                    'ge?')%(__appname__, version)):
                url = 'http://calibre-ebook.com/download_'+\
                    ('windows' if iswindows else 'osx' if isosx else 'linux')
                QDesktopServices.openUrl(QUrl(url))
            dynamic.set('update to version %s'%version, False)


<|MERGE_RESOLUTION|>--- conflicted
+++ resolved
@@ -669,7 +669,6 @@
         MainWindow.resizeEvent(self, ev)
         self.search.setMaximumWidth(self.width()-150)
 
-<<<<<<< HEAD
     def connect_to_folder(self):
         dir = choose_dir(self, 'Select Device Folder', 'Select folder to open')
         if dir is not None:
@@ -678,12 +677,11 @@
 
     def disconnect_from_folder(self):
         self.device_manager.disconnect_folder()
-=======
+
     def _sync_action_triggered(self, *args):
         m = getattr(self, '_sync_menu', None)
         if m is not None:
             m.trigger_default()
->>>>>>> ff8bae23
 
     def create_device_menu(self):
         self._sync_menu = DeviceMenu(self)
