#!/usr/bin/env python
# vim:fileencoding=UTF-8:ts=4:sw=4:sta:et:sts=4:ai

__license__   = 'GPL v3'
__copyright__ = '2010, Kovid Goyal <kovid@kovidgoyal.net>'
__docformat__ = 'restructuredtext en'

import re, os
import __builtin__
from urllib import quote

import cherrypy
from lxml import html
from lxml.html.builder import HTML, HEAD, TITLE, LINK, DIV, IMG, BODY, \
        OPTION, SELECT, INPUT, FORM, SPAN, TABLE, TR, TD, A, HR

from calibre.library.server import custom_fields_to_display
from calibre.library.server.utils import strftime, format_tag_string
from calibre.ebooks.metadata import fmt_sidx
from calibre.constants import __appname__
from calibre import human_readable, isbytestring
from calibre.utils.date import utcfromtimestamp
from calibre.utils.filenames import ascii_filename

def CLASS(*args, **kwargs): # class is a reserved word in Python
    kwargs['class'] = ' '.join(args)
    return kwargs


def build_search_box(num, search, sort, order, prefix): # {{{
    div = DIV(id='search_box')
    form = FORM('Show ', method='get', action=prefix+'/mobile')
    form.set('accept-charset', 'UTF-8')

    div.append(form)

    num_select = SELECT(name='num')
    for option in (5, 10, 25, 100):
        kwargs = {'value':str(option)}
        if option == num:
            kwargs['SELECTED'] = 'SELECTED'
        num_select.append(OPTION(str(option), **kwargs))
    num_select.tail = ' books matching '
    form.append(num_select)

    searchf = INPUT(name='search', id='s', value=search if search else '')
    searchf.tail = ' sorted by '
    form.append(searchf)

    sort_select = SELECT(name='sort')
    for option in ('date','author','title','rating','size','tags','series'):
        kwargs = {'value':option}
        if option == sort:
            kwargs['SELECTED'] = 'SELECTED'
        sort_select.append(OPTION(option, **kwargs))
    form.append(sort_select)

    order_select = SELECT(name='order')
    for option in ('ascending','descending'):
        kwargs = {'value':option}
        if option == order:
            kwargs['SELECTED'] = 'SELECTED'
        order_select.append(OPTION(option, **kwargs))
    form.append(order_select)

    form.append(INPUT(id='go', type='submit', value='Search'))

    return div
    # }}}

def build_navigation(start, num, total, url_base): # {{{
    end = min((start+num-1), total)
    tagline = SPAN('Books %d to %d of %d'%(start, end, total),
            style='display: block; text-align: center;')
    left_buttons = TD(CLASS('button', style='text-align:left'))
    right_buttons = TD(CLASS('button', style='text-align:right'))

    if start > 1:
        for t,s in [('First', 1), ('Previous', max(start-(num+1),1))]:
            left_buttons.append(A(t, href='%s;start=%d'%(url_base, s)))

    if total > start + num:
        for t,s in [('Next', start+num), ('Last', total-num+1)]:
            right_buttons.append(A(t, href='%s;start=%d'%(url_base, s)))

    buttons = TABLE(
            TR(left_buttons, right_buttons),
            CLASS('buttons'))
    return DIV(tagline, buttons, CLASS('navigation'))

    # }}}

def build_index(books, num, search, sort, order, start, total, url_base, CKEYS,
        prefix):
    logo = DIV(IMG(src=prefix+'/static/calibre.png', alt=__appname__), id='logo')

    search_box = build_search_box(num, search, sort, order, prefix)
    navigation = build_navigation(start, num, total, prefix+url_base)
    bookt = TABLE(id='listing')

    body = BODY(
        logo,
        search_box,
        navigation,
        HR(CLASS('spacer')),
        bookt
    )

    # Book list {{{
    for book in books:
        thumbnail = TD(
                IMG(type='image/jpeg', border='0',
                    src=prefix+'/get/thumb/%s' %
                            book['id']),
                CLASS('thumbnail'))

        data = TD()
        for fmt in book['formats'].split(','):
            a = quote(ascii_filename(book['authors']))
            t = quote(ascii_filename(book['title']))
            s = SPAN(
                A(
                    fmt.lower(),
                    href=prefix+'/get/%s/%s-%s_%d.%s' % (fmt, a, t,
<<<<<<< HEAD
                        book['id'], fmt)
=======
                        book['id'], fmt.lower())
>>>>>>> 32b21d78
                ),
                CLASS('button'))
            s.tail = u''
            data.append(s)

        div = DIV(CLASS('data-container'))
        data.append(div)

        series = u'[%s - %s]'%(book['series'], book['series_index']) \
                if book['series'] else ''
        tags = u'Tags=[%s]'%book['tags'] if book['tags'] else ''

        ctext = ''
        for key in CKEYS:
            val = book.get(key, None)
            if val:
                ctext += '%s=[%s] '%tuple(val.split(':#:'))

        first = SPAN(u'\u202f%s %s by %s' % (book['title'], series,
            book['authors']), CLASS('first-line'))
        div.append(first)
        second = SPAN(u'%s - %s %s %s' % ( book['size'],
            book['timestamp'],
            tags, ctext), CLASS('second-line'))
        div.append(second)

        bookt.append(TR(thumbnail, data))
    # }}}

    return HTML(
        HEAD(
            TITLE(__appname__ + ' Library'),
            LINK(rel='icon', href='http://calibre-ebook.com/favicon.ico',
                type='image/x-icon'),
            LINK(rel='stylesheet', type='text/css', href=prefix+'/mobile/style.css')
        ), # End head
        body
    ) # End html


class MobileServer(object):
    'A view optimized for browsers in mobile devices'

    MOBILE_UA = re.compile('(?i)(?:iPhone|Opera Mini|NetFront|webOS|Mobile|Android|imode|DoCoMo|Minimo|Blackberry|MIDP|Symbian|HD2|Kindle)')

    def add_routes(self, connect):
        connect('mobile', '/mobile', self.mobile)
        connect('mobile_css', '/mobile/style.css', self.mobile_css)

    def mobile_css(self, *args, **kwargs):
        path = P('content_server/mobile.css')
        cherrypy.response.headers['Content-Type'] = 'text/css; charset=utf-8'
        updated = utcfromtimestamp(os.stat(path).st_mtime)
        cherrypy.response.headers['Last-Modified'] = self.last_modified(updated)
        with open(path, 'rb') as f:
            ans = f.read()
        return ans.replace('{prefix}', self.opts.url_prefix)

    def mobile(self, start='1', num='25', sort='date', search='',
                _=None, order='descending'):
        '''
        Serves metadata from the calibre database as XML.

        :param sort: Sort results by ``sort``. Can be one of `title,author,rating`.
        :param search: Filter results by ``search`` query. See :class:`SearchQueryParser` for query syntax
        :param start,num: Return the slice `[start:start+num]` of the sorted and filtered results
        :param _: Firefox seems to sometimes send this when using XMLHttpRequest with no caching
        '''
        try:
            start = int(start)
        except ValueError:
            raise cherrypy.HTTPError(400, 'start: %s is not an integer'%start)
        try:
            num = int(num)
        except ValueError:
            raise cherrypy.HTTPError(400, 'num: %s is not an integer'%num)
        if not search:
            search = ''
        if isbytestring(search):
            search = search.decode('UTF-8')
        ids = self.db.search_getting_ids(search.strip(), self.search_restriction)
        FM = self.db.FIELD_MAP
        items = [r for r in iter(self.db) if r[FM['id']] in ids]
        if sort is not None:
            self.sort(items, sort, (order.lower().strip() == 'ascending'))

        CFM = self.db.field_metadata
        CKEYS = [key for key in sorted(custom_fields_to_display(self.db),
             cmp=lambda x,y: cmp(CFM[x]['name'].lower(),
                                 CFM[y]['name'].lower()))]
        # This method uses its own book dict, not the Metadata dict. The loop
        # below could be changed to use db.get_metadata instead of reading
        # info directly from the record made by the view, but it doesn't seem
        # worth it at the moment.
        books = []
        for record in items[(start-1):(start-1)+num]:
            book = {'formats':record[FM['formats']], 'size':record[FM['size']]}
            if not book['formats']:
                book['formats'] = ''
            if not book['size']:
                book['size'] = 0
            book['size'] = human_readable(book['size'])

            aus = record[FM['authors']] if record[FM['authors']] else __builtin__._('Unknown')
            authors = '|'.join([i.replace('|', ',') for i in aus.split(',')])
            book['authors'] = authors
            book['series_index'] = fmt_sidx(float(record[FM['series_index']]))
            book['series'] = record[FM['series']]
            book['tags'] = format_tag_string(record[FM['tags']], ',',
                                             no_tag_count=True)
            book['title'] = record[FM['title']]
            for x in ('timestamp', 'pubdate'):
                book[x] = strftime('%b, %Y', record[FM[x]])
            book['id'] = record[FM['id']]
            books.append(book)
            for key in CKEYS:
                def concat(name, val):
                    return '%s:#:%s'%(name, unicode(val))
                mi = self.db.get_metadata(record[CFM['id']['rec_index']], index_is_id=True)
                name, val = mi.format_field(key)
                if not val:
                    continue
                datatype = CFM[key]['datatype']
                if datatype in ['comments']:
                    continue
                if datatype == 'text' and CFM[key]['is_multiple']:
                    book[key] = concat(name,
                                       format_tag_string(val, ',',
                                                         no_tag_count=True))
                else:
                    book[key] = concat(name, val)

        updated = self.db.last_modified()

        cherrypy.response.headers['Content-Type'] = 'text/html; charset=utf-8'
        cherrypy.response.headers['Last-Modified'] = self.last_modified(updated)


        url_base = "/mobile?search=" + search+";order="+order+";sort="+sort+";num="+str(num)

        return html.tostring(build_index(books, num, search, sort, order,
                             start, len(ids), url_base, CKEYS,
                             self.opts.url_prefix),
                             encoding='utf-8', include_meta_content_type=True,
                             pretty_print=True)
<|MERGE_RESOLUTION|>--- conflicted
+++ resolved
@@ -122,11 +122,7 @@
                 A(
                     fmt.lower(),
                     href=prefix+'/get/%s/%s-%s_%d.%s' % (fmt, a, t,
-<<<<<<< HEAD
-                        book['id'], fmt)
-=======
                         book['id'], fmt.lower())
->>>>>>> 32b21d78
                 ),
                 CLASS('button'))
             s.tail = u''
