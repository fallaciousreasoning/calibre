# -*- coding: utf-8 -*-

__license__ = 'GPL 3'
__copyright__ = '2009, John Schember <john@nachtimwald.com>'
__docformat__ = 'restructuredtext en'

import os

from calibre.customize.conversion import InputFormatPlugin, OptionRecommendation
from calibre.ebooks.chardet import detect
from calibre.ebooks.txt.processor import convert_basic, convert_markdown, \
    separate_paragraphs_single_line, separate_paragraphs_print_formatted, \
    preserve_spaces, detect_paragraph_type, detect_formatting_type, \
    convert_heuristic
from calibre import _ent_pat, xml_entity_to_unicode

class TXTInput(InputFormatPlugin):

    name        = 'TXT Input'
    author      = 'John Schember'
    description = 'Convert TXT files to HTML'
    file_types  = set(['txt'])

    options = set([
        OptionRecommendation(name='paragraph_type', recommended_value='auto',
            choices=['auto', 'block', 'single', 'print'],
            help=_('Paragraph structure.\n'
                   'choices are [\'auto\', \'block\', \'single\', \'print\', \'unformatted\']\n'
                   '* auto: Try to auto detect paragraph type.\n'
                   '* block: Treat a blank line as a paragraph break.\n'
                   '* single: Assume every line is a paragraph.\n'
                   '* print:  Assume every line starting with 2+ spaces or a tab '
                   'starts a paragraph.'
                   '* unformatted: Most lines have hard line breaks, few/no spaces or indents.')),
        OptionRecommendation(name='formatting_type', recommended_value='auto',
            choices=['auto', 'none', 'heuristic', 'markdown'],
            help=_('Formatting used within the document.'
                   '* auto: Automatically decide which formatting processor to use.\n'
                   '* none: Do not process the document formatting. Everything is a '
                   'paragraph and no styling is applied.\n'
                   '* heuristic: Process using heuristics to determine formatting such '
                   'as chapter headings and italic text.\n'
                   '* markdown: Processing using markdown formatting. '
                   'To learn more about markdown see')+' http://daringfireball.net/projects/markdown/'),
        OptionRecommendation(name='preserve_spaces', recommended_value=False,
            help=_('Normally extra spaces are condensed into a single space. '
                'With this option all spaces will be displayed.')),
        OptionRecommendation(name="markdown_disable_toc", recommended_value=False,
            help=_('Do not insert a Table of Contents into the output text.')),
    ])

    def convert(self, stream, options, file_ext, log,
                accelerators):
        log.debug('Reading text from file...')
        
        txt = stream.read()
        # Get the encoding of the document.
        if options.input_encoding:
            ienc = options.input_encoding
            log.debug('Using user specified input encoding of %s' % ienc)
        else:
            det_encoding = detect(txt)
            ienc = det_encoding['encoding']
            log.debug('Detected input encoding as %s with a confidence of %s%%' % (ienc, det_encoding['confidence'] * 100))
        if not ienc:
            ienc = 'utf-8'
            log.debug('No input encoding specified and could not auto detect using %s' % ienc)
        txt = txt.decode(ienc, 'replace')

        txt = _ent_pat.sub(xml_entity_to_unicode, txt)
        # Preserve spaces will replace multiple spaces to a space
        # followed by the &nbsp; entity.
        if options.preserve_spaces:
            txt = preserve_spaces(txt)
            
        if options.formatting_type == 'auto':
            options.formatting_type = detect_formatting_type(txt)

        if options.formatting_type == 'markdown':
            log.debug('Running text though markdown conversion...')
            try:
                html = convert_markdown(txt, disable_toc=options.markdown_disable_toc)
            except RuntimeError:
                raise ValueError('This txt file has malformed markup, it cannot be'
                    ' converted by calibre. See http://daringfireball.net/projects/markdown/syntax')
        else:
            # Determine the paragraph type of the document.
            if options.paragraph_type == 'auto':
                options.paragraph_type = detect_paragraph_type(txt)
                if options.paragraph_type == 'unknown':
                    log.debug('Could not reliably determine paragraph type using block')
                    options.paragraph_type = 'block'
                else:
                    log.debug('Auto detected paragraph type as %s' % options.paragraph_type) 
            
            # We don't check for block because the processor assumes block.
            # single and print at transformed to block for processing.
<<<<<<< HEAD
            if options.paragraph_type in ('single', 'unformatted'):
=======
            if options.paragraph_type == 'single' or options.paragraph_type == 'unformatted':
>>>>>>> 95a9ee5b
                txt = separate_paragraphs_single_line(txt)
            elif options.paragraph_type == 'print':
                txt = separate_paragraphs_print_formatted(txt)

            if options.paragraph_type == 'unformatted':
                from calibre.ebooks.conversion.utils import PreProcessor
                from calibre.ebooks.conversion.preprocess import DocAnalysis
                # get length
                docanalysis = DocAnalysis('txt', txt)
                length = docanalysis.line_length(.5)
                # unwrap lines based on punctuation
                preprocessor = PreProcessor(options, log=getattr(self, 'log', None))
                txt = preprocessor.punctuation_unwrap(length, txt, 'txt')

            flow_size = getattr(options, 'flow_size', 0)
            
            if options.formatting_type == 'heuristic':
                html = convert_heuristic(txt, epub_split_size_kb=flow_size)
            else:
                html = convert_basic(txt, epub_split_size_kb=flow_size)
            

        from calibre.customize.ui import plugin_for_input_format
        html_input = plugin_for_input_format('html')
        for opt in html_input.options:
            setattr(options, opt.option.name, opt.recommended_value)
        options.input_encoding = 'utf-8'
        base = os.getcwdu()
        if hasattr(stream, 'name'):
            base = os.path.dirname(stream.name)
        fname = os.path.join(base, 'index.html')
        c = 0
        while os.path.exists(fname):
            c += 1
            fname = 'index%d.html'%c
        htmlfile = open(fname, 'wb')
        with htmlfile:
            htmlfile.write(html.encode('utf-8'))
        odi = options.debug_pipeline
        options.debug_pipeline = None
        oeb = html_input.convert(open(htmlfile.name, 'rb'), options, 'html', log,
                {})
        options.debug_pipeline = odi
        os.remove(htmlfile.name)
        return oeb<|MERGE_RESOLUTION|>--- conflicted
+++ resolved
@@ -95,11 +95,8 @@
             
             # We don't check for block because the processor assumes block.
             # single and print at transformed to block for processing.
-<<<<<<< HEAD
-            if options.paragraph_type in ('single', 'unformatted'):
-=======
+
             if options.paragraph_type == 'single' or options.paragraph_type == 'unformatted':
->>>>>>> 95a9ee5b
                 txt = separate_paragraphs_single_line(txt)
             elif options.paragraph_type == 'print':
                 txt = separate_paragraphs_print_formatted(txt)
