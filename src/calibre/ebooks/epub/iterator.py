__license__   = 'GPL v3'
__copyright__ = '2008 Kovid Goyal <kovid at kovidgoyal.net>'

'''
Iterate over the HTML files in an ebook. Useful for writing viewers.
'''

import re, os, math, copy
from cStringIO import StringIO

from PyQt4.Qt import QFontDatabase

from calibre.ebooks.epub.from_any import MAP
from calibre.ebooks.epub.from_html import TITLEPAGE
from calibre.ebooks.epub import config
from calibre.ebooks.metadata.opf2 import OPF
from calibre.ptempfile import TemporaryDirectory
from calibre.ebooks.chardet import xml_to_unicode
from calibre.ebooks.html import create_dir
from calibre.utils.zipfile import safe_replace, ZipFile
from calibre.utils.config import DynamicConfig

def character_count(html):
    '''
    Return the number of "significant" text characters in a HTML string.
    '''
    count = 0
    strip_space = re.compile(r'\s+')
    for match in re.finditer(r'>[^<]+<', html):
        count += len(strip_space.sub(' ', match.group()))-2
    return count

class UnsupportedFormatError(Exception):

    def __init__(self, fmt):
        Exception.__init__(self, _('%s format books are not supported')%fmt.upper())

class SpineItem(unicode):

    def __new__(cls, *args):
        args = list(args)
        args[0] = args[0].partition('#')[0]
        obj = super(SpineItem, cls).__new__(cls, *args)
        path = args[0]
        raw = open(path, 'rb').read()
        raw, obj.encoding = xml_to_unicode(raw)
        obj.character_count = character_count(raw)
        obj.start_page = -1
        obj.pages      = -1
        obj.max_page   = -1
        return obj

def html2opf(path, tdir, opts):
    opts = copy.copy(opts)
    opts.output = tdir
    create_dir(path, opts)
    return os.path.join(tdir, 'metadata.opf')

def opf2opf(path, tdir, opts):
    return path

def is_supported(path):
    ext = os.path.splitext(path)[1].replace('.', '').lower()
    ext = re.sub(r'(x{0,1})htm(l{0,1})', 'html', ext)
    return ext in list(MAP.keys())+['html', 'opf']

class EbookIterator(object):

    CHARACTERS_PER_PAGE = 1000

    def __init__(self, pathtoebook):
        pathtoebook = pathtoebook.strip()
        self.pathtoebook = os.path.abspath(pathtoebook)
        self.config = DynamicConfig(name='iterator')
        ext = os.path.splitext(pathtoebook)[1].replace('.', '').lower()
        ext = re.sub(r'(x{0,1})htm(l{0,1})', 'html', ext)
        map = dict(MAP)
        map['html'] = html2opf
        map['opf']  = opf2opf
        if ext not in map.keys():
            raise UnsupportedFormatError(ext)
        self.to_opf = map[ext]

    def search(self, text, index):
        text = text.lower()
        for i, path in enumerate(self.spine):
            if i > index:
                if text in open(path, 'rb').read().decode(path.encoding).lower():
                    return i

    def find_embedded_fonts(self):
        '''
        This will become unnecessary once Qt WebKit supports the @font-face rule.
        '''
        for item in self.opf.manifest:
            if item.mime_type and 'css' in item.mime_type.lower():
                css = open(item.path, 'rb').read().decode('utf-8')
                for match in re.compile(r'@font-face\s*{([^}]+)}').finditer(css):
                    block  = match.group(1)
                    family = re.compile(r'font-family\s*:\s*([^;]+)').search(block)
                    url    = re.compile(r'url\s*\([\'"]*(.+?)[\'"]*\)', re.DOTALL).search(block)
                    if url:
                        path = url.group(1).split('/')
                        path = os.path.join(os.path.dirname(item.path), *path)
                        id = QFontDatabase.addApplicationFont(path)
                        if id != -1:
                            families = [unicode(f) for f in QFontDatabase.applicationFontFamilies(id)]
                            if family:
                                family = family.group(1).strip().replace('"', '')
                                if family not in families:
                                    print 'WARNING: Family aliasing not supported:', block
                                else:
                                    print 'Loaded embedded font:', repr(family)

    def __enter__(self):
        self._tdir = TemporaryDirectory('_ebook_iter')
        self.base  = self._tdir.__enter__()
        opts = config('').parse()
        self.pathtoopf = self.to_opf(self.pathtoebook, self.base, opts)
        self.opf = OPF(self.pathtoopf, os.path.dirname(self.pathtoopf))
        self.spine = [SpineItem(i.path) for i in self.opf.spine]

        cover = self.opf.cover
        if os.path.splitext(self.pathtoebook)[1].lower() in \
                                    ('.lit', '.mobi', '.prc') and cover:
            cfile = os.path.join(os.path.dirname(self.spine[0]), 'calibre_ei_cover.html')
            open(cfile, 'wb').write(TITLEPAGE%cover)
            self.spine[0:0] = [SpineItem(cfile)]

        if self.opf.path_to_html_toc is not None and \
           self.opf.path_to_html_toc not in self.spine:
            self.spine.append(SpineItem(self.opf.path_to_html_toc))


        sizes = [i.character_count for i in self.spine]
        self.pages = [math.ceil(i/float(self.CHARACTERS_PER_PAGE)) for i in sizes]
        for p, s in zip(self.pages, self.spine):
            s.pages = p
        start = 1


        for s in self.spine:
            s.start_page = start
            start += s.pages
            s.max_page = s.start_page + s.pages - 1
        self.toc = self.opf.toc

        self.find_embedded_fonts()
        self.read_bookmarks()

        return self

    def parse_bookmarks(self, raw):
        for line in raw.splitlines():
            if line.count('^') > 0:
                tokens = line.rpartition('^')
                title, ref = tokens[0], tokens[2]
                self.bookmarks.append((title, ref))

    def serialize_bookmarks(self, bookmarks):
        dat = []
        for title, bm in bookmarks:
            dat.append(u'%s^%s'%(title, bm))
        return (u'\n'.join(dat) +'\n').encode('utf-8')

    def read_bookmarks(self):
        self.bookmarks = []
        bmfile = os.path.join(self.base, 'META-INF', 'calibre_bookmarks.txt')
        raw = ''
        if os.path.exists(bmfile):
            raw = open(bmfile, 'rb').read().decode('utf-8')
        else:
            saved = self.config['bookmarks_'+self.pathtoebook]
            if saved:
                raw = saved
        self.parse_bookmarks(raw)

    def save_bookmarks(self, bookmarks=None):
        if bookmarks is None:
            bookmarks = self.bookmarks
        dat = self.serialize_bookmarks(bookmarks)
        if os.path.splitext(self.pathtoebook)[1].lower() == '.epub' and \
            os.access(self.pathtoebook, os.R_OK):
            try:
                zf = open(self.pathtoebook, 'r+b')
            except IOError:
                return
            zipf = ZipFile(zf, mode='a')
            for name in zipf.namelist():
                if name == 'META-INF/calibre_bookmarks.txt':
                    safe_replace(zf, 'META-INF/calibre_bookmarks.txt', StringIO(dat))
                    return
            zipf.writestr('META-INF/calibre_bookmarks.txt', dat)
        else:
            self.config['bookmarks_'+self.pathtoebook] = dat

    def add_bookmark(self, bm):
        dups = []
        for x in self.bookmarks:
            if x[0] == bm[0]:
                dups.append(x)
        for x in dups:
            self.bookmarks.remove(x)
        self.bookmarks.append(bm)
        self.save_bookmarks()
<<<<<<< HEAD
        
    def set_bookmarks(self, bookmarks):
        self.bookmarks = bookmarks
        
=======

>>>>>>> a153f31b
    def __exit__(self, *args):
        self._tdir.__exit__(*args)<|MERGE_RESOLUTION|>--- conflicted
+++ resolved
@@ -203,13 +203,9 @@
             self.bookmarks.remove(x)
         self.bookmarks.append(bm)
         self.save_bookmarks()
-<<<<<<< HEAD
-        
+
     def set_bookmarks(self, bookmarks):
         self.bookmarks = bookmarks
-        
-=======
-
->>>>>>> a153f31b
+
     def __exit__(self, *args):
         self._tdir.__exit__(*args)