#!/usr/bin/env python
from __future__ import with_statement
__license__   = 'GPL v3'
__copyright__ = '2008, Kovid Goyal <kovid at kovidgoyal.net>'

'''Read meta information from epub files'''

import os, time
from cStringIO import StringIO
from contextlib import closing

from PyQt4.Qt import QUrl, QEventLoop, QSize, QByteArray, QBuffer, \
                     SIGNAL, QPainter, QImage, QObject, QApplication, Qt, QPalette
from PyQt4.QtWebKit import QWebPage

from calibre.utils.zipfile import ZipFile, BadZipfile, safe_replace
from calibre.ebooks.BeautifulSoup import BeautifulStoneSoup
from calibre.ebooks.metadata import MetaInformation
from calibre.ebooks.metadata.opf2 import OPF
from calibre.ptempfile import TemporaryDirectory
from calibre import CurrentDir

class EPubException(Exception):
    pass

class OCFException(EPubException):
    pass

class ContainerException(OCFException):
    pass

class Container(dict):
    def __init__(self, stream=None):
        if not stream: return
        soup = BeautifulStoneSoup(stream.read())
        container = soup.find('container')
        if not container:
            raise OCFException("<container/> element missing")
        if container.get('version', None) != '1.0':
            raise EPubException("unsupported version of OCF")
        rootfiles = container.find('rootfiles')
        if not rootfiles:
            raise EPubException("<rootfiles/> element missing")
        for rootfile in rootfiles.findAll('rootfile'):
            try:
                self[rootfile['media-type']] = rootfile['full-path']
            except KeyError:
                raise EPubException("<rootfile/> element malformed")

class OCF(object):
    MIMETYPE        = 'application/epub+zip'
    CONTAINER_PATH  = 'META-INF/container.xml'
    ENCRYPTION_PATH = 'META-INF/encryption.xml'

    def __init__(self):
        raise NotImplementedError('Abstract base class')


class OCFReader(OCF):
    def __init__(self):
        try:
            mimetype = self.open('mimetype').read().rstrip()
            if mimetype != OCF.MIMETYPE:
                print 'WARNING: Invalid mimetype declaration', mimetype
        except:
            print 'WARNING: Epub doesn\'t contain a mimetype declaration'

        try:
            with closing(self.open(OCF.CONTAINER_PATH)) as f:
                self.container = Container(f)
        except KeyError:
            raise EPubException("missing OCF container.xml file")
        self.opf_path = self.container[OPF.MIMETYPE]
        try:
            with closing(self.open(self.opf_path)) as f:
                self.opf = OPF(f, self.root)
        except KeyError:
            raise EPubException("missing OPF package file")


class OCFZipReader(OCFReader):
    def __init__(self, stream, mode='r', root=None):
        try:
            self.archive = ZipFile(stream, mode=mode)
        except BadZipfile:
            raise EPubException("not a ZIP .epub OCF container")
        self.root = root
        if self.root is None:
            self.root = os.getcwdu()
            if hasattr(stream, 'name'):
                self.root = os.path.abspath(os.path.dirname(stream.name))
        super(OCFZipReader, self).__init__()

    def open(self, name, mode='r'):
        return StringIO(self.archive.read(name))

class OCFDirReader(OCFReader):
    def __init__(self, path):
        self.root = path
        super(OCFDirReader, self).__init__()

    def open(self, path, *args, **kwargs):
        return open(os.path.join(self.root, path), *args, **kwargs)

class CoverRenderer(QObject):
    WIDTH  = 600
    HEIGHT = 800

    def __init__(self, path):
        if QApplication.instance() is None:
            QApplication([])
        QObject.__init__(self)
        self.loop = QEventLoop()
        self.page = QWebPage()
        pal = self.page.palette()
        pal.setBrush(QPalette.Background, Qt.white)
        self.page.setPalette(pal)
        self.page.setViewportSize(QSize(self.WIDTH, self.HEIGHT))
        self.page.mainFrame().setScrollBarPolicy(Qt.Vertical, Qt.ScrollBarAlwaysOff)
        self.page.mainFrame().setScrollBarPolicy(Qt.Horizontal, Qt.ScrollBarAlwaysOff)
        QObject.connect(self.page, SIGNAL('loadFinished(bool)'), self.render_html)
        self._image_data = None
        self.rendered = False
        url = QUrl.fromLocalFile(os.path.normpath(path))
        self.page.mainFrame().load(url)

    def render_html(self, ok):
        try:
            if not ok:
                self.rendered = True
                return
            image = QImage(self.page.viewportSize(), QImage.Format_ARGB32)
            image.setDotsPerMeterX(96*(100/2.54))
            image.setDotsPerMeterY(96*(100/2.54))
            painter = QPainter(image)
            self.page.mainFrame().render(painter)
            painter.end()
            ba = QByteArray()
            buf = QBuffer(ba)
            buf.open(QBuffer.WriteOnly)
            image.save(buf, 'JPEG')
            self._image_data = str(ba.data())
        finally:
            self.loop.exit(0)
        self.rendered = True

    def image_data():
        def fget(self):
            if not self.rendered:
                self.loop.exec_()
                count = 0
                while count < 50 and not self.rendered:
                    time.sleep(0.1)
                    count += 1
            return self._image_data
        return property(fget=fget)
    image_data = image_data()


def get_cover(opf, opf_path, stream):
    from calibre.gui2 import is_ok_to_use_qt
    if not is_ok_to_use_qt(): return None
    spine = list(opf.spine_items())
    if not spine:
        return
    cpage = spine[0]
    with TemporaryDirectory('_epub_meta') as tdir:
        with CurrentDir(tdir):
            stream.seek(0)
            ZipFile(stream).extractall()
            opf_path = opf_path.replace('/', os.sep)
            cpage = os.path.join(tdir, os.path.dirname(opf_path), cpage)
            if not os.path.exists(cpage):
                return
            cr = CoverRenderer(cpage)
            return cr.image_data

def get_metadata(stream, extract_cover=True):
    """ Return metadata as a :class:`MetaInformation` object """
    stream.seek(0)
    reader = OCFZipReader(stream)
    mi = MetaInformation(reader.opf)
    if extract_cover:
        try:
            cdata = get_cover(reader.opf, reader.opf_path, stream)
            if cdata is not None:
                mi.cover_data = ('jpg', cdata)
        except:
            import traceback
            traceback.print_exc()
    return mi

def set_metadata(stream, mi):
    stream.seek(0)
    reader = OCFZipReader(stream, root=os.getcwdu())
    mi = MetaInformation(mi)
    for x in ('guide', 'toc', 'manifest', 'spine'):
        setattr(mi, x, None)
    reader.opf.smart_update(mi)
    newopf = StringIO(reader.opf.render())
    safe_replace(stream, reader.container[OPF.MIMETYPE], newopf)
<<<<<<< HEAD
    
=======

def option_parser():
    parser = get_parser('epub')
    parser.remove_option('--category')
    parser.add_option('--tags', default=None,
                      help=_('A comma separated list of tags to set'))
    parser.add_option('--series', default=None,
                      help=_('The series to which this book belongs'))
    parser.add_option('--series-index', default=None,
                      help=_('The series index'))
    parser.add_option('--language', default=None,
                      help=_('The book language'))
    parser.add_option('--get-cover', default=False, action='store_true',
                      help=_('Extract the cover'))
    return parser

def main(args=sys.argv):
    parser = option_parser()
    opts, args = parser.parse_args(args)
    if len(args) != 2:
        parser.print_help()
        return 1
    with open(args[1], 'r+b') as stream:
        mi = get_metadata(stream, extract_cover=opts.get_cover)
        changed = False
        if opts.title:
            mi.title = opts.title
            changed = True
        if opts.authors:
            mi.authors = opts.authors.split(',')
            changed = True
        if opts.tags:
            mi.tags = opts.tags.split(',')
            changed = True
        if opts.comment:
            mi.comments = opts.comment
            changed = True
        if opts.series:
            mi.series = opts.series
            changed = True
        if opts.series_index:
            mi.series_index = opts.series_index
            changed = True
        if opts.language is not None:
            mi.language = opts.language
            changed = True

        if changed:
            set_metadata(stream, mi)
        print unicode(get_metadata(stream, extract_cover=False)).encode('utf-8')

    if mi.cover_data[1] is not None:
        cpath = os.path.splitext(os.path.basename(args[1]))[0] + '_cover.jpg'
        with open(cpath, 'wb') as f:
            f.write(mi.cover_data[1])
            print 'Cover saved to', f.name

    return 0

if __name__ == '__main__':
    sys.exit(main())
>>>>>>> cc8277be
<|MERGE_RESOLUTION|>--- conflicted
+++ resolved
@@ -199,68 +199,3 @@
     reader.opf.smart_update(mi)
     newopf = StringIO(reader.opf.render())
     safe_replace(stream, reader.container[OPF.MIMETYPE], newopf)
-<<<<<<< HEAD
-    
-=======
-
-def option_parser():
-    parser = get_parser('epub')
-    parser.remove_option('--category')
-    parser.add_option('--tags', default=None,
-                      help=_('A comma separated list of tags to set'))
-    parser.add_option('--series', default=None,
-                      help=_('The series to which this book belongs'))
-    parser.add_option('--series-index', default=None,
-                      help=_('The series index'))
-    parser.add_option('--language', default=None,
-                      help=_('The book language'))
-    parser.add_option('--get-cover', default=False, action='store_true',
-                      help=_('Extract the cover'))
-    return parser
-
-def main(args=sys.argv):
-    parser = option_parser()
-    opts, args = parser.parse_args(args)
-    if len(args) != 2:
-        parser.print_help()
-        return 1
-    with open(args[1], 'r+b') as stream:
-        mi = get_metadata(stream, extract_cover=opts.get_cover)
-        changed = False
-        if opts.title:
-            mi.title = opts.title
-            changed = True
-        if opts.authors:
-            mi.authors = opts.authors.split(',')
-            changed = True
-        if opts.tags:
-            mi.tags = opts.tags.split(',')
-            changed = True
-        if opts.comment:
-            mi.comments = opts.comment
-            changed = True
-        if opts.series:
-            mi.series = opts.series
-            changed = True
-        if opts.series_index:
-            mi.series_index = opts.series_index
-            changed = True
-        if opts.language is not None:
-            mi.language = opts.language
-            changed = True
-
-        if changed:
-            set_metadata(stream, mi)
-        print unicode(get_metadata(stream, extract_cover=False)).encode('utf-8')
-
-    if mi.cover_data[1] is not None:
-        cpath = os.path.splitext(os.path.basename(args[1]))[0] + '_cover.jpg'
-        with open(cpath, 'wb') as f:
-            f.write(mi.cover_data[1])
-            print 'Cover saved to', f.name
-
-    return 0
-
-if __name__ == '__main__':
-    sys.exit(main())
->>>>>>> cc8277be
