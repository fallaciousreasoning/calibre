--- conflicted
+++ resolved
@@ -119,20 +119,42 @@
 
 
     def has_cover(self, mi, ans, timeout=5.):
-<<<<<<< HEAD
-        # if not mi.isbn or not self.site_customization:
+        if not mi.isbn:
+            return False
+        from calibre.ebooks.metadata.amazon import get_cover_url
+        br = browser()
+        try:
+            get_cover_url(mi.isbn, br)
+            self.debug('cover for', mi.isbn, 'found')
+            ans.set()
+        except Exception, e:
+            self.debug(e)
+
+    def get_covers(self, mi, result_queue, abort, timeout=5.):
+        if not mi.isbn:
+            return
+        from calibre.ebooks.metadata.amazon import get_cover_url
+        br = browser()
+        try:
+            url = get_cover_url(mi.isbn, br)
+            cover_data = br.open_novisit(url).read()
+            result_queue.put((True, cover_data, 'jpg', self.name))
+        except Exception, e:
+            result_queue.put((False, self.exception_to_string(e),
+                traceback.format_exc(), self.name))
+
+class LibrarythingCovers(CoverDownload): # {{{
+
+    name = 'library_thing covers'
+    description = _('Download covers from library_thing')
+    author = 'Kovid Goyal'
+
+
+    def has_cover(self, mi, ans, timeout=5.):
         if not mi.isbn:
             return False
         from calibre.ebooks.metadata.library_thing import get_browser, login
         br = get_browser()
-        # un, _, pw = self.site_customization.partition(':')
-        # login(br, un, pw)
-=======
-        if not mi.isbn:
-            return False
-        from calibre.ebooks.metadata.amazon import get_cover_url
-        br = browser()
->>>>>>> cbaa443e
         try:
             get_cover_url(mi.isbn, br)
             self.debug('cover for', mi.isbn, 'found')
@@ -141,20 +163,10 @@
             self.debug(e)
 
     def get_covers(self, mi, result_queue, abort, timeout=5.):
-<<<<<<< HEAD
-        # if not mi.isbn or not self.site_customization:
         if not mi.isbn:
             return
         from calibre.ebooks.metadata.library_thing import get_browser, login
         br = get_browser()
-        # un, _, pw = self.site_customization.partition(':')
-        # login(br, un, pw)
-=======
-        if not mi.isbn:
-            return
-        from calibre.ebooks.metadata.amazon import get_cover_url
-        br = browser()
->>>>>>> cbaa443e
         try:
             url = get_cover_url(mi.isbn, br)
             cover_data = br.open_novisit(url).read()
