--- conflicted
+++ resolved
@@ -12,7 +12,6 @@
 
 
 from calibre import relpath
-from calibre.utils.config import OptionParser
 
 def string_to_authors(raw):
     raw = raw.replace('&&', u'\uffff')
@@ -188,19 +187,11 @@
                      'publisher', 'series', 'series_index', 'rating',
                      'isbn', 'tags', 'cover_data', 'application_id', 'guide',
                      'manifest', 'spine', 'toc', 'cover', 'language',
-<<<<<<< HEAD
-                     'book_producer', 'timestamp'):
-            if hasattr(mi, attr):
-                setattr(ans, attr, getattr(mi, attr))
-
-    def __init__(self, title, authors=[_('Unknown')]):
-=======
                      'book_producer', 'timestamp', 'lccn', 'lcc', 'ddc'):
             if hasattr(mi, attr):
                 setattr(ans, attr, getattr(mi, attr))
 
     def __init__(self, title, authors=(_('Unknown'),)):
->>>>>>> bb533806
         '''
         @param title: title or ``_('Unknown')`` or a MetaInformation object
         @param authors: List of strings or []
@@ -236,31 +227,18 @@
         if mi.authors and mi.authors[0] != _('Unknown'):
             self.authors = mi.authors
 
-<<<<<<< HEAD
-            
-=======
->>>>>>> bb533806
         for attr in ('author_sort', 'title_sort', 'category',
                      'publisher', 'series', 'series_index', 'rating',
                      'isbn', 'application_id', 'manifest', 'spine', 'toc',
                      'cover', 'language', 'guide', 'book_producer',
-<<<<<<< HEAD
-                     'timestamp'):
-            val = getattr(mi, attr, None)
-            if val is not None:
-                setattr(self, attr, val)
-
-        if mi.tags:
-            self.tags += mi.tags
-=======
                      'timestamp', 'lccn', 'lcc', 'ddc'):
             if hasattr(mi, attr):
                 val = getattr(mi, attr)
                 if val is not None:
                     setattr(self, attr, val)
 
-        self.tags += mi.tags
->>>>>>> bb533806
+        if mi.tags:
+            self.tags += mi.tags
         self.tags = list(set(self.tags))
 
         if getattr(mi, 'cover_data', None) and mi.cover_data[0] is not None:
@@ -296,11 +274,7 @@
         if self.publisher:
             fmt('Publisher', self.publisher)
         if getattr(self, 'book_producer', False):
-<<<<<<< HEAD
             fmt('Book Producer', self.book_producer)
-=======
-            ans += u'Producer : '+ unicode(self.book_producer) + u'\n'
->>>>>>> bb533806
         if self.category:
             ans += u'Category : ' + unicode(self.category) + u'\n'
         if self.comments:
@@ -310,29 +284,21 @@
         if self.tags:
             fmt('Tags', u', '.join([unicode(t) for t in self.tags]))
         if self.series:
-<<<<<<< HEAD
             fmt('Series', self.series + ' #%s'%self.format_series_index())
-=======
-            ans += u'Series   : '+unicode(self.series) + ' #%s\n'%self.format_series_index()
->>>>>>> bb533806
         if self.language:
             fmt('Language', self.language)
         if self.rating is not None:
             fmt('Rating', self.rating)
         if self.timestamp is not None:
-<<<<<<< HEAD
             fmt('Timestamp', self.timestamp.isoformat(' '))
+        if self.lccn:
+            fmt('LCCN', unicode(self.lccn))
+        if self.lcc:
+            fmt('LCC', unicode(self.lcc))
+        if self.ddc:
+            fmt('DDC', unicode(self.ddc))
+
         return u'\n'.join(ans)
-=======
-            ans += u'Timestamp : ' + self.timestamp.isoformat(' ') + u'\n'
-        if self.lccn:
-            ans += u'LCCN : ' + unicode(self.lccn) + u'\n'
-        if self.lcc:
-            ans += u'LCC : ' + unicode(self.lcc) + u'\n'
-        if self.ddc:
-            ans += u'DDC : ' + unicode(self.ddc) + u'\n'
-        return ans.strip()
->>>>>>> bb533806
 
     def to_html(self):
         ans = [(_('Title'), unicode(self.title))]
