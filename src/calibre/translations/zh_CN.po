# Simplified Chinese translation for calibre
# Copyright (c) 2009 Rosetta Contributors and Canonical Ltd 2009
# This file is distributed under the same license as the calibre package.
# FIRST AUTHOR <EMAIL@ADDRESS>, 2009.
#
# 请译者注意在翻译时保持风格统一，比如，在英文单词和汉字中加空格。具体参考
# http://www.kdecn.org/l10n/method.php 中的注意事项。
msgid ""
msgstr ""
"Project-Id-Version: calibre\n"
"Report-Msgid-Bugs-To: FULL NAME <EMAIL@ADDRESS>\n"
"POT-Creation-Date: 2011-01-09 01:59+0000\n"
"PO-Revision-Date: 2011-01-13 20:22+0000\n"
"Last-Translator: Thruth Wang <wanglihao@gmail.com>\n"
"Language-Team: Simplified Chinese <wanglihao@gmail.com>\n"
"MIME-Version: 1.0\n"
"Content-Type: text/plain; charset=UTF-8\n"
"Content-Transfer-Encoding: 8bit\n"
"X-Launchpad-Export-Date: 2011-01-14 04:50+0000\n"
"X-Generator: Launchpad (build 12177)\n"
"X-Poedit-Country: CHINA\n"
"X-Poedit-Language: Chinese\n"

#: /home/kovid/work/calibre/src/calibre/customize/__init__.py:43
msgid "Does absolutely nothing"
msgstr "不做任何处理"

#: /home/kovid/work/calibre/src/calibre/customize/__init__.py:46
#: /home/kovid/work/calibre/src/calibre/devices/hanvon/driver.py:87
#: /home/kovid/work/calibre/src/calibre/devices/hanvon/driver.py:88
#: /home/kovid/work/calibre/src/calibre/devices/jetbook/driver.py:74
#: /home/kovid/work/calibre/src/calibre/devices/kindle/driver.py:76
#: /home/kovid/work/calibre/src/calibre/devices/kobo/books.py:24
#: /home/kovid/work/calibre/src/calibre/devices/kobo/driver.py:466
#: /home/kovid/work/calibre/src/calibre/devices/nook/driver.py:70
#: /home/kovid/work/calibre/src/calibre/devices/nook/driver.py:71
#: /home/kovid/work/calibre/src/calibre/devices/prs500/books.py:267
#: /home/kovid/work/calibre/src/calibre/devices/prs505/sony_cache.py:660
#: /home/kovid/work/calibre/src/calibre/devices/usbms/driver.py:401
#: /home/kovid/work/calibre/src/calibre/ebooks/chm/input.py:97
#: /home/kovid/work/calibre/src/calibre/ebooks/chm/input.py:100
#: /home/kovid/work/calibre/src/calibre/ebooks/chm/metadata.py:56
#: /home/kovid/work/calibre/src/calibre/ebooks/comic/input.py:407
#: /home/kovid/work/calibre/src/calibre/ebooks/epub/periodical.py:127
#: /home/kovid/work/calibre/src/calibre/ebooks/fb2/input.py:100
#: /home/kovid/work/calibre/src/calibre/ebooks/fb2/input.py:102
#: /home/kovid/work/calibre/src/calibre/ebooks/html/input.py:332
#: /home/kovid/work/calibre/src/calibre/ebooks/html/input.py:335
#: /home/kovid/work/calibre/src/calibre/ebooks/lrf/html/convert_from.py:1894
#: /home/kovid/work/calibre/src/calibre/ebooks/lrf/html/convert_from.py:1896
#: /home/kovid/work/calibre/src/calibre/ebooks/lrf/output.py:24
#: /home/kovid/work/calibre/src/calibre/ebooks/metadata/__init__.py:235
#: /home/kovid/work/calibre/src/calibre/ebooks/metadata/book/base.py:31
#: /home/kovid/work/calibre/src/calibre/ebooks/metadata/book/base.py:32
#: /home/kovid/work/calibre/src/calibre/ebooks/metadata/book/base.py:73
#: /home/kovid/work/calibre/src/calibre/ebooks/metadata/book/base.py:380
#: /home/kovid/work/calibre/src/calibre/ebooks/metadata/book/base.py:385
#: /home/kovid/work/calibre/src/calibre/ebooks/metadata/book/base.py:617
#: /home/kovid/work/calibre/src/calibre/ebooks/metadata/ereader.py:36
#: /home/kovid/work/calibre/src/calibre/ebooks/metadata/ereader.py:61
#: /home/kovid/work/calibre/src/calibre/ebooks/metadata/fb2.py:54
#: /home/kovid/work/calibre/src/calibre/ebooks/metadata/fetch.py:358
#: /home/kovid/work/calibre/src/calibre/ebooks/metadata/meta.py:36
#: /home/kovid/work/calibre/src/calibre/ebooks/metadata/meta.py:64
#: /home/kovid/work/calibre/src/calibre/ebooks/metadata/meta.py:66
#: /home/kovid/work/calibre/src/calibre/ebooks/metadata/meta.py:124
#: /home/kovid/work/calibre/src/calibre/ebooks/metadata/meta.py:126
#: /home/kovid/work/calibre/src/calibre/ebooks/metadata/opf2.py:1022
#: /home/kovid/work/calibre/src/calibre/ebooks/metadata/opf2.py:1134
#: /home/kovid/work/calibre/src/calibre/ebooks/metadata/pdb.py:39
#: /home/kovid/work/calibre/src/calibre/ebooks/metadata/pdf.py:29
#: /home/kovid/work/calibre/src/calibre/ebooks/metadata/pml.py:23
#: /home/kovid/work/calibre/src/calibre/ebooks/metadata/pml.py:49
#: /home/kovid/work/calibre/src/calibre/ebooks/metadata/snb.py:16
#: /home/kovid/work/calibre/src/calibre/ebooks/metadata/txt.py:14
#: /home/kovid/work/calibre/src/calibre/ebooks/mobi/reader.py:42
#: /home/kovid/work/calibre/src/calibre/ebooks/mobi/reader.py:68
#: /home/kovid/work/calibre/src/calibre/ebooks/mobi/reader.py:81
#: /home/kovid/work/calibre/src/calibre/ebooks/mobi/reader.py:122
#: /home/kovid/work/calibre/src/calibre/ebooks/mobi/reader.py:156
#: /home/kovid/work/calibre/src/calibre/ebooks/mobi/reader.py:642
#: /home/kovid/work/calibre/src/calibre/ebooks/mobi/reader.py:857
#: /home/kovid/work/calibre/src/calibre/ebooks/mobi/reader.py:859
#: /home/kovid/work/calibre/src/calibre/ebooks/odt/input.py:49
#: /home/kovid/work/calibre/src/calibre/ebooks/odt/input.py:51
#: /home/kovid/work/calibre/src/calibre/ebooks/oeb/base.py:952
#: /home/kovid/work/calibre/src/calibre/ebooks/oeb/base.py:957
#: /home/kovid/work/calibre/src/calibre/ebooks/oeb/base.py:1023
#: /home/kovid/work/calibre/src/calibre/ebooks/oeb/reader.py:143
#: /home/kovid/work/calibre/src/calibre/ebooks/oeb/reader.py:150
#: /home/kovid/work/calibre/src/calibre/ebooks/oeb/transforms/jacket.py:64
#: /home/kovid/work/calibre/src/calibre/ebooks/oeb/transforms/jacket.py:111
#: /home/kovid/work/calibre/src/calibre/ebooks/oeb/transforms/jacket.py:118
#: /home/kovid/work/calibre/src/calibre/ebooks/pdb/ereader/writer.py:173
#: /home/kovid/work/calibre/src/calibre/ebooks/pdb/ereader/writer.py:174
#: /home/kovid/work/calibre/src/calibre/ebooks/pdb/input.py:27
#: /home/kovid/work/calibre/src/calibre/ebooks/pdb/palmdoc/writer.py:29
#: /home/kovid/work/calibre/src/calibre/ebooks/pdb/ztxt/writer.py:27
#: /home/kovid/work/calibre/src/calibre/ebooks/pdf/manipulate/crop.py:82
#: /home/kovid/work/calibre/src/calibre/ebooks/pdf/manipulate/crop.py:83
#: /home/kovid/work/calibre/src/calibre/ebooks/pdf/manipulate/decrypt.py:73
#: /home/kovid/work/calibre/src/calibre/ebooks/pdf/manipulate/decrypt.py:74
#: /home/kovid/work/calibre/src/calibre/ebooks/pdf/manipulate/encrypt.py:63
#: /home/kovid/work/calibre/src/calibre/ebooks/pdf/manipulate/encrypt.py:64
#: /home/kovid/work/calibre/src/calibre/ebooks/pdf/manipulate/info.py:52
#: /home/kovid/work/calibre/src/calibre/ebooks/pdf/manipulate/merge.py:65
#: /home/kovid/work/calibre/src/calibre/ebooks/pdf/manipulate/merge.py:66
#: /home/kovid/work/calibre/src/calibre/ebooks/pdf/manipulate/reverse.py:63
#: /home/kovid/work/calibre/src/calibre/ebooks/pdf/manipulate/reverse.py:64
#: /home/kovid/work/calibre/src/calibre/ebooks/pdf/manipulate/rotate.py:62
#: /home/kovid/work/calibre/src/calibre/ebooks/pdf/manipulate/rotate.py:63
#: /home/kovid/work/calibre/src/calibre/ebooks/pdf/manipulate/split.py:81
#: /home/kovid/work/calibre/src/calibre/ebooks/pdf/manipulate/split.py:82
#: /home/kovid/work/calibre/src/calibre/ebooks/pdf/writer.py:100
#: /home/kovid/work/calibre/src/calibre/ebooks/pdf/writer.py:101
#: /home/kovid/work/calibre/src/calibre/ebooks/rtf/input.py:305
#: /home/kovid/work/calibre/src/calibre/ebooks/rtf/input.py:307
#: /home/kovid/work/calibre/src/calibre/gui2/__init__.py:360
#: /home/kovid/work/calibre/src/calibre/gui2/__init__.py:367
#: /home/kovid/work/calibre/src/calibre/gui2/actions/edit_metadata.py:331
#: /home/kovid/work/calibre/src/calibre/gui2/actions/edit_metadata.py:334
#: /home/kovid/work/calibre/src/calibre/gui2/add.py:160
#: /home/kovid/work/calibre/src/calibre/gui2/add.py:167
#: /home/kovid/work/calibre/src/calibre/gui2/convert/__init__.py:42
#: /home/kovid/work/calibre/src/calibre/gui2/convert/metadata.py:115
#: /home/kovid/work/calibre/src/calibre/gui2/convert/metadata.py:140
#: /home/kovid/work/calibre/src/calibre/gui2/convert/metadata.py:142
#: /home/kovid/work/calibre/src/calibre/gui2/device.py:1055
#: /home/kovid/work/calibre/src/calibre/gui2/device.py:1058
#: /home/kovid/work/calibre/src/calibre/gui2/dialogs/comicconf.py:47
#: /home/kovid/work/calibre/src/calibre/gui2/dialogs/fetch_metadata.py:145
#: /home/kovid/work/calibre/src/calibre/gui2/dialogs/fetch_metadata.py:185
#: /home/kovid/work/calibre/src/calibre/gui2/dialogs/metadata_single.py:717
#: /home/kovid/work/calibre/src/calibre/gui2/dialogs/scheduler.py:193
#: /home/kovid/work/calibre/src/calibre/gui2/email.py:236
#: /home/kovid/work/calibre/src/calibre/gui2/email.py:245
#: /home/kovid/work/calibre/src/calibre/gui2/library/models.py:364
#: /home/kovid/work/calibre/src/calibre/gui2/library/models.py:383
#: /home/kovid/work/calibre/src/calibre/gui2/library/models.py:902
#: /home/kovid/work/calibre/src/calibre/gui2/library/models.py:1095
#: /home/kovid/work/calibre/src/calibre/gui2/metadata.py:112
#: /home/kovid/work/calibre/src/calibre/gui2/viewer/main.py:190
#: /home/kovid/work/calibre/src/calibre/library/cli.py:215
#: /home/kovid/work/calibre/src/calibre/library/database.py:914
#: /home/kovid/work/calibre/src/calibre/library/database2.py:402
#: /home/kovid/work/calibre/src/calibre/library/database2.py:414
#: /home/kovid/work/calibre/src/calibre/library/database2.py:1482
#: /home/kovid/work/calibre/src/calibre/library/database2.py:1583
#: /home/kovid/work/calibre/src/calibre/library/database2.py:2419
#: /home/kovid/work/calibre/src/calibre/library/database2.py:2421
#: /home/kovid/work/calibre/src/calibre/library/database2.py:2552
#: /home/kovid/work/calibre/src/calibre/library/server/mobile.py:229
#: /home/kovid/work/calibre/src/calibre/library/server/opds.py:158
#: /home/kovid/work/calibre/src/calibre/library/server/opds.py:161
#: /home/kovid/work/calibre/src/calibre/library/server/xml.py:79
#: /home/kovid/work/calibre/src/calibre/utils/localization.py:118
#: /home/kovid/work/calibre/src/calibre/utils/podofo/__init__.py:46
#: /home/kovid/work/calibre/src/calibre/utils/podofo/__init__.py:64
#: /home/kovid/work/calibre/src/calibre/utils/podofo/__init__.py:78
#: /home/kovid/work/calibre/src/calibre/web/feeds/recipes/collection.py:47
#: /home/kovid/work/calibre/src/calibre/web/feeds/recipes/collection.py:55
msgid "Unknown"
msgstr "未知"

#: /home/kovid/work/calibre/src/calibre/customize/__init__.py:64
msgid "Base"
msgstr "基于"

#: /home/kovid/work/calibre/src/calibre/customize/__init__.py:130
msgid "Customize"
msgstr "定制"

#: /home/kovid/work/calibre/src/calibre/customize/__init__.py:294
msgid "File type"
msgstr "文件类型"

#: /home/kovid/work/calibre/src/calibre/customize/__init__.py:330
msgid "Metadata reader"
msgstr "元数据读取器"

#: /home/kovid/work/calibre/src/calibre/customize/__init__.py:360
msgid "Metadata writer"
msgstr "元数据生成器"

#: /home/kovid/work/calibre/src/calibre/customize/__init__.py:390
msgid "Catalog generator"
msgstr "分类生成器"

#: /home/kovid/work/calibre/src/calibre/customize/__init__.py:499
msgid "User Interface Action"
msgstr "用户界面操作"

#: /home/kovid/work/calibre/src/calibre/customize/__init__.py:525
#: /home/kovid/work/calibre/src/calibre/gui2/actions/preferences.py:18
#: /home/kovid/work/calibre/src/calibre/gui2/actions/preferences.py:23
#: /home/kovid/work/calibre/src/calibre/gui2/preferences/main.py:189
#: /home/kovid/work/calibre/src/calibre/gui2/preferences/main.py:279
#: /home/kovid/work/calibre/src/calibre/gui2/preferences/main.py:301
#: /home/kovid/work/calibre/src/calibre/gui2/viewer/main_ui.py:206
msgid "Preferences"
msgstr "首选项"

#: /home/kovid/work/calibre/src/calibre/customize/builtins.py:15
msgid ""
"Follow all local links in an HTML file and create a ZIP file containing all "
"linked files. This plugin is run every time you add an HTML file to the "
"library."
msgstr "保持所有的 HTML 文件中的超链接并将所有链接的文件放入一个压缩文件内。该插件此后将在添加 HTML 文件到书库时自动运行。"

#: /home/kovid/work/calibre/src/calibre/customize/builtins.py:51
msgid ""
"Character encoding for the input HTML files. Common choices include: cp1252, "
"latin1, iso-8859-1 and utf-8."
msgstr "输入 HTML 文件的字符编码。如常用编码：cp1252, latin1, iso-8859-1 和 utf-8。"

#: /home/kovid/work/calibre/src/calibre/customize/builtins.py:58
msgid ""
"Create a PMLZ archive containing the PML file and all images in the "
"directory pmlname_img or images. This plugin is run every time you add a PML "
"file to the library."
msgstr ""
"在 pmlname_img 或 images 目录下创建一个包含 PML 文件及所有图像的 PMLZ 归档。此插件在每次向书库添加 PML 文件时运行。"

#: /home/kovid/work/calibre/src/calibre/customize/builtins.py:92
msgid "Extract cover from comic files"
msgstr "从漫画文件中提取封面"

#: /home/kovid/work/calibre/src/calibre/customize/builtins.py:121
#: /home/kovid/work/calibre/src/calibre/customize/builtins.py:132
#: /home/kovid/work/calibre/src/calibre/customize/builtins.py:144
#: /home/kovid/work/calibre/src/calibre/customize/builtins.py:154
#: /home/kovid/work/calibre/src/calibre/customize/builtins.py:164
#: /home/kovid/work/calibre/src/calibre/customize/builtins.py:175
#: /home/kovid/work/calibre/src/calibre/customize/builtins.py:185
#: /home/kovid/work/calibre/src/calibre/customize/builtins.py:195
#: /home/kovid/work/calibre/src/calibre/customize/builtins.py:205
#: /home/kovid/work/calibre/src/calibre/customize/builtins.py:215
#: /home/kovid/work/calibre/src/calibre/customize/builtins.py:225
#: /home/kovid/work/calibre/src/calibre/customize/builtins.py:235
#: /home/kovid/work/calibre/src/calibre/customize/builtins.py:246
#: /home/kovid/work/calibre/src/calibre/customize/builtins.py:258
#: /home/kovid/work/calibre/src/calibre/customize/builtins.py:279
#: /home/kovid/work/calibre/src/calibre/customize/builtins.py:290
#: /home/kovid/work/calibre/src/calibre/customize/builtins.py:300
#: /home/kovid/work/calibre/src/calibre/customize/builtins.py:311
#: /home/kovid/work/calibre/src/calibre/customize/builtins.py:321
msgid "Read metadata from %s files"
msgstr "从 %s 文件中读取元数据"

#: /home/kovid/work/calibre/src/calibre/customize/builtins.py:269
msgid "Read metadata from ebooks in RAR archives"
msgstr "读取 RAR 归档中电子书的元数据"

#: /home/kovid/work/calibre/src/calibre/customize/builtins.py:332
msgid "Read metadata from ebooks in ZIP archives"
msgstr "读取 ZIP 归档中电子书的元数据"

#: /home/kovid/work/calibre/src/calibre/customize/builtins.py:345
#: /home/kovid/work/calibre/src/calibre/customize/builtins.py:355
#: /home/kovid/work/calibre/src/calibre/customize/builtins.py:365
#: /home/kovid/work/calibre/src/calibre/customize/builtins.py:387
#: /home/kovid/work/calibre/src/calibre/customize/builtins.py:398
#: /home/kovid/work/calibre/src/calibre/customize/builtins.py:408
msgid "Set metadata in %s files"
msgstr "设置 %s 文件的元数据"

#: /home/kovid/work/calibre/src/calibre/customize/builtins.py:376
msgid "Set metadata from %s files"
msgstr "从 %s 文件设置元数据"

#: /home/kovid/work/calibre/src/calibre/customize/builtins.py:723
msgid "Look and Feel"
msgstr "外观和体验"

#: /home/kovid/work/calibre/src/calibre/customize/builtins.py:725
#: /home/kovid/work/calibre/src/calibre/customize/builtins.py:737
#: /home/kovid/work/calibre/src/calibre/customize/builtins.py:748
#: /home/kovid/work/calibre/src/calibre/customize/builtins.py:759
msgid "Interface"
msgstr "界面"

#: /home/kovid/work/calibre/src/calibre/customize/builtins.py:729
msgid "Adjust the look and feel of the calibre interface to suit your tastes"
msgstr "调整成你喜欢的外观"

#: /home/kovid/work/calibre/src/calibre/customize/builtins.py:735
msgid "Behavior"
msgstr "操作方式"

#: /home/kovid/work/calibre/src/calibre/customize/builtins.py:741
msgid "Change the way calibre behaves"
msgstr "改变 calibre 的操作方式"

#: /home/kovid/work/calibre/src/calibre/customize/builtins.py:746
#: /home/kovid/work/calibre/src/calibre/gui2/library/views.py:217
msgid "Add your own columns"
msgstr "增加栏目"

#: /home/kovid/work/calibre/src/calibre/customize/builtins.py:752
msgid "Add/remove your own columns to the calibre book list"
msgstr "向 calibre 书籍列表中增加或删除你自定义的栏目"

#: /home/kovid/work/calibre/src/calibre/customize/builtins.py:757
msgid "Customize the toolbar"
msgstr "自定义工具栏"

#: /home/kovid/work/calibre/src/calibre/customize/builtins.py:763
msgid ""
"Customize the toolbars and context menus, changing which actions are "
"available in each"
msgstr "自定义工具栏和上下文菜单，设置它们所可以提供的功能"

#: /home/kovid/work/calibre/src/calibre/customize/builtins.py:769
msgid "Input Options"
msgstr "输入选项"

#: /home/kovid/work/calibre/src/calibre/customize/builtins.py:771
#: /home/kovid/work/calibre/src/calibre/customize/builtins.py:782
#: /home/kovid/work/calibre/src/calibre/customize/builtins.py:793
msgid "Conversion"
msgstr "转换"

#: /home/kovid/work/calibre/src/calibre/customize/builtins.py:775
msgid "Set conversion options specific to each input format"
msgstr "设置针对特定输入格式的转换选项"

#: /home/kovid/work/calibre/src/calibre/customize/builtins.py:780
msgid "Common Options"
msgstr "常规选项"

#: /home/kovid/work/calibre/src/calibre/customize/builtins.py:786
msgid "Set conversion options common to all formats"
msgstr "设置所有输入格式共有的转换选项"

#: /home/kovid/work/calibre/src/calibre/customize/builtins.py:791
msgid "Output Options"
msgstr "输出选项"

#: /home/kovid/work/calibre/src/calibre/customize/builtins.py:797
msgid "Set conversion options specific to each output format"
msgstr "设置针对特定输出格式的转换选项"

#: /home/kovid/work/calibre/src/calibre/customize/builtins.py:802
msgid "Adding books"
msgstr "添加图书"

#: /home/kovid/work/calibre/src/calibre/customize/builtins.py:804
#: /home/kovid/work/calibre/src/calibre/customize/builtins.py:816
#: /home/kovid/work/calibre/src/calibre/customize/builtins.py:828
#: /home/kovid/work/calibre/src/calibre/customize/builtins.py:840
msgid "Import/Export"
msgstr "导入/导出"

#: /home/kovid/work/calibre/src/calibre/customize/builtins.py:808
msgid "Control how calibre reads metadata from files when adding books"
msgstr "控制向 calibre 添加书籍时读取元数据的方式"

#: /home/kovid/work/calibre/src/calibre/customize/builtins.py:814
msgid "Saving books to disk"
msgstr "保存图书到磁盘"

#: /home/kovid/work/calibre/src/calibre/customize/builtins.py:820
msgid ""
"Control how calibre exports files from its database to disk when using Save "
"to disk"
msgstr "控制使用“保存到磁盘”功能时 calibre 从数据库导出文件的方式"

#: /home/kovid/work/calibre/src/calibre/customize/builtins.py:826
msgid "Sending books to devices"
msgstr "发送图书到设备"

#: /home/kovid/work/calibre/src/calibre/customize/builtins.py:832
msgid "Control how calibre transfers files to your ebook reader"
msgstr "控制 calibre 将文件传输到电子阅读器的方式"

#: /home/kovid/work/calibre/src/calibre/customize/builtins.py:838
msgid "Metadata plugboards"
msgstr "元数据控制板"

#: /home/kovid/work/calibre/src/calibre/customize/builtins.py:844
msgid "Change metadata fields before saving/sending"
msgstr "保存或发送前更改元数据域"

#: /home/kovid/work/calibre/src/calibre/customize/builtins.py:849
msgid "Sharing books by email"
msgstr "通过Email分享图书"

#: /home/kovid/work/calibre/src/calibre/customize/builtins.py:851
#: /home/kovid/work/calibre/src/calibre/customize/builtins.py:863
msgid "Sharing"
msgstr "分享"

#: /home/kovid/work/calibre/src/calibre/customize/builtins.py:855
msgid ""
"Setup sharing of books via email. Can be used for automatic sending of "
"downloaded news to your devices"
msgstr "设置通过电子邮件分享图书。可用于在向阅读器下载新内容时自动发送通知。"

#: /home/kovid/work/calibre/src/calibre/customize/builtins.py:861
msgid "Sharing over the net"
msgstr "通过网络分享"

#: /home/kovid/work/calibre/src/calibre/customize/builtins.py:867
msgid ""
"Setup the calibre Content Server which will give you access to your calibre "
"library from anywhere, on any device, over the internet"
msgstr "设置 calibre 内容服务程序以便通过网络在任何设备和地点访问 calibre 书库。"

#: /home/kovid/work/calibre/src/calibre/customize/builtins.py:874
msgid "Plugins"
msgstr "插件"

#: /home/kovid/work/calibre/src/calibre/customize/builtins.py:876
#: /home/kovid/work/calibre/src/calibre/customize/builtins.py:888
#: /home/kovid/work/calibre/src/calibre/customize/builtins.py:899
msgid "Advanced"
msgstr "高级"

#: /home/kovid/work/calibre/src/calibre/customize/builtins.py:880
msgid "Add/remove/customize various bits of calibre functionality"
msgstr "添回/删除/自定义各种calibre功能"

#: /home/kovid/work/calibre/src/calibre/customize/builtins.py:886
msgid "Tweaks"
msgstr "优化调整"

#: /home/kovid/work/calibre/src/calibre/customize/builtins.py:892
msgid "Fine tune how calibre behaves in various contexts"
msgstr "微调 calibre 在各种情况下的行为"

#: /home/kovid/work/calibre/src/calibre/customize/builtins.py:897
msgid "Miscellaneous"
msgstr "杂项"

#: /home/kovid/work/calibre/src/calibre/customize/builtins.py:903
msgid "Miscellaneous advanced configuration"
msgstr "其它高级选项"

#: /home/kovid/work/calibre/src/calibre/customize/conversion.py:102
msgid "Conversion Input"
msgstr "转换输入"

#: /home/kovid/work/calibre/src/calibre/customize/conversion.py:134
msgid ""
"Specify the character encoding of the input document. If set this option "
"will override any encoding declared by the document itself. Particularly "
"useful for documents that do not declare an encoding or that have erroneous "
"encoding declarations."
msgstr "指定输入文件的编码格式。该设置将覆盖文档声明的编码格式。该设置对于未申明编码格式和申明错误编码格式的输入文件处理十分有用。"

#: /home/kovid/work/calibre/src/calibre/customize/conversion.py:246
msgid "Conversion Output"
msgstr "转换输出"

#: /home/kovid/work/calibre/src/calibre/customize/conversion.py:260
msgid ""
"If specified, the output plugin will try to create output that is as human "
"readable as possible. May not have any effect for some output plugins."
msgstr "如果开启本选项，输出插件将尽量使用人类可读的输出内容。对于一些输出插件本选项可能不起作用。"

#: /home/kovid/work/calibre/src/calibre/customize/profiles.py:49
msgid "Input profile"
msgstr "输入配置文件"

#: /home/kovid/work/calibre/src/calibre/customize/profiles.py:53
msgid ""
"This profile tries to provide sane defaults and is useful if you know "
"nothing about the input document."
msgstr "如果您不了解输入文件的详情请使用本默认配置文件。"

#: /home/kovid/work/calibre/src/calibre/customize/profiles.py:61
#: /home/kovid/work/calibre/src/calibre/customize/profiles.py:453
msgid ""
"This profile is intended for the SONY PRS line. The 500/505/600/700 etc."
msgstr "该配置文件适用索尼 PRS 产品系列。如 500/505/600/700 等。"

#: /home/kovid/work/calibre/src/calibre/customize/profiles.py:73
msgid "This profile is intended for the SONY PRS 300."
msgstr "该配置文件适用索尼 PRS 300。"

#: /home/kovid/work/calibre/src/calibre/customize/profiles.py:82
#: /home/kovid/work/calibre/src/calibre/customize/profiles.py:493
msgid "This profile is intended for the SONY PRS-900."
msgstr "该配置文件适用索尼 PRS-900。"

#: /home/kovid/work/calibre/src/calibre/customize/profiles.py:90
#: /home/kovid/work/calibre/src/calibre/customize/profiles.py:522
msgid "This profile is intended for the Microsoft Reader."
msgstr "该配置文件适用 Microsoft Reader。"

#: /home/kovid/work/calibre/src/calibre/customize/profiles.py:101
#: /home/kovid/work/calibre/src/calibre/customize/profiles.py:533
msgid "This profile is intended for the Mobipocket books."
msgstr "该配置文件适用 Mobipocket 书籍。"

#: /home/kovid/work/calibre/src/calibre/customize/profiles.py:114
#: /home/kovid/work/calibre/src/calibre/customize/profiles.py:546
msgid "This profile is intended for the Hanlin V3 and its clones."
msgstr "该配置文件适用翰林 V3 和类似设备。"

#: /home/kovid/work/calibre/src/calibre/customize/profiles.py:126
#: /home/kovid/work/calibre/src/calibre/customize/profiles.py:558
msgid "This profile is intended for the Hanlin V5 and its clones."
msgstr "该配置文件适用翰林 V5 和类似设备。"

#: /home/kovid/work/calibre/src/calibre/customize/profiles.py:136
#: /home/kovid/work/calibre/src/calibre/customize/profiles.py:566
msgid "This profile is intended for the Cybook G3."
msgstr "该配置文件适用 Cybook G3 设备。"

#: /home/kovid/work/calibre/src/calibre/customize/profiles.py:149
#: /home/kovid/work/calibre/src/calibre/customize/profiles.py:579
msgid "This profile is intended for the Cybook Opus."
msgstr "该配置文件适用 Cybook Opus 设备。"

#: /home/kovid/work/calibre/src/calibre/customize/profiles.py:161
#: /home/kovid/work/calibre/src/calibre/customize/profiles.py:592
msgid "This profile is intended for the Amazon Kindle."
msgstr "该配置文件适用 Amazon Kindle。"

#: /home/kovid/work/calibre/src/calibre/customize/profiles.py:173
#: /home/kovid/work/calibre/src/calibre/customize/profiles.py:642
msgid "This profile is intended for the Irex Illiad."
msgstr "该配置文件适用 Irex Illiad 设备。"

#: /home/kovid/work/calibre/src/calibre/customize/profiles.py:185
#: /home/kovid/work/calibre/src/calibre/customize/profiles.py:655
msgid "This profile is intended for the IRex Digital Reader 1000."
msgstr "该配置文件适用 IRex Digital Reader 1000 设备。"

#: /home/kovid/work/calibre/src/calibre/customize/profiles.py:198
#: /home/kovid/work/calibre/src/calibre/customize/profiles.py:669
msgid "This profile is intended for the IRex Digital Reader 800."
msgstr "该配置文件适用 IRex Digital Reader 800。"

#: /home/kovid/work/calibre/src/calibre/customize/profiles.py:210
#: /home/kovid/work/calibre/src/calibre/customize/profiles.py:683
msgid "This profile is intended for the B&N Nook."
msgstr "该配置文件适用 B&N Nook。"

#: /home/kovid/work/calibre/src/calibre/customize/profiles.py:232
msgid "Output profile"
msgstr "输出配置文件"

#: /home/kovid/work/calibre/src/calibre/customize/profiles.py:236
msgid ""
"This profile tries to provide sane defaults and is useful if you want to "
"produce a document intended to be read at a computer or on a range of "
"devices."
msgstr "若您希望在电脑和设备上阅读文档，请使用本默认配置文件"

#: /home/kovid/work/calibre/src/calibre/customize/profiles.py:278
msgid ""
"Intended for the iPad and similar devices with a resolution of 768x1024"
msgstr "适用于iPad或屏幕分辨率为768x1024的类似设备。"

#: /home/kovid/work/calibre/src/calibre/customize/profiles.py:437
msgid "Intended for generic tablet devices, does no resizing of images"
msgstr "针对普通的平板设备，不改变图片大小。"

#: /home/kovid/work/calibre/src/calibre/customize/profiles.py:445
msgid ""
"Intended for the Samsung Galaxy and similar tablet devices with a resolution "
"of 600x1280"
msgstr "适用三星 Galaxy 和类似平版设备，分辨率为 600x1280"

#: /home/kovid/work/calibre/src/calibre/customize/profiles.py:471
msgid "This profile is intended for the Kobo Reader."
msgstr "该配置文件适用 Kobo Reader。"

#: /home/kovid/work/calibre/src/calibre/customize/profiles.py:484
msgid "This profile is intended for the SONY PRS-300."
msgstr "该配置文件适用索尼 PRS-300。"

#: /home/kovid/work/calibre/src/calibre/customize/profiles.py:502
msgid "This profile is intended for the 5-inch JetBook."
msgstr "该配置文件适用 5 英寸 JetBook 设备。"

#: /home/kovid/work/calibre/src/calibre/customize/profiles.py:511
msgid ""
"This profile is intended for the SONY PRS line. The 500/505/700 etc, in "
"landscape mode. Mainly useful for comics."
msgstr "该配置文件适用 SONY PRS 产品线，如 500/505/700 型号等，使用横向页面，主要适用于漫画。"

#: /home/kovid/work/calibre/src/calibre/customize/profiles.py:618
msgid "This profile is intended for the Amazon Kindle DX."
msgstr "该配置文件适用 Amazon Kindle DX。"

#: /home/kovid/work/calibre/src/calibre/customize/profiles.py:695
msgid "This profile is intended for the B&N Nook Color."
msgstr "该配置文件适用 B&N Nook Color 阅读器。"

#: /home/kovid/work/calibre/src/calibre/customize/profiles.py:706
msgid "This profile is intended for the Sanda Bambook."
msgstr "该配置文件适用盛大锦书(Bambook)。"

#: /home/kovid/work/calibre/src/calibre/customize/ui.py:34
msgid "Installed plugins"
msgstr "已安装插件"

#: /home/kovid/work/calibre/src/calibre/customize/ui.py:35
msgid "Mapping for filetype plugins"
msgstr "关联插件文件类型"

#: /home/kovid/work/calibre/src/calibre/customize/ui.py:36
msgid "Local plugin customization"
msgstr "本地插件定制"

#: /home/kovid/work/calibre/src/calibre/customize/ui.py:37
msgid "Disabled plugins"
msgstr "禁用插件"

#: /home/kovid/work/calibre/src/calibre/customize/ui.py:38
msgid "Enabled plugins"
msgstr "启用的插件"

#: /home/kovid/work/calibre/src/calibre/customize/ui.py:93
msgid "No valid plugin found in "
msgstr "无有效插件位于 "

#: /home/kovid/work/calibre/src/calibre/customize/ui.py:508
msgid "Initialization of plugin %s failed with traceback:"
msgstr "插件 %s 初始化返回失败回溯："

#: /home/kovid/work/calibre/src/calibre/customize/ui.py:541
msgid ""
"    %prog options\n"
"\n"
"    Customize calibre by loading external plugins.\n"
"    "
msgstr ""
"    %prog options\n"
"\n"
"    通过加载外部插件定制 Calibre。\n"
"    "

#: /home/kovid/work/calibre/src/calibre/customize/ui.py:547
msgid "Add a plugin by specifying the path to the zip file containing it."
msgstr "添加插件，指定包含其 zip 文件的路径。"

#: /home/kovid/work/calibre/src/calibre/customize/ui.py:549
msgid "Remove a custom plugin by name. Has no effect on builtin plugins"
msgstr "按名称移除自定义插件(对内置插件无效)。"

#: /home/kovid/work/calibre/src/calibre/customize/ui.py:551
msgid ""
"Customize plugin. Specify name of plugin and customization string separated "
"by a comma."
msgstr "定制插件，指定插件名和自定制字符串，使用逗号分隔。"

#: /home/kovid/work/calibre/src/calibre/customize/ui.py:553
msgid "List all installed plugins"
msgstr "列出全部已装插件"

#: /home/kovid/work/calibre/src/calibre/customize/ui.py:555
msgid "Enable the named plugin"
msgstr "启用该名称插件"

#: /home/kovid/work/calibre/src/calibre/customize/ui.py:557
msgid "Disable the named plugin"
msgstr "禁用该名称插件"

#: /home/kovid/work/calibre/src/calibre/debug.py:148
msgid "Debug log"
msgstr "调试日志"

#: /home/kovid/work/calibre/src/calibre/devices/android/driver.py:13
msgid "Communicate with Android phones."
msgstr "与 Android 手机通信。"

#: /home/kovid/work/calibre/src/calibre/devices/android/driver.py:58
msgid ""
"Comma separated list of directories to send e-books to on the device. The "
"first one that exists will be used"
msgstr "逗号间隔的电子书发送到设备目录的列表。将使用第一个存在的目录。"

#: /home/kovid/work/calibre/src/calibre/devices/android/driver.py:102
msgid "Communicate with S60 phones."
msgstr "与 S60 手机通信。"

#: /home/kovid/work/calibre/src/calibre/devices/apple/driver.py:90
msgid "Apple device"
msgstr "Apple 设备"

#: /home/kovid/work/calibre/src/calibre/devices/apple/driver.py:92
msgid "Communicate with iTunes/iBooks."
msgstr "与 iTunes/iBooks 通信"

#: /home/kovid/work/calibre/src/calibre/devices/apple/driver.py:98
msgid "Apple device detected, launching iTunes, please wait ..."
msgstr "检测到 Apple 设备，正在启动 iTunes，请稍候..."

#: /home/kovid/work/calibre/src/calibre/devices/apple/driver.py:100
msgid ""
"Cannot copy books directly from iDevice. Drag from iTunes Library to "
"desktop, then add to calibre's Library window."
msgstr "无法直接从 iDevice 复制书籍。请把书籍先从 iTunes 中拖到桌面，再把它们加入 calibre 的书库。"

#: /home/kovid/work/calibre/src/calibre/devices/apple/driver.py:260
#: /home/kovid/work/calibre/src/calibre/devices/apple/driver.py:263
msgid "Updating device metadata listing..."
msgstr "更新设备元数据列表..."

#: /home/kovid/work/calibre/src/calibre/devices/apple/driver.py:339
#: /home/kovid/work/calibre/src/calibre/devices/apple/driver.py:378
#: /home/kovid/work/calibre/src/calibre/devices/apple/driver.py:947
#: /home/kovid/work/calibre/src/calibre/devices/apple/driver.py:987
#: /home/kovid/work/calibre/src/calibre/devices/apple/driver.py:2972
#: /home/kovid/work/calibre/src/calibre/devices/apple/driver.py:3012
msgid "%d of %d"
msgstr "第 %d/%d 个"

#: /home/kovid/work/calibre/src/calibre/devices/apple/driver.py:385
#: /home/kovid/work/calibre/src/calibre/devices/apple/driver.py:992
#: /home/kovid/work/calibre/src/calibre/devices/apple/driver.py:3018
msgid "finished"
msgstr "完成"

#: /home/kovid/work/calibre/src/calibre/devices/apple/driver.py:560
msgid "Use Series as Category in iTunes/iBooks"
msgstr "在 iTune/iBooks 中将“系列”作为“分类”"

#: /home/kovid/work/calibre/src/calibre/devices/apple/driver.py:562
msgid "Cache covers from iTunes/iBooks"
msgstr "缓存来自 iTunes/iBooks 的封面"

#: /home/kovid/work/calibre/src/calibre/devices/apple/driver.py:574
msgid ""
"Some books not found in iTunes database.\n"
"Delete using the iBooks app.\n"
"Click 'Show Details' for a list."
msgstr ""
"部分图书在 iTunes 数据库中不存在。\n"
"请用 iBooks 软件删除它们。\n"
"点击“详细信息”查看列表。"

#: /home/kovid/work/calibre/src/calibre/devices/apple/driver.py:911
msgid ""
"Some cover art could not be converted.\n"
"Click 'Show Details' for a list."
msgstr ""
"无法转换部分封面图像。\n"
"点击“详细信息”查看列表。"

#: /home/kovid/work/calibre/src/calibre/devices/apple/driver.py:2553
#: /home/kovid/work/calibre/src/calibre/devices/prs505/sony_cache.py:447
#: /home/kovid/work/calibre/src/calibre/devices/prs505/sony_cache.py:470
#: /home/kovid/work/calibre/src/calibre/devices/usbms/device.py:883
#: /home/kovid/work/calibre/src/calibre/devices/usbms/device.py:889
#: /home/kovid/work/calibre/src/calibre/devices/usbms/device.py:919
#: /home/kovid/work/calibre/src/calibre/gui2/dialogs/scheduler.py:264
#: /home/kovid/work/calibre/src/calibre/library/database2.py:216
#: /home/kovid/work/calibre/src/calibre/library/database2.py:229
#: /home/kovid/work/calibre/src/calibre/library/database2.py:2283
#: /home/kovid/work/calibre/src/calibre/library/field_metadata.py:150
msgid "News"
msgstr "新闻"

#: /home/kovid/work/calibre/src/calibre/devices/apple/driver.py:2554
#: /home/kovid/work/calibre/src/calibre/gui2/catalog/catalog_epub_mobi.py:63
#: /home/kovid/work/calibre/src/calibre/library/catalog.py:599
#: /home/kovid/work/calibre/src/calibre/library/database2.py:2246
#: /home/kovid/work/calibre/src/calibre/library/database2.py:2264
msgid "Catalog"
msgstr "分类"

#: /home/kovid/work/calibre/src/calibre/devices/apple/driver.py:2876
msgid "Communicate with iTunes."
msgstr "与 iTunes 通信。"

#: /home/kovid/work/calibre/src/calibre/devices/bambook/driver.py:24
msgid "Communicate with the Sanda Bambook eBook reader."
msgstr "与盛大锦书阅读器通信。"

#: /home/kovid/work/calibre/src/calibre/devices/bambook/driver.py:25
msgid "Li Fanxi"
msgstr "李凡希"

#: /home/kovid/work/calibre/src/calibre/devices/bambook/driver.py:41
msgid "Device IP Address (restart calibre after changing)"
msgstr "设备 IP 地址(变更后重启 calibre)"

#: /home/kovid/work/calibre/src/calibre/devices/bambook/driver.py:46
msgid ""
"Unable to add book to library directly from Bambook. Please save the book to "
"disk and add the file to library from disk."
msgstr "无法将锦书中的书籍直接加入书库。请将书籍保存到磁盘，再从磁盘加入书库。"

#: /home/kovid/work/calibre/src/calibre/devices/bambook/driver.py:66
msgid ""
"Unable to connect to Bambook, you need to install Bambook library first."
msgstr "无法连接锦书，您需要先安装锦书库文件。"

#: /home/kovid/work/calibre/src/calibre/devices/bambook/driver.py:74
msgid ""
"Unable to connect to Bambook. \n"
"If you are trying to connect via Wi-Fi, please make sure the IP address of "
"Bambook has been correctly configured."
msgstr ""
"无法连接 Bambook。\n"
"若您通过 Wi-Fi 连接，请检查锦书 IP 地址是否正确配置。"

#: /home/kovid/work/calibre/src/calibre/devices/bambook/driver.py:111
msgid "Bambook"
msgstr "锦书"

#: /home/kovid/work/calibre/src/calibre/devices/bambook/driver.py:217
#: /home/kovid/work/calibre/src/calibre/devices/bambook/driver.py:233
#: /home/kovid/work/calibre/src/calibre/devices/kobo/driver.py:67
#: /home/kovid/work/calibre/src/calibre/devices/kobo/driver.py:70
#: /home/kovid/work/calibre/src/calibre/devices/kobo/driver.py:73
#: /home/kovid/work/calibre/src/calibre/devices/kobo/driver.py:214
#: /home/kovid/work/calibre/src/calibre/devices/usbms/driver.py:68
#: /home/kovid/work/calibre/src/calibre/devices/usbms/driver.py:71
#: /home/kovid/work/calibre/src/calibre/devices/usbms/driver.py:74
#: /home/kovid/work/calibre/src/calibre/devices/usbms/driver.py:136
#: /home/kovid/work/calibre/src/calibre/devices/usbms/driver.py:143
#: /home/kovid/work/calibre/src/calibre/devices/usbms/driver.py:166
msgid "Getting list of books on device..."
msgstr "从设备中获取书籍列表..."

#: /home/kovid/work/calibre/src/calibre/devices/bambook/driver.py:263
#: /home/kovid/work/calibre/src/calibre/devices/bambook/driver.py:267
#: /home/kovid/work/calibre/src/calibre/devices/bambook/driver.py:278
#: /home/kovid/work/calibre/src/calibre/devices/usbms/driver.py:195
#: /home/kovid/work/calibre/src/calibre/devices/usbms/driver.py:197
msgid "Transferring books to device..."
msgstr "传输书籍到设备中..."

#: /home/kovid/work/calibre/src/calibre/devices/bambook/driver.py:284
#: /home/kovid/work/calibre/src/calibre/devices/bambook/driver.py:298
#: /home/kovid/work/calibre/src/calibre/devices/kobo/driver.py:327
#: /home/kovid/work/calibre/src/calibre/devices/kobo/driver.py:362
#: /home/kovid/work/calibre/src/calibre/devices/usbms/driver.py:219
#: /home/kovid/work/calibre/src/calibre/devices/usbms/driver.py:250
msgid "Adding books to device metadata listing..."
msgstr "将书籍添加到设备的元数据列表中..."

#: /home/kovid/work/calibre/src/calibre/devices/bambook/driver.py:306
#: /home/kovid/work/calibre/src/calibre/devices/bambook/driver.py:308
#: /home/kovid/work/calibre/src/calibre/devices/hanvon/driver.py:102
#: /home/kovid/work/calibre/src/calibre/devices/hanvon/driver.py:113
#: /home/kovid/work/calibre/src/calibre/devices/kobo/driver.py:279
#: /home/kovid/work/calibre/src/calibre/devices/kobo/driver.py:311
#: /home/kovid/work/calibre/src/calibre/devices/usbms/driver.py:256
#: /home/kovid/work/calibre/src/calibre/devices/usbms/driver.py:274
msgid "Removing books from device..."
msgstr "正在从设备中删除书籍..."

#: /home/kovid/work/calibre/src/calibre/devices/bambook/driver.py:323
#: /home/kovid/work/calibre/src/calibre/devices/bambook/driver.py:328
#: /home/kovid/work/calibre/src/calibre/devices/kobo/driver.py:315
#: /home/kovid/work/calibre/src/calibre/devices/kobo/driver.py:322
#: /home/kovid/work/calibre/src/calibre/devices/usbms/driver.py:281
#: /home/kovid/work/calibre/src/calibre/devices/usbms/driver.py:286
msgid "Removing books from device metadata listing..."
msgstr "将书籍从设备的元数据列表移除中..."

#: /home/kovid/work/calibre/src/calibre/devices/bambook/driver.py:396
#: /home/kovid/work/calibre/src/calibre/devices/usbms/driver.py:316
msgid "Sending metadata to device..."
msgstr "正在传输元数据到设备..."

#: /home/kovid/work/calibre/src/calibre/devices/bambook/libbambookcore.py:132
msgid "Bambook SDK has not been installed."
msgstr "未安装锦书 SDK。"

#: /home/kovid/work/calibre/src/calibre/devices/binatone/driver.py:17
msgid "Communicate with the Binatone Readme eBook reader."
msgstr "与 Binatone Readme 电子书阅读器通信。"

#: /home/kovid/work/calibre/src/calibre/devices/blackberry/driver.py:13
msgid "Communicate with the Blackberry smart phone."
msgstr "与黑莓智能手机通信。"

#: /home/kovid/work/calibre/src/calibre/devices/blackberry/driver.py:14
#: /home/kovid/work/calibre/src/calibre/devices/eb600/driver.py:253
#: /home/kovid/work/calibre/src/calibre/devices/nuut2/driver.py:18
#: /home/kovid/work/calibre/src/calibre/devices/prs500/driver.py:90
msgid "Kovid Goyal"
msgstr "Kovid Goyal"

#: /home/kovid/work/calibre/src/calibre/devices/cybook/driver.py:22
msgid "Communicate with the Cybook Gen 3 / Opus eBook reader."
msgstr "与 Cybook Gen 3 / Opus 电子书阅读器通信。"

#: /home/kovid/work/calibre/src/calibre/devices/cybook/driver.py:64
msgid "Communicate with the Cybook Orizon eBook reader."
msgstr "与 CyBook Orizon 电子书阅读器通信。"

#: /home/kovid/work/calibre/src/calibre/devices/eb600/driver.py:24
msgid "Communicate with the EB600 eBook reader."
msgstr "与 EB600 电子书阅读器通信。"

#: /home/kovid/work/calibre/src/calibre/devices/eb600/driver.py:193
msgid "Communicate with the Astak Mentor EB600"
msgstr "与 Astak Mentor EB600 通信"

#: /home/kovid/work/calibre/src/calibre/devices/eb600/driver.py:216
msgid "Communicate with the PocketBook 301 reader."
msgstr "与 PocketBook 301 阅读器通信。"

#: /home/kovid/work/calibre/src/calibre/devices/eb600/driver.py:233
msgid "Communicate with the PocketBook 602/603/902/903 reader."
msgstr "与 PocketBook 602/603/902/903 阅读器通信"

#: /home/kovid/work/calibre/src/calibre/devices/eb600/driver.py:252
msgid "Communicate with the PocketBook 701"
msgstr "与 PocketBook 701 通信"

#: /home/kovid/work/calibre/src/calibre/devices/edge/driver.py:17
msgid "Entourage Edge"
msgstr "Entourage Edge"

#: /home/kovid/work/calibre/src/calibre/devices/edge/driver.py:18
msgid "Communicate with the Entourage Edge."
msgstr "与 Entourage Edge 通信。"

#: /home/kovid/work/calibre/src/calibre/devices/eslick/driver.py:16
msgid "Communicate with the ESlick eBook reader."
msgstr "与 ESlick 电子书阅读器通信。"

#: /home/kovid/work/calibre/src/calibre/devices/eslick/driver.py:49
msgid "Communicate with the Sigmatek eBook reader."
msgstr "与 Sigmatek 电子书阅读器通信。"

#: /home/kovid/work/calibre/src/calibre/devices/folder_device/driver.py:16
#: /home/kovid/work/calibre/src/calibre/devices/folder_device/driver.py:32
msgid "Use an arbitrary folder as a device."
msgstr "将指定目录当成设备使用。"

#: /home/kovid/work/calibre/src/calibre/devices/folder_device/driver.py:28
#: /home/kovid/work/calibre/src/calibre/devices/interface.py:14
msgid "Device Interface"
msgstr "设备界面"

#: /home/kovid/work/calibre/src/calibre/devices/hanlin/driver.py:19
msgid "Communicate with Hanlin V3 eBook readers."
msgstr "与翰林 V3 电子书阅读器通信。"

#: /home/kovid/work/calibre/src/calibre/devices/hanlin/driver.py:96
msgid "Communicate with Hanlin V5 eBook readers."
msgstr "与翰林 V5 电子书阅读器通信。"

#: /home/kovid/work/calibre/src/calibre/devices/hanlin/driver.py:115
msgid "Communicate with the BOOX eBook reader."
msgstr "与 BOOX 电子书阅读器通信。"

#: /home/kovid/work/calibre/src/calibre/devices/hanlin/driver.py:132
msgid ""
"Comma separated list of directories to send e-books to on the device. The "
"first one that exists will be used."
msgstr "以逗号分隔目录列表来发送电子书到设备上。第一个存在的文件会被使用。"

#: /home/kovid/work/calibre/src/calibre/devices/hanvon/driver.py:22
msgid "Communicate with the Hanvon N520 eBook reader."
msgstr "与 Hanvon N520 电子书阅读器通信。"

#: /home/kovid/work/calibre/src/calibre/devices/hanvon/driver.py:47
msgid "Communicate with The Book reader."
msgstr "与 The Book 阅读器通信。"

#: /home/kovid/work/calibre/src/calibre/devices/hanvon/driver.py:59
msgid "Communicate with the SpringDesign Alex eBook reader."
msgstr "与 SpringDesign Alex 电子书阅读器通信。"

#: /home/kovid/work/calibre/src/calibre/devices/hanvon/driver.py:119
msgid "Communicate with the Azbooka"
msgstr "与 Azbooka 通信"

#: /home/kovid/work/calibre/src/calibre/devices/hanvon/driver.py:138
msgid "Communicate with the Elonex EB 511 eBook reader."
msgstr "与 Elonex EB 511 电子书阅读器通信。"

#: /home/kovid/work/calibre/src/calibre/devices/iliad/driver.py:16
msgid "Communicate with the IRex Iliad eBook reader."
msgstr "与 IRex Iliad 电子书阅读器通信。"

#: /home/kovid/work/calibre/src/calibre/devices/iliad/driver.py:17
#: /home/kovid/work/calibre/src/calibre/devices/irexdr/driver.py:18
#: /home/kovid/work/calibre/src/calibre/devices/usbms/driver.py:42
msgid "John Schember"
msgstr "John Schember"

#: /home/kovid/work/calibre/src/calibre/devices/interface.py:44
msgid "Cannot get files from this device"
msgstr "无法从此设备获取文件"

#: /home/kovid/work/calibre/src/calibre/devices/irexdr/driver.py:16
msgid "Communicate with the IRex Digital Reader 1000 eBook reader."
msgstr "与 IRex Digital Reader 1000 电子书阅读器通信。"

#: /home/kovid/work/calibre/src/calibre/devices/irexdr/driver.py:42
msgid "Communicate with the IRex Digital Reader 800"
msgstr "与 IRex Digital Reader 800 通信"

#: /home/kovid/work/calibre/src/calibre/devices/iriver/driver.py:15
msgid "Communicate with the Iriver Story reader."
msgstr "与 Iriver Story 阅读器通信。"

#: /home/kovid/work/calibre/src/calibre/devices/jetbook/driver.py:20
msgid "Communicate with the JetBook eBook reader."
msgstr "与 JetBook 电子书阅读器通信。"

#: /home/kovid/work/calibre/src/calibre/devices/jetbook/driver.py:88
msgid "Communicate with the MiBuk Wolder reader."
msgstr "与 MiBuk Wolder 阅读器通信。"

#: /home/kovid/work/calibre/src/calibre/devices/jetbook/driver.py:116
msgid "Communicate with the JetBook Mini reader."
msgstr "与 JetBook Mini 阅读器通讯。"

#: /home/kovid/work/calibre/src/calibre/devices/kindle/driver.py:43
msgid "Communicate with the Kindle eBook reader."
msgstr "与 Kindle 电子书阅读器通信。"

#: /home/kovid/work/calibre/src/calibre/devices/kindle/driver.py:170
msgid "Communicate with the Kindle 2/3 eBook reader."
msgstr "与 Kindle 2/3 电子书阅读器通信。"

#: /home/kovid/work/calibre/src/calibre/devices/kindle/driver.py:211
msgid "Communicate with the Kindle DX eBook reader."
msgstr "与 Kindle DX 电子书阅读器通信。"

#: /home/kovid/work/calibre/src/calibre/devices/kobo/driver.py:23
msgid "Communicate with the Kobo Reader"
msgstr "与 Kobo Reader 通信"

#: /home/kovid/work/calibre/src/calibre/devices/kobo/driver.py:51
msgid ""
"The Kobo supports only one collection currently: the \"Im_Reading\" list.  "
"Create a tag called \"Im_Reading\" "
msgstr "Kobo 目前仅支持一个合集：\"Im_Reading\" 列表。  请创建一个名为 \"Im_Reading\" 的标签 "

#: /home/kovid/work/calibre/src/calibre/devices/kobo/driver.py:446
#: /home/kovid/work/calibre/src/calibre/gui2/actions/add.py:279
msgid "Not Implemented"
msgstr "尚未实现"

#: /home/kovid/work/calibre/src/calibre/devices/kobo/driver.py:447
msgid ""
"\".kobo\" files do not exist on the device as books instead, they are rows "
"in the sqlite database. Currently they cannot be exported or viewed."
msgstr "\".kobo\"文件不以书籍形式存在于设备上，它们排列在SQLITE数据库中。目前还不能 被导出或查看。"

#: /home/kovid/work/calibre/src/calibre/devices/misc.py:17
msgid "Communicate with the Palm Pre"
msgstr "与 Palm Pre 通信"

#: /home/kovid/work/calibre/src/calibre/devices/misc.py:37
msgid "Communicate with the Booq Avant"
msgstr "与 Booq Avant 通信"

#: /home/kovid/work/calibre/src/calibre/devices/misc.py:58
msgid "Communicate with the Sweex MM300"
msgstr "与 Sweex MM300 通信"

#: /home/kovid/work/calibre/src/calibre/devices/misc.py:79
msgid "Communicate with the Digma Q600"
msgstr "与 Digma Q600 通信"

#: /home/kovid/work/calibre/src/calibre/devices/misc.py:88
msgid "Communicate with the Kogan"
msgstr "与 Kogan 通信"

#: /home/kovid/work/calibre/src/calibre/devices/misc.py:96
#: /home/kovid/work/calibre/src/calibre/devices/misc.py:123
msgid "Communicate with the Pandigital Novel"
msgstr "与 Pandigital Novel 通信"

#: /home/kovid/work/calibre/src/calibre/devices/misc.py:142
msgid "Communicate with the VelocityMicro"
msgstr "与 VelocityMicro 通信"

#: /home/kovid/work/calibre/src/calibre/devices/misc.py:160
msgid "Communicate with the GM2000"
msgstr "与 GM2000 通信"

#: /home/kovid/work/calibre/src/calibre/devices/misc.py:180
msgid "Communicate with the Acer Lumiread"
msgstr "与 Acer Lumiread 通信"

#: /home/kovid/work/calibre/src/calibre/devices/misc.py:211
msgid "Communicate with the Aluratek Color"
msgstr "与 Aluratek Color 通信"

#: /home/kovid/work/calibre/src/calibre/devices/misc.py:231
msgid "Communicate with the Trekstor"
msgstr "与 Trekstor 通信"

#: /home/kovid/work/calibre/src/calibre/devices/misc.py:251
msgid "Communicate with the EEE Reader"
msgstr "与 EEE Reeder 通信"

#: /home/kovid/work/calibre/src/calibre/devices/misc.py:271
msgid "Communicate with the Nextbook Reader"
msgstr "与 Nextbook Reader 通信"

#: /home/kovid/work/calibre/src/calibre/devices/nokia/driver.py:17
msgid "Communicate with the Nokia 770 internet tablet."
msgstr "与诺基亚 770 网络平板通信。"

#: /home/kovid/work/calibre/src/calibre/devices/nokia/driver.py:40
msgid "Communicate with the Nokia 810/900 internet tablet."
msgstr "与 Nokia 810/900 网络平板通信"

#: /home/kovid/work/calibre/src/calibre/devices/nokia/driver.py:74
msgid "Communicate with the Nokia E52"
msgstr "与Nokia E52通信。"

#: /home/kovid/work/calibre/src/calibre/devices/nook/driver.py:20
msgid "The Nook"
msgstr "Nook"

#: /home/kovid/work/calibre/src/calibre/devices/nook/driver.py:21
msgid "Communicate with the Nook eBook reader."
msgstr "与 Nook 电子书阅读器通信。"

#: /home/kovid/work/calibre/src/calibre/devices/nook/driver.py:85
msgid "Nook Color"
msgstr "Nook Color"

#: /home/kovid/work/calibre/src/calibre/devices/nook/driver.py:86
msgid "Communicate with the Nook Color eBook reader."
msgstr "与 Nook Color 电子书阅读器通信。"

#: /home/kovid/work/calibre/src/calibre/devices/nuut2/driver.py:17
msgid "Communicate with the Nuut2 eBook reader."
msgstr "与 Nuut2 电子书阅读器通信。"

#: /home/kovid/work/calibre/src/calibre/devices/prs500/driver.py:89
msgid "Communicate with the Sony PRS-500 eBook reader."
msgstr "与 Sony PRS-500 电子书阅读器通信。"

#: /home/kovid/work/calibre/src/calibre/devices/prs505/driver.py:22
msgid "Communicate with all the Sony eBook readers."
msgstr "与 Sony 电子书阅读器通信。"

#: /home/kovid/work/calibre/src/calibre/devices/prs505/driver.py:61
msgid "All by title"
msgstr "按标题"

#: /home/kovid/work/calibre/src/calibre/devices/prs505/driver.py:62
msgid "All by author"
msgstr "按作者"

#: /home/kovid/work/calibre/src/calibre/devices/prs505/driver.py:65
msgid ""
"Comma separated list of metadata fields to turn into collections on the "
"device. Possibilities include: "
msgstr "逗号间隔的元数据域列表，用以在设备形成合集。可能性包括： "

#: /home/kovid/work/calibre/src/calibre/devices/prs505/driver.py:68
msgid ""
". Two special collections are available: %s:%s and %s:%s. Add  these values "
"to the list to enable them. The collections will be given the name provided "
"after the \":\" character."
msgstr "。有两种特别合集： %s:%s 和 %s:%s。将这些值添加到列表以启用。合集将被 \":\" 后字符命名。"

#: /home/kovid/work/calibre/src/calibre/devices/prs505/driver.py:72
msgid "Upload separate cover thumbnails for books (newer readers)"
msgstr ""

#: /home/kovid/work/calibre/src/calibre/devices/prs505/driver.py:73
msgid ""
"Normally, the SONY readers get the cover image from the ebook file itself. "
"With this option, calibre will send a separate cover image to the reader, "
"useful if you are sending DRMed books in which you cannot change the cover. "
"WARNING: This option should only be used with newer SONY readers: 350, 650, "
"950 and newer."
msgstr ""

#: /home/kovid/work/calibre/src/calibre/devices/prs505/sony_cache.py:190
#: /home/kovid/work/calibre/src/calibre/ebooks/oeb/transforms/structure.py:68
msgid "Unnamed"
msgstr "未命名"

#: /home/kovid/work/calibre/src/calibre/devices/sne/driver.py:17
msgid "Communicate with the Samsung SNE eBook reader."
msgstr "与三星 SNE 通信。"

#: /home/kovid/work/calibre/src/calibre/devices/teclast/driver.py:11
msgid "Communicate with the Teclast K3/K5 reader."
msgstr "与 Teclast K3/K5 阅读器通信。"

#: /home/kovid/work/calibre/src/calibre/devices/teclast/driver.py:36
msgid "Communicate with the Newsmy reader."
msgstr "与 Newsmy 阅读器通信。"

#: /home/kovid/work/calibre/src/calibre/devices/teclast/driver.py:47
msgid "Communicate with the Pico reader."
msgstr "与 Pico 阅读器通信。"

#: /home/kovid/work/calibre/src/calibre/devices/teclast/driver.py:57
msgid "Communicate with the iPapyrus reader."
msgstr "与 iPapyrus 阅读器通信。"

#: /home/kovid/work/calibre/src/calibre/devices/teclast/driver.py:68
msgid "Communicate with the Sovos reader."
msgstr "与 Sovos 阅读器通信。"

#: /home/kovid/work/calibre/src/calibre/devices/teclast/driver.py:78
msgid "Communicate with the Sunstech EB700 reader."
msgstr "与 Sunstech EB700 阅读器通信。"

#: /home/kovid/work/calibre/src/calibre/devices/usbms/device.py:258
msgid "Unable to detect the %s disk drive. Try rebooting."
msgstr "无法检测到 %s 磁盘，请尝试重启。"

#: /home/kovid/work/calibre/src/calibre/devices/usbms/device.py:438
msgid "Unable to detect the %s mount point. Try rebooting."
msgstr "无法检测 %s 挂载点。请尝试重启。"

#: /home/kovid/work/calibre/src/calibre/devices/usbms/device.py:503
msgid "Unable to detect the %s disk drive."
msgstr "无检测测到 %s 磁盘。"

#: /home/kovid/work/calibre/src/calibre/devices/usbms/device.py:596
msgid "Could not find mount helper: %s."
msgstr "无法找到装载帮助程序：%s。"

#: /home/kovid/work/calibre/src/calibre/devices/usbms/device.py:608
msgid ""
"Unable to detect the %s disk drive. Either the device has already been "
"ejected, or your kernel is exporting a deprecated version of SYSFS."
msgstr "无法检测到 %s 磁盘。设备已弹出，或您的 kernel 使用旧版 SYSFS。"

#: /home/kovid/work/calibre/src/calibre/devices/usbms/device.py:617
msgid "Unable to mount main memory (Error code: %d)"
msgstr "无法装载主存储器(错误代码：%d)"

#: /home/kovid/work/calibre/src/calibre/devices/usbms/device.py:668
msgid ""
"The main memory of %s is read only. This usually happens because of file "
"system errors."
msgstr "%s 的主内存只读。可能是由于设备的文件系统出错引起。"

#: /home/kovid/work/calibre/src/calibre/devices/usbms/device.py:816
#: /home/kovid/work/calibre/src/calibre/devices/usbms/device.py:818
msgid "The reader has no storage card in this slot."
msgstr "插槽不含存储卡。"

#: /home/kovid/work/calibre/src/calibre/devices/usbms/device.py:820
msgid "Selected slot: %s is not supported."
msgstr "选定的插槽：%s 未被支持。"

#: /home/kovid/work/calibre/src/calibre/devices/usbms/device.py:849
msgid "There is insufficient free space in main memory"
msgstr "设备内置存储空间不足"

#: /home/kovid/work/calibre/src/calibre/devices/usbms/device.py:851
#: /home/kovid/work/calibre/src/calibre/devices/usbms/device.py:853
msgid "There is insufficient free space on the storage card"
msgstr "存储卡空间不足"

#: /home/kovid/work/calibre/src/calibre/devices/usbms/deviceconfig.py:12
msgid "Configure Device"
msgstr "配置设备"

#: /home/kovid/work/calibre/src/calibre/devices/usbms/deviceconfig.py:51
msgid "settings for device drivers"
msgstr "设备磁盘驱动设置"

#: /home/kovid/work/calibre/src/calibre/devices/usbms/deviceconfig.py:53
msgid "Ordered list of formats the device will accept"
msgstr "设备支持的格式列表"

#: /home/kovid/work/calibre/src/calibre/devices/usbms/deviceconfig.py:55
msgid "Place files in sub directories if the device supports them"
msgstr "如果设备支持，将文件放置在子文件夹中"

#: /home/kovid/work/calibre/src/calibre/devices/usbms/deviceconfig.py:57
#: /home/kovid/work/calibre/src/calibre/gui2/device_drivers/configwidget_ui.py:81
msgid "Read metadata from files on device"
msgstr "从设备上的文件中读取元数据"

#: /home/kovid/work/calibre/src/calibre/devices/usbms/deviceconfig.py:59
msgid "Use author sort instead of author"
msgstr "使用作者排序代替作者"

#: /home/kovid/work/calibre/src/calibre/devices/usbms/deviceconfig.py:61
msgid "Template to control how books are saved"
msgstr "控制书籍保存方式的模板"

#: /home/kovid/work/calibre/src/calibre/devices/usbms/deviceconfig.py:64
msgid "Extra customization"
msgstr "附加定制"

#: /home/kovid/work/calibre/src/calibre/devices/usbms/driver.py:41
msgid "Communicate with an eBook reader."
msgstr "与电子书阅读器通信。"

#: /home/kovid/work/calibre/src/calibre/devices/usbms/driver.py:57
msgid "Get device information..."
msgstr "获取设备信息..."

#: /home/kovid/work/calibre/src/calibre/ebooks/comic/input.py:182
msgid "Rendered %s"
msgstr "渲染 %s 成功"

#: /home/kovid/work/calibre/src/calibre/ebooks/comic/input.py:185
msgid "Failed %s"
msgstr "处理 %s 失败"

#: /home/kovid/work/calibre/src/calibre/ebooks/comic/input.py:239
msgid ""
"Failed to process comic: \n"
"\n"
"%s"
msgstr ""
"处理漫画失败：\n"
"\n"
"%s"

#: /home/kovid/work/calibre/src/calibre/ebooks/comic/input.py:258
msgid ""
"Number of colors for grayscale image conversion. Default: %default. Values "
"of less than 256 may result in blurred text on your device if you are "
"creating your comics in EPUB format."
msgstr "图像转换灰度级别。默认：%default 。若您转换 EPUB 格式漫画，256 以下的数值可能造成设备上显示的文本模糊。"

#: /home/kovid/work/calibre/src/calibre/ebooks/comic/input.py:262
msgid ""
"Disable normalize (improve contrast) color range for pictures. Default: False"
msgstr "禁用图片色阶规范化(提升图片对比度)。默认：关闭"

#: /home/kovid/work/calibre/src/calibre/ebooks/comic/input.py:265
msgid "Maintain picture aspect ratio. Default is to fill the screen."
msgstr "维持图片长宽比。 默认为缩放至屏幕大小。"

#: /home/kovid/work/calibre/src/calibre/ebooks/comic/input.py:267
msgid "Disable sharpening."
msgstr "禁用锐化。"

#: /home/kovid/work/calibre/src/calibre/ebooks/comic/input.py:269
msgid ""
"Disable trimming of comic pages. For some comics, trimming might remove "
"content as well as borders."
msgstr "关闭漫画自动切边功能。对于一些漫画，切边会丢失某些内容。"

#: /home/kovid/work/calibre/src/calibre/ebooks/comic/input.py:272
msgid "Don't split landscape images into two portrait images"
msgstr "不要将横向图片分割为两张纵向图片"

#: /home/kovid/work/calibre/src/calibre/ebooks/comic/input.py:274
msgid ""
"Keep aspect ratio and scale image using screen height as image width for "
"viewing in landscape mode."
msgstr "在将纵向图片旋转缩放到横向浏览模式时保持长宽比。"

#: /home/kovid/work/calibre/src/calibre/ebooks/comic/input.py:277
msgid ""
"Used for right-to-left publications like manga. Causes landscape pages to be "
"split into portrait pages from right to left."
msgstr "开启从右至左的漫画切分模式。该功能会将横向图片页面且分为多个从右至左的纵向页面。"

#: /home/kovid/work/calibre/src/calibre/ebooks/comic/input.py:281
msgid ""
"Enable Despeckle. Reduces speckle noise. May greatly increase processing "
"time."
msgstr "开启除噪点功能。该功能将去除噪点。可能会大幅度增加处理时间。"

#: /home/kovid/work/calibre/src/calibre/ebooks/comic/input.py:284
msgid ""
"Don't sort the files found in the comic alphabetically by name. Instead use "
"the order they were added to the comic."
msgstr "不要按照文件名字母排序动画文件列表。而使用文件被添加的顺序。"

#: /home/kovid/work/calibre/src/calibre/ebooks/comic/input.py:288
msgid ""
"The format that images in the created ebook are converted to. You can "
"experiment to see which format gives you optimal size and look on your "
"device."
msgstr "转换的电子书中所含图像格式。您可以试验几种格式，看哪种格式的大小和效果最适合您的设备。"

#: /home/kovid/work/calibre/src/calibre/ebooks/comic/input.py:292
msgid "Apply no processing to the image"
msgstr "不处理图片"

#: /home/kovid/work/calibre/src/calibre/ebooks/comic/input.py:294
msgid "Do not convert the image to grayscale (black and white)"
msgstr "图像不转换为灰度(黑白)"

#: /home/kovid/work/calibre/src/calibre/ebooks/comic/input.py:431
#: /home/kovid/work/calibre/src/calibre/ebooks/comic/input.py:442
msgid "Page"
msgstr "页"

#: /home/kovid/work/calibre/src/calibre/ebooks/conversion/cli.py:19
msgid ""
"input_file output_file [options]\n"
"\n"
"Convert an ebook from one format to another.\n"
"\n"
"input_file is the input and output_file is the output. Both must be "
"specified as the first two arguments to the command.\n"
"\n"
"The output ebook format is guessed from the file extension of output_file. "
"output_file can also be of the special format .EXT where EXT is the output "
"file extension. In this case, the name of the output file is derived the "
"name of the input file. Note that the filenames must not start with a "
"hyphen. Finally, if output_file has no extension, then it is treated as a "
"directory and an \"open ebook\" (OEB) consisting of HTML files is written to "
"that directory. These files are the files that would normally have been "
"passed to the output plugin.\n"
"\n"
"After specifying the input and output file you can customize the conversion "
"by specifying various options. The available options depend on the input and "
"output file types. To get help on them specify the input and output file and "
"then use the -h option.\n"
"\n"
"For full documentation of the conversion system see\n"
msgstr ""
"input_file output_file [options]\n"
"\n"
"将一本电子书从一种格式转换为另一种格式。\n"
"\n"
"input_file 为输入而 output_file 为输出。两者均为必须有的命令参数。\n"
"\n"
"输出电子书格式会从输出文件名后缀判断。output_file 可以是特殊格式 .EXT，而 EXT "
"为输出文件扩展。此时，输出文件名会由输入文件名生成。注意文件名不能以连词符开始。最后，若 output_file 没有扩展名，它将被认为是目录名，即 "
"\"open ebook\" (OEB) 格式，程序将写入 HTML 文件到该目录。这些文件一般将交给输出插件处理。\n"
"\n"
"指定输入输出文件之后，您可以通过选项进行自定制。可用选项取决于输入输出文件类型。如需要相关特定文件类型的帮助，使用 -h 选项。\n"
"\n"
"转换系统完整文档请参见\n"

#: /home/kovid/work/calibre/src/calibre/ebooks/conversion/cli.py:97
msgid "INPUT OPTIONS"
msgstr "输入选项"

#: /home/kovid/work/calibre/src/calibre/ebooks/conversion/cli.py:98
msgid "Options to control the processing of the input %s file"
msgstr "处理输入文件 %s 的控制选项"

#: /home/kovid/work/calibre/src/calibre/ebooks/conversion/cli.py:104
msgid "OUTPUT OPTIONS"
msgstr "输出选项"

#: /home/kovid/work/calibre/src/calibre/ebooks/conversion/cli.py:105
msgid "Options to control the processing of the output %s"
msgstr "设置输出 %s 的处理控制选项"

#: /home/kovid/work/calibre/src/calibre/ebooks/conversion/cli.py:119
msgid "Options to control the look and feel of the output"
msgstr "设置输出外观的控制选项"

#: /home/kovid/work/calibre/src/calibre/ebooks/conversion/cli.py:135
msgid "Control auto-detection of document structure."
msgstr "控制自动检测文档结构。"

#: /home/kovid/work/calibre/src/calibre/ebooks/conversion/cli.py:145
msgid ""
"Control the automatic generation of a Table of Contents. By default, if the "
"source file has a Table of Contents, it will be used in preference to the "
"automatically generated one."
msgstr "控制自动生成目录。默认，若源文件有目录，它将被首选项使用自动生成一份。"

#: /home/kovid/work/calibre/src/calibre/ebooks/conversion/cli.py:155
msgid "Options to set metadata in the output"
msgstr "设定输出中元数据的选项"

#: /home/kovid/work/calibre/src/calibre/ebooks/conversion/cli.py:158
msgid "Options to help with debugging the conversion"
msgstr "用于调试转换的选项"

#: /home/kovid/work/calibre/src/calibre/ebooks/conversion/cli.py:183
msgid "List builtin recipes"
msgstr "列出公告板订阅清单"

#: /home/kovid/work/calibre/src/calibre/ebooks/conversion/cli.py:256
msgid "Output saved to"
msgstr "输出保存到"

#: /home/kovid/work/calibre/src/calibre/ebooks/conversion/plumber.py:99
msgid "Level of verbosity. Specify multiple times for greater verbosity."
msgstr "输出信息的详细程度，数字越大输出信息越全面。"

#: /home/kovid/work/calibre/src/calibre/ebooks/conversion/plumber.py:106
msgid ""
"Save the output from different stages of the conversion pipeline to the "
"specified directory. Useful if you are unsure at which stage of the "
"conversion process a bug is occurring."
msgstr "在转换过程的不同阶段分别保存输出到指定目录。如果您不确定在哪个阶段出了问题，这个选项非常实用。"

#: /home/kovid/work/calibre/src/calibre/ebooks/conversion/plumber.py:115
msgid ""
"Specify the input profile. The input profile gives the conversion system "
"information on how to interpret various information in the input document. "
"For example resolution dependent lengths (i.e. lengths in pixels). Choices "
"are:"
msgstr "设置输入配置文件. 该配置文件让程序了解如何解析输入文件并进行转换. 例如页面分辨率(i.e. 以像素为单位). 可选项有："

#: /home/kovid/work/calibre/src/calibre/ebooks/conversion/plumber.py:126
msgid ""
"Specify the output profile. The output profile tells the conversion system "
"how to optimize the created document for the specified device. In some "
"cases, an output profile is required to produce documents that will work on "
"a device. For example EPUB on the SONY reader. Choices are:"
msgstr ""
"设置输出配置文件。该配置文件让程序了解如何转换输出目标文件并为目标设备进行优化。在某些情况下，特定设备的文件格式需要该输出配置文件来定义如何生成其特定格式"
"、例如 EPUB 文件在 SONY reader 设备上。可选项有："

#: /home/kovid/work/calibre/src/calibre/ebooks/conversion/plumber.py:137
msgid ""
"The base font size in pts. All font sizes in the produced book will be "
"rescaled based on this size. By choosing a larger size you can make the "
"fonts in the output bigger and vice versa. By default, the base font size is "
"chosen based on the output profile you chose."
msgstr ""
"基准字体尺寸(pts)。所有输出文件中的文字将以此为基准进行缩放。选择一个较大的基准字体可以将所有文字相应放大，反之亦然。在默认情况下，程序根据您选择的输"
"出配置文件来设定基准字体尺寸。"

#: /home/kovid/work/calibre/src/calibre/ebooks/conversion/plumber.py:147
msgid ""
"Mapping from CSS font names to font sizes in pts. An example setting is "
"12,12,14,16,18,20,22,24. These are the mappings for the sizes xx-small to xx-"
"large, with the final size being for huge fonts. The font rescaling "
"algorithm uses these sizes to intelligently rescale fonts. The default is to "
"use a mapping based on the output profile you chose."
msgstr ""
"将CSS字体名称映射为以pts为单位的字体大小. 例如12,12,14,16,18,20,22,24. 这些设置是从xx-small到xx-"
"large的对应映射, 最后的大小作为做对应的最大字体的映射. 程序用这些尺寸进行只能文字字体缩放. 程序默认使用输出配置文件中指定的映射关系."

#: /home/kovid/work/calibre/src/calibre/ebooks/conversion/plumber.py:159
msgid "Disable all rescaling of font sizes."
msgstr "关闭字体缩放功能。"

#: /home/kovid/work/calibre/src/calibre/ebooks/conversion/plumber.py:165
msgid ""
"The minimum line height, as a percentage of the element's calculated font "
"size. calibre will ensure that every element has a line height of at least "
"this setting, irrespective of what the input document specifies. Set to zero "
"to disable. Default is 120%. Use this setting in preference to the direct "
"line height specification, unless you know what you are doing. For example, "
"you can achieve \"double spaced\" text by setting this to 240."
msgstr ""
"最小行高，元素字体计算值的百分比。calibre 将保证行中所有元素至少有此高度，无论输入文档如何定义。设为零即禁用。默认 "
"120%。首选项中也有此设定，请注意。否则可能出现双倍行高，达 240%。"

#: /home/kovid/work/calibre/src/calibre/ebooks/conversion/plumber.py:180
msgid ""
"The line height in pts. Controls spacing between consecutive lines of text. "
"Only applies to elements that do not define their own line height. In most "
"cases, the minimum line height option is more useful. By default no line "
"height manipulation is performed."
msgstr "pt 行高。控制两行高度距离。仅仅适用于未定义行高的元素。大多数情况下，最小行高值更加有用。默认不进行行高操控。"

#: /home/kovid/work/calibre/src/calibre/ebooks/conversion/plumber.py:191
msgid ""
"Some badly designed documents use tables to control the layout of text on "
"the page. When converted these documents often have text that runs off the "
"page and other artifacts. This option will extract the content from the "
"tables and present it in a linear fashion."
msgstr ""
"一些布局不佳的源文件使用表格来控制页面布局可能会导致输出文件中的正文超过页面范围。本选项设定程序将内容从表格中提取出并以线型布局排列输出。"

#: /home/kovid/work/calibre/src/calibre/ebooks/conversion/plumber.py:201
msgid ""
"XPath expression that specifies all tags that should be added to the Table "
"of Contents at level one. If this is specified, it takes precedence over "
"other forms of auto-detection."
msgstr "用XPath表达式设置将被添加到文件第一级目录的标签. 该选项将关闭其他的对应自动检测功能."

#: /home/kovid/work/calibre/src/calibre/ebooks/conversion/plumber.py:210
msgid ""
"XPath expression that specifies all tags that should be added to the Table "
"of Contents at level two. Each entry is added under the previous level one "
"entry."
msgstr "用XPath表达式设置将被添加到文件第二级目录的标签. 这些第二级目录将被添加到上一个第一级目录下方."

#: /home/kovid/work/calibre/src/calibre/ebooks/conversion/plumber.py:218
msgid ""
"XPath expression that specifies all tags that should be added to the Table "
"of Contents at level three. Each entry is added under the previous level two "
"entry."
msgstr "需要添加到书籍目录3级项的匹配XPath表达式. 所有查找到的对应项会被添加到上一个2级目录项下."

#: /home/kovid/work/calibre/src/calibre/ebooks/conversion/plumber.py:226
msgid ""
"Normally, if the source file already has a Table of Contents, it is used in "
"preference to the auto-generated one. With this option, the auto-generated "
"one is always used."
msgstr "通常情况下，程序会引用源文件中已有的目录。打开本选项来强制使用自动生成的目录。"

#: /home/kovid/work/calibre/src/calibre/ebooks/conversion/plumber.py:234
msgid "Don't add auto-detected chapters to the Table of Contents."
msgstr "不将自动检测到的章节添加到文件目录。"

#: /home/kovid/work/calibre/src/calibre/ebooks/conversion/plumber.py:241
msgid ""
"If fewer than this number of chapters is detected, then links are added to "
"the Table of Contents. Default: %default"
msgstr "如果少于默认上限的章节数被检测到, 这些章节的链接将被添加到文件目录. 默认值; %default"

#: /home/kovid/work/calibre/src/calibre/ebooks/conversion/plumber.py:248
msgid ""
"Maximum number of links to insert into the TOC. Set to 0 to disable. Default "
"is: %default. Links are only added to the TOC if less than the threshold "
"number of chapters were detected."
msgstr ""
"输出文件目录中的最多链接项数量。设置为 0 表示关闭。默认值：%default。只有在检测到的章节数量小于该阈值时这些链接项才会被添加到目录中。"

#: /home/kovid/work/calibre/src/calibre/ebooks/conversion/plumber.py:256
msgid ""
"Remove entries from the Table of Contents whose titles match the specified "
"regular expression. Matching entries and all their children are removed."
msgstr "从目录中移除匹配该证则表达式的链接项, 它们的子项也会被同时移除M."

#: /home/kovid/work/calibre/src/calibre/ebooks/conversion/plumber.py:267
msgid ""
"An XPath expression to detect chapter titles. The default is to consider "
"<h1> or <h2> tags that contain the words \"chapter\",\"book\",\"section\" or "
"\"part\" as chapter titles as well as any tags that have class=\"chapter\". "
"The expression used must evaluate to a list of elements. To disable chapter "
"detection, use the expression \"/\". See the XPath Tutorial in the calibre "
"User Manual for further help on using this feature."
msgstr ""
"用以检测章节标题的 XPath 表达式. 默认值为检测 <h1> 或 <h2> "
"标签中含有关键字\"chapter\",\"book\",\"section\" 和 "
"\"part\"的项或者任何含有class=\"chapter\"的标签作为章节标题。该表达式必须为一组元素列表。关闭本功能，使用表达式\"/\"。更多关"
"于 XPath 表达式的信息请查阅 Calibre 用户手册中的 XPath 章节部分."

#: /home/kovid/work/calibre/src/calibre/ebooks/conversion/plumber.py:281
msgid ""
"Specify how to mark detected chapters. A value of \"pagebreak\" will insert "
"page breaks before chapters. A value of \"rule\" will insert a line before "
"chapters. A value of \"none\" will disable chapter marking and a value of "
"\"both\" will use both page breaks and lines to mark chapters."
msgstr ""
"设置标注章节的模式. \"pagebreak\"模式会在章节前插入下一页控制符. \"rule\"模式会在章节前插入空行. "
"\"none\"模式不会在章节前插入控制. \"both\"模式会在章节前插入下一页控制符和空行."

#: /home/kovid/work/calibre/src/calibre/ebooks/conversion/plumber.py:291
msgid ""
"Either the path to a CSS stylesheet or raw CSS. This CSS will be appended to "
"the style rules from the source file, so it can be used to override those "
"rules."
msgstr "CSS 样式表或 raw CSS 文件路径。该 CSS 样式表将会被添加到源文件的样式规则中，它可以覆盖输入文件中已定义的相同样式。"

#: /home/kovid/work/calibre/src/calibre/ebooks/conversion/plumber.py:300
msgid ""
"An XPath expression. Page breaks are inserted before the specified elements."
msgstr "XPath 表达式。在指定元素前插入分页符。"

#: /home/kovid/work/calibre/src/calibre/ebooks/conversion/plumber.py:306
msgid ""
"Set the top margin in pts. Default is %default. Note: 72 pts equals 1 inch"
msgstr "设置上边距(pts)。默认值为 %default。注意：72 pts 等于 1 英寸"

#: /home/kovid/work/calibre/src/calibre/ebooks/conversion/plumber.py:311
msgid ""
"Set the bottom margin in pts. Default is %default. Note: 72 pts equals 1 inch"
msgstr "设置下边距(pts)。默认值为 %default。注意：72 pts 等于 1 英寸"

#: /home/kovid/work/calibre/src/calibre/ebooks/conversion/plumber.py:316
msgid ""
"Set the left margin in pts. Default is %default. Note: 72 pts equals 1 inch"
msgstr "设置左边距(pts)。默认值为 %default。注意：72 pts 等于 1 英寸"

#: /home/kovid/work/calibre/src/calibre/ebooks/conversion/plumber.py:321
msgid ""
"Set the right margin in pts. Default is %default. Note: 72 pts equals 1 inch"
msgstr "设置右边距(pts)。默认值为 %default。注意：72 pts 等于 1 英寸"

#: /home/kovid/work/calibre/src/calibre/ebooks/conversion/plumber.py:327
msgid ""
"Change text justification. A value of \"left\" converts all justified text "
"in the source to left aligned (i.e. unjustified) text. A value of "
"\"justify\" converts all unjustified text to justified. A value of "
"\"original\" (the default) does not change justification in the source file. "
"Note that only some output formats support justification."
msgstr ""
"更改文本对齐方式。 使用值\"left\" 将转换资源中所有的文本为左对齐。 (如：未对齐) 使用值\"justify\" "
"将转换资源中所有的未对齐的文本为对齐。使用值\"original\"(默认)则不更改源文件的对齐方式。请注意，仅部分输出格式支持对齐方式。"

#: /home/kovid/work/calibre/src/calibre/ebooks/conversion/plumber.py:337
msgid ""
"Remove spacing between paragraphs. Also sets an indent on paragraphs of "
"1.5em. Spacing removal will not work if the source file does not use "
"paragraphs (<p> or <div> tags)."
msgstr "移除段落之间的空行. 同时设置段落缩进为1.5em. 如果源文件不使用段落标记 (<p>或者<div>标签)程序将不执行段落空行移除."

#: /home/kovid/work/calibre/src/calibre/ebooks/conversion/plumber.py:344
msgid ""
"When calibre removes inter paragraph spacing, it automatically sets a "
"paragraph indent, to ensure that paragraphs can be easily distinguished. "
"This option controls the width of that indent."
msgstr "calibre 移除段间距后，会自动设置段落缩进，保证区分段落。此选项控制缩进宽度。"

#: /home/kovid/work/calibre/src/calibre/ebooks/conversion/plumber.py:351
msgid ""
"Use the cover detected from the source file in preference to the specified "
"cover."
msgstr "使用从源文件中检测到的封面文件."

#: /home/kovid/work/calibre/src/calibre/ebooks/conversion/plumber.py:357
msgid ""
"Insert a blank line between paragraphs. Will not work if the source file "
"does not use paragraphs (<p> or <div> tags)."
msgstr "在章节之间插入空行. 如果源文件不使用章节标记 (<p> 或 <div> 标记) 本选项将不起作用。"

#: /home/kovid/work/calibre/src/calibre/ebooks/conversion/plumber.py:364
msgid ""
"Remove the first image from the input ebook. Useful if the first image in "
"the source file is a cover and you are specifying an external cover."
msgstr "忽略源电子书籍文件中的第一张图片。如果您指定一个外部文件作为书籍封面且源文件中的第一张图片已经是封面，这个选项十分有用。"

#: /home/kovid/work/calibre/src/calibre/ebooks/conversion/plumber.py:372
msgid ""
"Insert the book metadata at the start of the book. This is useful if your "
"ebook reader does not support displaying/searching metadata directly."
msgstr "将书籍元数据添加到书籍的开始。如果您的电子书阅读设备不支持显示和搜索元数据功能，该功能可以有所帮助。"

#: /home/kovid/work/calibre/src/calibre/ebooks/conversion/plumber.py:380
msgid ""
"Attempt to detect and correct hard line breaks and other problems in the "
"source file. This may make things worse, so use with care."
msgstr "尝试检测并修复源文件中的不当硬回车和其他排版错误. 注意本功能可能会造成版面排版混乱, 请慎用."

#: /home/kovid/work/calibre/src/calibre/ebooks/conversion/plumber.py:388
msgid ""
"Scale used to determine the length at which a line should be unwrapped if "
"preprocess is enabled. Valid values are a decimal between 0 and 1. The "
"default is 0.40, just below the median line length. This will unwrap typical "
"books  with hard line breaks, but should be reduced if the line length is "
"variable."
msgstr ""

#: /home/kovid/work/calibre/src/calibre/ebooks/conversion/plumber.py:397
msgid ""
"Convert plain quotes, dashes and ellipsis to their typographically correct "
"equivalents. For details, see http://daringfireball.net/projects/smartypants"
msgstr ""
"将引号、连字号和省略号转换为对应的印刷格式。详细信息请参阅http://daringfireball.net/projects/smartypants"

#: /home/kovid/work/calibre/src/calibre/ebooks/conversion/plumber.py:405
msgid "Use a regular expression to try and remove the header."
msgstr "使用正则表达式来匹配和移除页眉."

#: /home/kovid/work/calibre/src/calibre/ebooks/conversion/plumber.py:412
msgid "The regular expression to use to remove the header."
msgstr "匹配移除页眉用正则表达式。"

#: /home/kovid/work/calibre/src/calibre/ebooks/conversion/plumber.py:418
msgid "Use a regular expression to try and remove the footer."
msgstr "使用正则表达式来匹配和移除页脚。"

#: /home/kovid/work/calibre/src/calibre/ebooks/conversion/plumber.py:425
msgid "The regular expression to use to remove the footer."
msgstr "匹配移除页脚用正则表达式"

#: /home/kovid/work/calibre/src/calibre/ebooks/conversion/plumber.py:432
msgid ""
"Read metadata from the specified OPF file. Metadata read from this file will "
"override any metadata in the source file."
msgstr "从指定 OPF 文件中读元数据。读取的元数据将覆盖源文件中定义的其他元数据。"

#: /home/kovid/work/calibre/src/calibre/ebooks/conversion/plumber.py:439
msgid ""
"Transliterate unicode characters to an ASCII representation. Use with care "
"because this will replace unicode characters with ASCII. For instance it "
"will replace \"%s\" with \"Mikhail Gorbachiov\". Also, note that in cases "
"where there are multiple representations of a character (characters shared "
"by Chinese and Japanese for instance) the representation used by the largest "
"number of people will be used (Chinese in the previous example)."
msgstr ""
"将 unicode 字符转换为 ASCII 字符。请谨慎使用本功能, 因为 unicode 字符将被 ASCII 字符所替换. "
"例如程序将用\"Mikhail Gorbachiov\"替换 \"%s\"。同时请注意, 如果被替换的 unicode 字符同时有多个相同的 ASCII "
"编码 (例如中文和日文所包含的相同汉字字符), 程序将使用多数用户使用的 ASCII 编码来进行替换 (在上面的例子中中文汉字 ASCII "
"字符将被使用而非日文汉字字符)."

#: /home/kovid/work/calibre/src/calibre/ebooks/conversion/plumber.py:454
msgid ""
"Preserve ligatures present in the input document. A ligature is a special "
"rendering of a pair of characters like ff, fi, fl et cetera. Most readers do "
"not have support for ligatures in their default fonts, so they are unlikely "
"to render correctly. By default, calibre will turn a ligature into the "
"corresponding pair of normal characters. This option will preserve them "
"instead."
msgstr ""
"保留输入文档中的“印刷连字”。所谓“印刷连字”是指对于ff, fi, "
"fl之类的字母组合的一种特殊的展示方式。大部分阅读器在使用默认字体时无法支持“印刷连字”，所以常常无法正常显示。默认情况下，calibre会把“印刷连字”"
"转换成对应的字母组合。本选项用于选择保留“印刷连字”。"

#: /home/kovid/work/calibre/src/calibre/ebooks/conversion/plumber.py:466
#: /home/kovid/work/calibre/src/calibre/ebooks/metadata/cli.py:38
msgid "Set the title."
msgstr "设置标题。"

#: /home/kovid/work/calibre/src/calibre/ebooks/conversion/plumber.py:470
msgid "Set the authors. Multiple authors should be separated by ampersands."
msgstr "设置作者。多个作者之间请使用 & 符号分割。"

#: /home/kovid/work/calibre/src/calibre/ebooks/conversion/plumber.py:475
msgid "The version of the title to be used for sorting. "
msgstr "用作排序的书籍标题序列数字。 "

#: /home/kovid/work/calibre/src/calibre/ebooks/conversion/plumber.py:479
msgid "String to be used when sorting by author. "
msgstr "用以进行按作者排序的关键字符串。 "

#: /home/kovid/work/calibre/src/calibre/ebooks/conversion/plumber.py:483
msgid "Set the cover to the specified file or URL"
msgstr "设置封面为指定文件或 URL"

#: /home/kovid/work/calibre/src/calibre/ebooks/conversion/plumber.py:487
#: /home/kovid/work/calibre/src/calibre/ebooks/metadata/cli.py:54
msgid "Set the ebook description."
msgstr "设置电子书描述。"

#: /home/kovid/work/calibre/src/calibre/ebooks/conversion/plumber.py:491
#: /home/kovid/work/calibre/src/calibre/ebooks/metadata/cli.py:56
msgid "Set the ebook publisher."
msgstr "设置书籍出版商。"

#: /home/kovid/work/calibre/src/calibre/ebooks/conversion/plumber.py:495
#: /home/kovid/work/calibre/src/calibre/ebooks/metadata/cli.py:60
msgid "Set the series this ebook belongs to."
msgstr "设置书籍所属系列。"

#: /home/kovid/work/calibre/src/calibre/ebooks/conversion/plumber.py:499
#: /home/kovid/work/calibre/src/calibre/ebooks/metadata/cli.py:62
msgid "Set the index of the book in this series."
msgstr "设置书籍在系列中的索引位置。"

#: /home/kovid/work/calibre/src/calibre/ebooks/conversion/plumber.py:503
#: /home/kovid/work/calibre/src/calibre/ebooks/metadata/cli.py:64
msgid "Set the rating. Should be a number between 1 and 5."
msgstr "设置评分。评荐值为 1 到 5 之间的数字。"

#: /home/kovid/work/calibre/src/calibre/ebooks/conversion/plumber.py:507
#: /home/kovid/work/calibre/src/calibre/ebooks/metadata/cli.py:66
msgid "Set the ISBN of the book."
msgstr "设置书籍的 ISBN。"

#: /home/kovid/work/calibre/src/calibre/ebooks/conversion/plumber.py:511
#: /home/kovid/work/calibre/src/calibre/ebooks/metadata/cli.py:68
msgid "Set the tags for the book. Should be a comma separated list."
msgstr "设置书籍的标签。多个标签之间请用逗号隔开。"

#: /home/kovid/work/calibre/src/calibre/ebooks/conversion/plumber.py:515
#: /home/kovid/work/calibre/src/calibre/ebooks/metadata/cli.py:70
msgid "Set the book producer."
msgstr "设置书籍制作人。"

#: /home/kovid/work/calibre/src/calibre/ebooks/conversion/plumber.py:519
#: /home/kovid/work/calibre/src/calibre/ebooks/metadata/cli.py:72
msgid "Set the language."
msgstr "设置书籍语言。"

#: /home/kovid/work/calibre/src/calibre/ebooks/conversion/plumber.py:523
msgid "Set the publication date."
msgstr "设定发布日期。"

#: /home/kovid/work/calibre/src/calibre/ebooks/conversion/plumber.py:527
msgid "Set the book timestamp (used by the date column in calibre)."
msgstr "设定书籍时间戳(calibre 中日期列使用)"

#: /home/kovid/work/calibre/src/calibre/ebooks/conversion/plumber.py:627
msgid "Could not find an ebook inside the archive"
msgstr "无法在压缩文件中找到电子书籍"

#: /home/kovid/work/calibre/src/calibre/ebooks/conversion/plumber.py:685
msgid "Values of series index and rating must be numbers. Ignoring"
msgstr "序列索引和评分必须为数字。忽略"

#: /home/kovid/work/calibre/src/calibre/ebooks/conversion/plumber.py:692
msgid "Failed to parse date/time"
msgstr "解析日期/时间失败"

#: /home/kovid/work/calibre/src/calibre/ebooks/conversion/plumber.py:847
msgid "Converting input to HTML..."
msgstr "将输入转换为HTML中..."

#: /home/kovid/work/calibre/src/calibre/ebooks/conversion/plumber.py:875
msgid "Running transforms on ebook..."
msgstr "正在对电子书籍进行转换..."

#: /home/kovid/work/calibre/src/calibre/ebooks/conversion/plumber.py:962
msgid "Creating"
msgstr "正在创建"

#: /home/kovid/work/calibre/src/calibre/ebooks/epub/fix/__init__.py:20
msgid "Failed to parse: %s with error: %s"
msgstr "分析失败：%s存在错误为：%s"

#: /home/kovid/work/calibre/src/calibre/ebooks/epub/fix/__init__.py:26
msgid "ePub Fixer"
msgstr "ePub 修复器"

#: /home/kovid/work/calibre/src/calibre/ebooks/epub/fix/epubcheck.py:18
msgid "Workaround epubcheck bugs"
msgstr "暂时避开 epubcheck 漏洞"

#: /home/kovid/work/calibre/src/calibre/ebooks/epub/fix/epubcheck.py:22
msgid ""
"Workarounds for bugs in the latest release of epubcheck. epubcheck reports "
"many things as errors that are not actually errors. epub-fix will try to "
"detect these and replace them with constructs that epubcheck likes. This may "
"cause significant changes to your epub, complain to the epubcheck project."
msgstr ""
"绕过最新版本epubcheck中的问题。epubcheck会把很多不是错误的地方误报为错误，这时epub-"
"fix会试图把这些报告错误之处检测出来并重新组织成epubcheck认为正确的结构。这个过程可能会导致epub文件中很多明显的变化，在epubcheck项"
"目解决这些问题前，只能先抱怨一下。"

#: /home/kovid/work/calibre/src/calibre/ebooks/epub/fix/main.py:21
msgid ""
"%prog [options] file.epub\n"
"\n"
"Fix common problems in EPUB files that can cause them to be rejected by "
"poorly designed publishing services.\n"
"\n"
"By default, no fixing is done and messages are printed out for each error "
"detected. Use the options to control which errors are automatically fixed."
msgstr ""
"%prog [options] file.epub\n"
"\n"
"修正EPUB文件中的常见问题以便解决一些设计糟糕的发布服务拒绝EPUB文件的问题。\n"
"\n"
"在默认情况下，只会更出所有发现的问题但不会进行修复。使用参数来控制是否要自动修复所有的错误。"

#: /home/kovid/work/calibre/src/calibre/ebooks/epub/fix/main.py:52
msgid "You must specify an epub file"
msgstr "必须指定一个 epub 文件"

#: /home/kovid/work/calibre/src/calibre/ebooks/epub/fix/unmanifested.py:17
msgid "Fix unmanifested files"
msgstr "修复未显化状态的文件"

#: /home/kovid/work/calibre/src/calibre/ebooks/epub/fix/unmanifested.py:21
msgid ""
"Fix unmanifested files. epub-fix can either add them to the manifest or "
"delete them as specified by the delete unmanifested option."
msgstr "修复未显化的文件。 epub-fix能添加它们到显化状态或通过指定删除未显化状态选项来删除它们。"

#: /home/kovid/work/calibre/src/calibre/ebooks/epub/fix/unmanifested.py:32
msgid "Delete unmanifested files instead of adding them to the manifest"
msgstr "删除未显化状态的文件而不是添加它们到显化状态"

#: /home/kovid/work/calibre/src/calibre/ebooks/epub/output.py:56
msgid ""
"Extract the contents of the generated EPUB file to the specified directory. "
"The contents of the directory are first deleted, so be careful."
msgstr "将生成EPUB文件的内容解压缩到指定文件夹. 请注意该文件夹会先被清空."

#: /home/kovid/work/calibre/src/calibre/ebooks/epub/output.py:62
msgid ""
"Turn off splitting at page breaks. Normally, input files are automatically "
"split at every page break into two files. This gives an output ebook that "
"can be parsed faster and with less resources. However, splitting is slow and "
"if your source file contains a very large number of page breaks, you should "
"turn off splitting on page breaks."
msgstr ""
"关闭按分页符切割. 默认情况下, 程序会按分页符将输入文件切切分为多个文件. 由此程序可以使用较少的计算机资源来解析和输出结果. "
"当然切分操作会增加处理时间, 如果输入文件含有较多的分页符, 请关闭此功能."

#: /home/kovid/work/calibre/src/calibre/ebooks/epub/output.py:73
msgid ""
"Split all HTML files larger than this size (in KB). This is necessary as "
"most EPUB readers cannot handle large file sizes. The default of %defaultKB "
"is the size required for Adobe Digital Editions."
msgstr ""
"将大于该大小 (以KB为单位) 的HTML文件切分. 由于很多EPUB阅读器无法打开巨大的文件, 故此功能十分有用. 默认值 %defaultKB "
"是Adobe Digital Editions 的文件大小要求."

#: /home/kovid/work/calibre/src/calibre/ebooks/epub/output.py:80
msgid ""
"Normally, if the input file has no cover and you don't specify one, a "
"default cover is generated with the title, authors, etc. This option "
"disables the generation of this cover."
msgstr "正常情况下，如果输入文件没有封面，您也未指定，会生成一个默认封面带有标题、作者等信息。选定此选项可以禁用生成默认封面。"

#: /home/kovid/work/calibre/src/calibre/ebooks/epub/output.py:86
msgid ""
"Do not use SVG for the book cover. Use this option if your EPUB is going to "
"be used on a device that does not support SVG, like the iPhone or the "
"JetBook Lite. Without this option, such devices will display the cover as a "
"blank page."
msgstr ""
"请不要使用 SVG 作为书籍封面。如果你的 EPUB 打算用到不支持 SVG 的设备(像 iPhone 或 JetBook "
"Lite)上的话,请使用该选项。不选中这个选项的话，这类设备将只能把封面显示为一个空白页。"

#: /home/kovid/work/calibre/src/calibre/ebooks/epub/output.py:94
msgid ""
"When using an SVG cover, this option will cause the cover to scale to cover "
"the available screen area, but still preserve its aspect ratio (ratio of "
"width to height). That means there may be white borders at the sides or top "
"and bottom of the image, but the image will never be distorted. Without this "
"option the image may be slightly distorted, but there will be no borders."
msgstr ""
"当使用 SVG "
"封面时，该选项会导致封面平铺满有效的屏幕区域，但仍会保持它的纵宽比(宽度和高度的比例)。意思就是说，这可能会在图像顶边或底边处产生空白边界，但是图像本身不"
"会被扭曲变形。不选该选项的话，图像可能会产生轻微的扭曲变形，但优点是不会出现空白边界。"

#: /home/kovid/work/calibre/src/calibre/ebooks/epub/output.py:105
msgid ""
"This option is needed only if you intend to use the EPUB with FBReaderJ. It "
"will flatten the file system inside the EPUB, putting all files into the top "
"level."
msgstr ""

#: /home/kovid/work/calibre/src/calibre/ebooks/epub/output.py:184
#: /home/kovid/work/calibre/src/calibre/ebooks/snb/output.py:206
msgid "Start"
msgstr "开始"

#: /home/kovid/work/calibre/src/calibre/ebooks/fb2/input.py:32
msgid "Do not insert a Table of Contents at the beginning of the book."
msgstr "不要在书籍头部插入目录."

#: /home/kovid/work/calibre/src/calibre/ebooks/fb2/output.py:22
msgid ""
"Specify the sectionization of elements. A value of \"nothing\" turns the "
"book into a single section. A value of \"files\" turns each file into a "
"separate section; use this if your device is having trouble. A value of "
"\"Table of Contents\" turns the entries in the Table of Contents into titles "
"and creates sections; if it fails, adjust the \"Structure Detection\" and/or "
"\"Table of Contents\" settings (turn on \"Force use of auto-generated Table "
"of Contents)."
msgstr ""
"指定元素分节。\"无\" 则整书为一节。\"文件\" "
"则一文件为一节；若有文体使用此项。\"目录\"则按照目录结构分节；若失败，调整\"结构检测\"和/或\"目录\"设定(打开\"强制使用自动生成目录\")。"

#: /home/kovid/work/calibre/src/calibre/ebooks/html/input.py:249
msgid ""
"Traverse links in HTML files breadth first. Normally, they are traversed "
"depth first."
msgstr "在 HTML 文件中超链接遍历时使用广度优先算法. 默认情况下, 程序适用深度优先算法."

#: /home/kovid/work/calibre/src/calibre/ebooks/html/input.py:256
msgid ""
"Maximum levels of recursion when following links in HTML files. Must be non-"
"negative. 0 implies that no links in the root HTML file are followed. "
"Default is %default."
msgstr "HTML 文件中超链接遍历的最大深度. 该值必须为非负整数. 0 表示不进行超链接遍历. 默认值为 %default."

#: /home/kovid/work/calibre/src/calibre/ebooks/html/input.py:265
msgid ""
"Normally this input plugin re-arranges all the input files into a standard "
"folder hierarchy. Only use this option if you know what you are doing as it "
"can result in various nasty side effects in the rest of of the conversion "
"pipeline."
msgstr ""
"通常该输入插件将重整源文件文件夹组织结构到标准文件夹组织结构. 如果您了解该如何手动完成此操作, 您可以打开本选项关闭自动文件结构重整, "
"错误的操作将会导致整个转换操作队列失败."

#: /home/kovid/work/calibre/src/calibre/ebooks/html/output.py:33
msgid "CSS file used for the output instead of the default file"
msgstr "用于代替默认输出样式的 CSS 文件"

#: /home/kovid/work/calibre/src/calibre/ebooks/html/output.py:36
msgid ""
"Template used for generation of the html index file instead of the default "
"file"
msgstr "用于生成 HTML 索引文件的模版(取代默认模版)"

#: /home/kovid/work/calibre/src/calibre/ebooks/html/output.py:39
msgid ""
"Template used for the generation of the html contents of the book instead of "
"the default file"
msgstr "用于生成 HTML 内容文件的模版(取代默认模版)"

#: /home/kovid/work/calibre/src/calibre/ebooks/html/output.py:42
msgid ""
"Extract the contents of the generated ZIP file to the specified directory. "
"WARNING: The contents of the directory will be deleted."
msgstr "把生成的 ZIP 文件的内容解压缩到指定目录。注意：该目录中的文件将被删除。"

#: /home/kovid/work/calibre/src/calibre/ebooks/lit/from_any.py:47
msgid "Creating LIT file from EPUB..."
msgstr "从 EPUB 文件创建 LIT 文件..."

#: /home/kovid/work/calibre/src/calibre/ebooks/lrf/html/convert_from.py:320
msgid "\tBook Designer file detected."
msgstr "\t检测到 Book Designer 文件。"

#: /home/kovid/work/calibre/src/calibre/ebooks/lrf/html/convert_from.py:322
msgid "\tParsing HTML..."
msgstr "\t正在解析 HTML..."

#: /home/kovid/work/calibre/src/calibre/ebooks/lrf/html/convert_from.py:345
msgid "\tBaen file detected. Re-parsing..."
msgstr "\t检测到 Baen 文件。重新分析处理中..."

#: /home/kovid/work/calibre/src/calibre/ebooks/lrf/html/convert_from.py:361
msgid "Written preprocessed HTML to "
msgstr "输出预处理 HTML 文件到 "

#: /home/kovid/work/calibre/src/calibre/ebooks/lrf/html/convert_from.py:379
msgid "Processing %s"
msgstr "正在处理 %s"

#: /home/kovid/work/calibre/src/calibre/ebooks/lrf/html/convert_from.py:393
msgid "\tConverting to BBeB..."
msgstr "\t正在转换为 BBeB 格式..."

#: /home/kovid/work/calibre/src/calibre/ebooks/lrf/html/convert_from.py:539
#: /home/kovid/work/calibre/src/calibre/ebooks/lrf/html/convert_from.py:552
msgid "Could not parse file: %s"
msgstr "无法分析处理文件: %s"

#: /home/kovid/work/calibre/src/calibre/ebooks/lrf/html/convert_from.py:544
msgid "%s is an empty file"
msgstr "%s 是一个空文件"

#: /home/kovid/work/calibre/src/calibre/ebooks/lrf/html/convert_from.py:564
msgid "Failed to parse link %s %s"
msgstr "解析链接失败 %s %s"

#: /home/kovid/work/calibre/src/calibre/ebooks/lrf/html/convert_from.py:608
msgid "Cannot add link %s to TOC"
msgstr "无法将链接 %s 添加到文件目录"

#: /home/kovid/work/calibre/src/calibre/ebooks/lrf/html/convert_from.py:957
msgid "Unable to process image %s. Error: %s"
msgstr "无法处理图片 %s. 错误: %s"

#: /home/kovid/work/calibre/src/calibre/ebooks/lrf/html/convert_from.py:1002
msgid "Unable to process interlaced PNG %s"
msgstr "无法处理隔行模式PNG文件 %s"

#: /home/kovid/work/calibre/src/calibre/ebooks/lrf/html/convert_from.py:1017
msgid ""
"Could not process image: %s\n"
"%s"
msgstr ""
"无法处理图片: %s\n"
"%s"

#: /home/kovid/work/calibre/src/calibre/ebooks/lrf/html/convert_from.py:1772
msgid ""
"An error occurred while processing a table: %s. Ignoring table markup."
msgstr "处理以下表格时发生错误: %s. 忽略该表格样式."

#: /home/kovid/work/calibre/src/calibre/ebooks/lrf/html/convert_from.py:1774
msgid ""
"Bad table:\n"
"%s"
msgstr ""
"错误表格：\n"
"%s"

#: /home/kovid/work/calibre/src/calibre/ebooks/lrf/html/convert_from.py:1796
msgid "Table has cell that is too large"
msgstr "表格含有过大的单元格"

#: /home/kovid/work/calibre/src/calibre/ebooks/lrf/html/convert_from.py:1862
msgid "Could not read cover image: %s"
msgstr "无法读取封面图片: %s"

#: /home/kovid/work/calibre/src/calibre/ebooks/lrf/html/convert_from.py:1865
msgid "Cannot read from: %s"
msgstr "无法从源读取: %s"

#: /home/kovid/work/calibre/src/calibre/ebooks/lrf/html/convert_from.py:1994
msgid "Failed to process opf file"
msgstr "处理 opf 文件失败"

#: /home/kovid/work/calibre/src/calibre/ebooks/lrf/lrfparser.py:136
msgid ""
"%prog book.lrf\n"
"Convert an LRF file into an LRS (XML UTF-8 encoded) file"
msgstr ""
"%prog book.lrf\n"
"转换LRF文件到LRS (XML UTF-8 encoded)文件"

#: /home/kovid/work/calibre/src/calibre/ebooks/lrf/lrfparser.py:137
msgid "Output LRS file"
msgstr "输出 LRS 文件"

#: /home/kovid/work/calibre/src/calibre/ebooks/lrf/lrfparser.py:139
msgid "Do not save embedded image and font files to disk"
msgstr "不要存储内嵌图片和字体"

#: /home/kovid/work/calibre/src/calibre/ebooks/lrf/lrfparser.py:158
msgid "Parsing LRF..."
msgstr "解析 LRF 文件中..."

#: /home/kovid/work/calibre/src/calibre/ebooks/lrf/lrfparser.py:161
msgid "Creating XML..."
msgstr "创建 XML 文件中..."

#: /home/kovid/work/calibre/src/calibre/ebooks/lrf/lrfparser.py:163
msgid "LRS written to "
msgstr "输出 LRS 文件到 "

#: /home/kovid/work/calibre/src/calibre/ebooks/lrf/lrs/convert_from.py:267
msgid "Could not read from thumbnail file:"
msgstr "无法读取预览信息文件:"

#: /home/kovid/work/calibre/src/calibre/ebooks/lrf/lrs/convert_from.py:287
msgid ""
"%prog [options] file.lrs\n"
"Compile an LRS file into an LRF file."
msgstr ""
"%prog [options] file.lrs\n"
"将 LRS 文件编译为 LRF 文件。"

#: /home/kovid/work/calibre/src/calibre/ebooks/lrf/lrs/convert_from.py:288
msgid "Path to output file"
msgstr "输出文件路经"

#: /home/kovid/work/calibre/src/calibre/ebooks/lrf/lrs/convert_from.py:290
#: /home/kovid/work/calibre/src/calibre/ebooks/metadata/isbndb.py:126
msgid "Verbose processing"
msgstr "处理时打印信息"

#: /home/kovid/work/calibre/src/calibre/ebooks/lrf/lrs/convert_from.py:292
msgid "Convert LRS to LRS, useful for debugging."
msgstr "转换 LRS 到 LRS，对调试有用。"

#: /home/kovid/work/calibre/src/calibre/ebooks/lrf/meta.py:457
msgid "Invalid LRF file. Could not set metadata."
msgstr "无效 LRF 文件。无法设置元数据。"

#: /home/kovid/work/calibre/src/calibre/ebooks/lrf/meta.py:582
msgid ""
"%prog [options] mybook.lrf\n"
"\n"
"\n"
"Show/edit the metadata in an LRF file.\n"
"\n"
msgstr ""
"%prog [options] mybook.lrf\n"
"\n"
"\n"
"显示/编辑 LRF 文件的元数据。\n"
"\n"

#: /home/kovid/work/calibre/src/calibre/ebooks/lrf/meta.py:589
msgid "Set the book title"
msgstr "设置书名"

#: /home/kovid/work/calibre/src/calibre/ebooks/lrf/meta.py:591
msgid "Set sort key for the title"
msgstr "设置标题排序键"

#: /home/kovid/work/calibre/src/calibre/ebooks/lrf/meta.py:593
msgid "Set the author"
msgstr "设置作者信息"

#: /home/kovid/work/calibre/src/calibre/ebooks/lrf/meta.py:595
msgid "Set sort key for the author"
msgstr "设置作者排序键"

#: /home/kovid/work/calibre/src/calibre/ebooks/lrf/meta.py:597
msgid "The category this book belongs to. E.g.: History"
msgstr "设置电子书籍的类型. 例如: 历史"

#: /home/kovid/work/calibre/src/calibre/ebooks/lrf/meta.py:600
msgid "Path to a graphic that will be set as this files' thumbnail"
msgstr "选择电子书籍的预览图片文件"

#: /home/kovid/work/calibre/src/calibre/ebooks/lrf/meta.py:603
msgid ""
"Path to a txt file containing the comment to be stored in the lrf file."
msgstr "选择txt文本文件作为LRF格式电子书籍的注释"

#: /home/kovid/work/calibre/src/calibre/ebooks/lrf/meta.py:607
msgid "Extract thumbnail from LRF file"
msgstr "从LRF文件中提取预览"

#: /home/kovid/work/calibre/src/calibre/ebooks/lrf/meta.py:608
msgid "Set the publisher"
msgstr "设置出版商"

#: /home/kovid/work/calibre/src/calibre/ebooks/lrf/meta.py:609
msgid "Set the book classification"
msgstr "设置书籍分类"

#: /home/kovid/work/calibre/src/calibre/ebooks/lrf/meta.py:610
msgid "Set the book creator"
msgstr "设置书籍的创建者"

#: /home/kovid/work/calibre/src/calibre/ebooks/lrf/meta.py:611
msgid "Set the book producer"
msgstr "设置书籍的出版商"

#: /home/kovid/work/calibre/src/calibre/ebooks/lrf/meta.py:613
msgid ""
"Extract cover from LRF file. Note that the LRF format has no defined cover, "
"so we use some heuristics to guess the cover."
msgstr "从 LRF 文件中提取封面。由于 LRF 格式未定义封面元素，程序将使用智能查找功能。"

#: /home/kovid/work/calibre/src/calibre/ebooks/lrf/meta.py:615
msgid "Set book ID"
msgstr "设置书籍ID"

#: /home/kovid/work/calibre/src/calibre/ebooks/lrf/output.py:90
msgid "Enable autorotation of images that are wider than the screen width."
msgstr "自动旋转图片如果图片的宽度大于屏幕宽度."

#: /home/kovid/work/calibre/src/calibre/ebooks/lrf/output.py:94
msgid "Set the space between words in pts. Default is %default"
msgstr "设置文字间隙，单位 pts。默认为 %default"

#: /home/kovid/work/calibre/src/calibre/ebooks/lrf/output.py:97
msgid "Add a header to all the pages with title and author."
msgstr "将标题和作者信息添加到每页的页眉。"

#: /home/kovid/work/calibre/src/calibre/ebooks/lrf/output.py:100
msgid ""
"Set the format of the header. %a is replaced by the author and %t by the "
"title. Default is %default"
msgstr "设置页眉格式。%a 表示作者 %t 表示标题。默认值为 %default"

#: /home/kovid/work/calibre/src/calibre/ebooks/lrf/output.py:104
msgid "Add extra spacing below the header. Default is %default pt."
msgstr "在页眉下添加额外空行. 默认大小为 %default pt."

#: /home/kovid/work/calibre/src/calibre/ebooks/lrf/output.py:107
msgid ""
"Minimum paragraph indent (the indent of the first line of a paragraph) in "
"pts. Default: %default"
msgstr "最小段落缩进 (段落首行的缩进), 单位 pts. 默认值: %default"

#: /home/kovid/work/calibre/src/calibre/ebooks/lrf/output.py:112
msgid ""
"Render tables in the HTML as images (useful if the document has large or "
"complex tables)"
msgstr "将HTML表格输出为图片 (对处理还有较大和复杂表格的文件有用)"

#: /home/kovid/work/calibre/src/calibre/ebooks/lrf/output.py:117
msgid ""
"Multiply the size of text in rendered tables by this factor. Default is "
"%default"
msgstr "放大文字字体倍数. 默认值 %default"

#: /home/kovid/work/calibre/src/calibre/ebooks/lrf/output.py:121
msgid "The serif family of fonts to embed"
msgstr "将被内嵌的衬线字体集"

#: /home/kovid/work/calibre/src/calibre/ebooks/lrf/output.py:124
msgid "The sans-serif family of fonts to embed"
msgstr "将被内嵌的sans-serif字体集"

#: /home/kovid/work/calibre/src/calibre/ebooks/lrf/output.py:127
msgid "The monospace family of fonts to embed"
msgstr "将被内嵌的等宽字体集"

#: /home/kovid/work/calibre/src/calibre/ebooks/lrf/output.py:152
msgid "Comic"
msgstr "漫画"

#: /home/kovid/work/calibre/src/calibre/ebooks/metadata/amazonfr.py:26
msgid "Downloads metadata from amazon.fr"
msgstr "从 Amazon.fr 下载元信息"

#: /home/kovid/work/calibre/src/calibre/ebooks/metadata/amazonfr.py:43
msgid "Downloads metadata from amazon.com in spanish"
msgstr "从 Amazon.com 下载西班牙语的元信息"

#: /home/kovid/work/calibre/src/calibre/ebooks/metadata/amazonfr.py:60
msgid "Downloads metadata from amazon.com in english"
msgstr "从 Amazon.com 下载英语的元信息"

#: /home/kovid/work/calibre/src/calibre/ebooks/metadata/amazonfr.py:77
msgid "Downloads metadata from amazon.de"
msgstr "从 Amazon.de 下载元信息"

#: /home/kovid/work/calibre/src/calibre/ebooks/metadata/amazonfr.py:94
msgid "Downloads metadata from amazon.com"
msgstr "从 Amazon.com 下载元信息"

#: /home/kovid/work/calibre/src/calibre/ebooks/metadata/amazonfr.py:474
msgid ""
"        %prog [options]\n"
"\n"
"        Fetch book metadata from Amazon. You must specify one of title, "
"author,\n"
"        ISBN, publisher or keywords. Will fetch a maximum of 10 matches,\n"
"        so you should make your query as specific as possible.\n"
"        You can chose the language for metadata retrieval:\n"
"        All & english & french & german & spanish\n"
"    "
msgstr ""
"        %prog [options]\n"
"\n"
"        从 Amazon 抓取书籍元数据。你必须指定标题，作者，ISBN，出版商或\n"
"        关键词之一。将抓取最多 10 个匹配，所以您应该尽量细化自己的搜索。\n"
"        您可以选择接收元数据的语言：\n"
"        全部 & 英语 & 法语 & 德语 & 西班牙语\n"
"    "

#: /home/kovid/work/calibre/src/calibre/ebooks/metadata/archive.py:41
msgid ""
"Extract common e-book formats from archives (zip/rar) files. Also try to "
"autodetect if they are actually cbz/cbr files."
msgstr "从归档文件(zip/rar)解压一般电子书格式。同时试图自动检测是否 cbz/cbr 文件。"

#: /home/kovid/work/calibre/src/calibre/ebooks/metadata/book/base.py:116
msgid "TEMPLATE ERROR"
msgstr "模板错误"

#: /home/kovid/work/calibre/src/calibre/ebooks/metadata/book/base.py:542
#: /home/kovid/work/calibre/src/calibre/gui2/custom_column_widgets.py:62
#: /home/kovid/work/calibre/src/calibre/gui2/custom_column_widgets.py:494
msgid "No"
msgstr "否"

#: /home/kovid/work/calibre/src/calibre/ebooks/metadata/book/base.py:542
#: /home/kovid/work/calibre/src/calibre/gui2/custom_column_widgets.py:62
#: /home/kovid/work/calibre/src/calibre/gui2/custom_column_widgets.py:494
msgid "Yes"
msgstr "是"

#: /home/kovid/work/calibre/src/calibre/ebooks/metadata/book/base.py:616
#: /home/kovid/work/calibre/src/calibre/ebooks/pdf/manipulate/info.py:45
#: /home/kovid/work/calibre/src/calibre/gui2/dialogs/book_info.py:112
#: /home/kovid/work/calibre/src/calibre/gui2/dialogs/book_info.py:113
#: /home/kovid/work/calibre/src/calibre/gui2/dialogs/delete_matching_from_device.py:75
#: /home/kovid/work/calibre/src/calibre/gui2/dialogs/fetch_metadata.py:60
#: /home/kovid/work/calibre/src/calibre/gui2/library/models.py:65
#: /home/kovid/work/calibre/src/calibre/gui2/library/models.py:361
#: /home/kovid/work/calibre/src/calibre/gui2/library/models.py:907
#: /home/kovid/work/calibre/src/calibre/library/field_metadata.py:304
#: /home/kovid/work/calibre/src/calibre/library/server/opds.py:590
msgid "Title"
msgstr "标题"

#: /home/kovid/work/calibre/src/calibre/ebooks/metadata/book/base.py:617
#: /home/kovid/work/calibre/src/calibre/gui2/dialogs/fetch_metadata.py:61
#: /home/kovid/work/calibre/src/calibre/gui2/library/models.py:67
#: /home/kovid/work/calibre/src/calibre/gui2/library/models.py:366
#: /home/kovid/work/calibre/src/calibre/gui2/library/models.py:908
msgid "Author(s)"
msgstr "作者"

#: /home/kovid/work/calibre/src/calibre/ebooks/metadata/book/base.py:618
#: /home/kovid/work/calibre/src/calibre/gui2/dialogs/fetch_metadata.py:63
#: /home/kovid/work/calibre/src/calibre/gui2/library/models.py:72
msgid "Publisher"
msgstr "出版商"

#: /home/kovid/work/calibre/src/calibre/ebooks/metadata/book/base.py:619
#: /home/kovid/work/calibre/src/calibre/ebooks/pdf/manipulate/info.py:49
msgid "Producer"
msgstr "出品人"

#: /home/kovid/work/calibre/src/calibre/ebooks/metadata/book/base.py:620
#: /home/kovid/work/calibre/src/calibre/gui2/book_details.py:40
#: /home/kovid/work/calibre/src/calibre/gui2/book_details.py:214
#: /home/kovid/work/calibre/src/calibre/gui2/convert/metadata_ui.py:189
#: /home/kovid/work/calibre/src/calibre/gui2/dialogs/book_info.py:114
#: /home/kovid/work/calibre/src/calibre/gui2/dialogs/book_info_ui.py:79
#: /home/kovid/work/calibre/src/calibre/gui2/library/models.py:324
#: /home/kovid/work/calibre/src/calibre/gui2/library/models.py:1114
#: /home/kovid/work/calibre/src/calibre/library/field_metadata.py:188
msgid "Comments"
msgstr "注释"

#: /home/kovid/work/calibre/src/calibre/ebooks/metadata/book/base.py:622
#: /home/kovid/work/calibre/src/calibre/ebooks/oeb/transforms/jacket.py:166
#: /home/kovid/work/calibre/src/calibre/gui2/book_details.py:30
#: /home/kovid/work/calibre/src/calibre/gui2/dialogs/tag_categories.py:60
#: /home/kovid/work/calibre/src/calibre/gui2/library/models.py:73
#: /home/kovid/work/calibre/src/calibre/gui2/library/models.py:312
#: /home/kovid/work/calibre/src/calibre/gui2/library/models.py:1110
#: /home/kovid/work/calibre/src/calibre/library/field_metadata.py:161
#: /home/kovid/work/calibre/src/calibre/library/server/browse.py:657
msgid "Tags"
msgstr "标签"

#: /home/kovid/work/calibre/src/calibre/ebooks/metadata/book/base.py:624
#: /home/kovid/work/calibre/src/calibre/ebooks/oeb/transforms/jacket.py:164
#: /home/kovid/work/calibre/src/calibre/gui2/book_details.py:29
#: /home/kovid/work/calibre/src/calibre/gui2/dialogs/tag_categories.py:60
#: /home/kovid/work/calibre/src/calibre/gui2/library/models.py:74
#: /home/kovid/work/calibre/src/calibre/gui2/library/models.py:329
#: /home/kovid/work/calibre/src/calibre/gui2/library/models.py:1119
#: /home/kovid/work/calibre/src/calibre/library/field_metadata.py:109
msgid "Series"
msgstr "系列"

#: /home/kovid/work/calibre/src/calibre/ebooks/metadata/book/base.py:625
msgid "Language"
msgstr "语言"

#: /home/kovid/work/calibre/src/calibre/ebooks/metadata/book/base.py:627
#: /home/kovid/work/calibre/src/calibre/gui2/library/models.py:1102
msgid "Timestamp"
msgstr "时间戳"

#: /home/kovid/work/calibre/src/calibre/ebooks/metadata/book/base.py:629
#: /home/kovid/work/calibre/src/calibre/ebooks/oeb/transforms/jacket.py:163
#: /home/kovid/work/calibre/src/calibre/gui2/dialogs/fetch_metadata.py:65
#: /home/kovid/work/calibre/src/calibre/gui2/library/models.py:70
#: /home/kovid/work/calibre/src/calibre/library/field_metadata.py:259
msgid "Published"
msgstr "发布于"

#: /home/kovid/work/calibre/src/calibre/ebooks/metadata/book/base.py:631
msgid "Rights"
msgstr "权限"

#: /home/kovid/work/calibre/src/calibre/ebooks/metadata/cli.py:20
msgid "options"
msgstr "选项"

#: /home/kovid/work/calibre/src/calibre/ebooks/metadata/cli.py:21
msgid ""
"\n"
"Read/Write metadata from/to ebook files.\n"
"\n"
"Supported formats for reading metadata: %s\n"
"\n"
"Supported formats for writing metadata: %s\n"
"\n"
"Different file types support different kinds of metadata. If you try to set\n"
"some metadata on a file type that does not support it, the metadata will be\n"
"silently ignored.\n"
msgstr ""
"\n"
"读取/写入元数据从/到电子书籍中。\n"
"\n"
"支持的读取元数据格式有：%s\n"
"\n"
"支持的写入元数据格式有：%s\n"
"\n"
"不同的文件类型支持不同的元数据。如果您设置的\n"
"元数据不被该文件类型所支持，该项元数据会被\n"
"忽略。\n"

#: /home/kovid/work/calibre/src/calibre/ebooks/metadata/cli.py:40
msgid ""
"Set the authors. Multiple authors should be separated by the & character. "
"Author names should be in the order Firstname Lastname."
msgstr "设置作者. 请用 & 字符隔开多个作者. 作者的名字按一下顺序书写 名字 姓氏."

#: /home/kovid/work/calibre/src/calibre/ebooks/metadata/cli.py:44
msgid ""
"The version of the title to be used for sorting. If unspecified, and the "
"title is specified, it will be auto-generated from the title."
msgstr "用以进行标题排序的版本值. 如果该参数未指定, 同时标题字段为非空, 该关键字符串将由标题字段自动生成.."

#: /home/kovid/work/calibre/src/calibre/ebooks/metadata/cli.py:48
msgid ""
"String to be used when sorting by author. If unspecified, and the author(s) "
"are specified, it will be auto-generated from the author(s)."
msgstr "用以进行作者排序的关键字符串. 如果该参数未指定, 同时作者字段为非空, 该关键字符串将由作者字段自动生成."

#: /home/kovid/work/calibre/src/calibre/ebooks/metadata/cli.py:52
msgid "Set the cover to the specified file."
msgstr "使用指定文件作为封面."

#: /home/kovid/work/calibre/src/calibre/ebooks/metadata/cli.py:58
msgid "Set the book category."
msgstr "设置书籍分类."

#: /home/kovid/work/calibre/src/calibre/ebooks/metadata/cli.py:74
msgid "Set the published date."
msgstr "设定发布日期。"

#: /home/kovid/work/calibre/src/calibre/ebooks/metadata/cli.py:77
msgid "Get the cover from the ebook and save it at as the specified file."
msgstr "获取书籍的封面并将其保存."

#: /home/kovid/work/calibre/src/calibre/ebooks/metadata/cli.py:80
msgid ""
"Specify the name of an OPF file. The metadata will be written to the OPF "
"file."
msgstr "指定 OPF 文件名。元数据会被写入 OPF 文件。"

#: /home/kovid/work/calibre/src/calibre/ebooks/metadata/cli.py:83
msgid ""
"Read metadata from the specified OPF file and use it to set metadata in the "
"ebook. Metadata specified on the command line will override metadata read "
"from the OPF file"
msgstr "从指定的 OPF 文件中读取元数据并将这些值写入电子书籍中。在命令行参数中指定的元数据可以覆盖 OPF 文件中的元数据"

#: /home/kovid/work/calibre/src/calibre/ebooks/metadata/cli.py:88
msgid "Set the BookID in LRF files"
msgstr "设置 LRF 文件的 BookID"

#: /home/kovid/work/calibre/src/calibre/ebooks/metadata/cli.py:153
msgid "No file specified"
msgstr "未指定文件"

#: /home/kovid/work/calibre/src/calibre/ebooks/metadata/cli.py:168
msgid "Original metadata"
msgstr "原始的元数据"

#: /home/kovid/work/calibre/src/calibre/ebooks/metadata/cli.py:185
msgid "Changed metadata"
msgstr "变更的元数据"

#: /home/kovid/work/calibre/src/calibre/ebooks/metadata/cli.py:197
msgid "OPF created in"
msgstr "OPF 文件创建在"

#: /home/kovid/work/calibre/src/calibre/ebooks/metadata/cli.py:203
msgid "Cover saved to"
msgstr "存储封面到"

#: /home/kovid/work/calibre/src/calibre/ebooks/metadata/cli.py:205
msgid "No cover found"
msgstr "没有找到封面"

#: /home/kovid/work/calibre/src/calibre/ebooks/metadata/covers.py:28
#: /home/kovid/work/calibre/src/calibre/ebooks/metadata/nicebooks.py:45
msgid "Cover download"
msgstr "下载图书封面"

#: /home/kovid/work/calibre/src/calibre/ebooks/metadata/covers.py:80
msgid "Download covers from openlibrary.org"
msgstr "从openlibray.org下载图书封面"

#: /home/kovid/work/calibre/src/calibre/ebooks/metadata/covers.py:108
#: /home/kovid/work/calibre/src/calibre/ebooks/metadata/covers.py:137
msgid "ISBN: %s not found"
msgstr "未找到 ISBN 为 %s 的图书封面"

#: /home/kovid/work/calibre/src/calibre/ebooks/metadata/covers.py:118
msgid "Download covers from librarything.com"
msgstr "从librarything.com下载图书封面"

#: /home/kovid/work/calibre/src/calibre/ebooks/metadata/covers.py:129
#: /home/kovid/work/calibre/src/calibre/ebooks/metadata/library_thing.py:69
msgid "LibraryThing.com timed out. Try again later."
msgstr "访问 LibraryThing.com 超时。请稍后再试。"

#: /home/kovid/work/calibre/src/calibre/ebooks/metadata/covers.py:136
#: /home/kovid/work/calibre/src/calibre/ebooks/metadata/library_thing.py:76
msgid ""
"Could not fetch cover as server is experiencing high load. Please try again "
"later."
msgstr "由于服务器繁忙无法获得封面。请稍后重试。"

#: /home/kovid/work/calibre/src/calibre/ebooks/metadata/covers.py:140
#: /home/kovid/work/calibre/src/calibre/ebooks/metadata/library_thing.py:80
msgid "LibraryThing.com server error. Try again later."
msgstr "LibraryThing.com 服务器错误。请稍后重试。"

#: /home/kovid/work/calibre/src/calibre/ebooks/metadata/covers.py:226
msgid "Download covers from Douban.com"
msgstr "从Douban.com下载封面"

#: /home/kovid/work/calibre/src/calibre/ebooks/metadata/covers.py:235
msgid "Douban.com API timed out. Try again later."
msgstr "Douban.com API超时。请稍后重试。"

#: /home/kovid/work/calibre/src/calibre/ebooks/metadata/douban.py:42
msgid "Downloads metadata from Douban.com"
msgstr "从豆瓣网(www.douban.com)下载元数据"

#: /home/kovid/work/calibre/src/calibre/ebooks/metadata/fetch.py:57
msgid "Metadata download"
msgstr "元数据下载"

#: /home/kovid/work/calibre/src/calibre/ebooks/metadata/fetch.py:141
msgid "ratings"
msgstr "评分"

#: /home/kovid/work/calibre/src/calibre/ebooks/metadata/fetch.py:141
msgid "tags"
msgstr "标签"

#: /home/kovid/work/calibre/src/calibre/ebooks/metadata/fetch.py:142
msgid "description/reviews"
msgstr "描述/评论"

#: /home/kovid/work/calibre/src/calibre/ebooks/metadata/fetch.py:143
msgid "Download %s from %s"
msgstr "下载 %s 来自 %s"

#: /home/kovid/work/calibre/src/calibre/ebooks/metadata/fetch.py:150
msgid "Convert comments downloaded from %s to plain text"
msgstr "将从%s下载的注释转换为纯文本"

#: /home/kovid/work/calibre/src/calibre/ebooks/metadata/fetch.py:178
msgid "Downloads metadata from Google Books"
msgstr "从谷歌图书下载元数据"

#: /home/kovid/work/calibre/src/calibre/ebooks/metadata/fetch.py:195
msgid "Downloads metadata from isbndb.com"
msgstr "从 isbndb.com 下载元数据"

#: /home/kovid/work/calibre/src/calibre/ebooks/metadata/fetch.py:223
msgid ""
"To use isbndb.com you must sign up for a %sfree account%s and enter your "
"access key below."
msgstr "您需在 isbndb.com 注册%s免费帐户%s并在之下填写您的访问密钥才能访问。"

#: /home/kovid/work/calibre/src/calibre/ebooks/metadata/fetch.py:233
msgid "Downloads social metadata from amazon.com"
msgstr "从 amazon.com 下载社会性元数据"

#: /home/kovid/work/calibre/src/calibre/ebooks/metadata/fetch.py:254
msgid "Downloads series/tags/rating information from librarything.com"
msgstr "从librarything.com下载系列、标签、星级信息。"

#: /home/kovid/work/calibre/src/calibre/ebooks/metadata/fictionwise.py:25
msgid "Downloads metadata from Fictionwise"
msgstr "从 Fictionwise 下载元信息"

#: /home/kovid/work/calibre/src/calibre/ebooks/metadata/fictionwise.py:90
#: /home/kovid/work/calibre/src/calibre/ebooks/metadata/nicebooks.py:108
msgid "Query: %s"
msgstr "查询: %s"

#: /home/kovid/work/calibre/src/calibre/ebooks/metadata/fictionwise.py:100
#: /home/kovid/work/calibre/src/calibre/ebooks/metadata/fictionwise.py:285
msgid "Fictionwise timed out. Try again later."
msgstr "访问 Fictionwise 超时。请稍候重试。"

#: /home/kovid/work/calibre/src/calibre/ebooks/metadata/fictionwise.py:101
#: /home/kovid/work/calibre/src/calibre/ebooks/metadata/fictionwise.py:286
msgid "Fictionwise encountered an error."
msgstr "访问 Fictionwise 出错。"

#: /home/kovid/work/calibre/src/calibre/ebooks/metadata/fictionwise.py:219
msgid ""
"SUMMARY:\n"
" %s"
msgstr ""

#: /home/kovid/work/calibre/src/calibre/ebooks/metadata/fictionwise.py:316
#: /home/kovid/work/calibre/src/calibre/ebooks/metadata/fictionwise.py:333
msgid "Failed to get all details for an entry"
msgstr "无法得到条目全部细节"

#: /home/kovid/work/calibre/src/calibre/ebooks/metadata/fictionwise.py:354
msgid ""
"        %prog [options]\n"
"\n"
"        Fetch book metadata from Fictionwise. You must specify one of title, "
"author,\n"
"        or keywords. No ISBN specification possible. Will fetch a maximum of "
"20 matches,\n"
"        so you should make your query as specific as possible.\n"
"    "
msgstr ""
"        %prog [options]\n"
"\n"
"        从 Fictionwise 抓取书籍元数据。你必须指定标题，作者或关键词之一。无\n"
"        ISBN 搜索。将抓取最多 20 个匹配，所以您应该尽量细化自己的搜索。\n"
"    "

#: /home/kovid/work/calibre/src/calibre/ebooks/metadata/fictionwise.py:362
#: /home/kovid/work/calibre/src/calibre/ebooks/metadata/nicebooks.py:363
msgid "Book title"
msgstr "书名"

#: /home/kovid/work/calibre/src/calibre/ebooks/metadata/fictionwise.py:363
#: /home/kovid/work/calibre/src/calibre/ebooks/metadata/nicebooks.py:364
msgid "Book author(s)"
msgstr "作者"

#: /home/kovid/work/calibre/src/calibre/ebooks/metadata/fictionwise.py:364
#: /home/kovid/work/calibre/src/calibre/ebooks/metadata/nicebooks.py:365
msgid "Book publisher"
msgstr "出版社"

#: /home/kovid/work/calibre/src/calibre/ebooks/metadata/fictionwise.py:365
#: /home/kovid/work/calibre/src/calibre/ebooks/metadata/nicebooks.py:367
msgid "Keywords"
msgstr "关键字"

#: /home/kovid/work/calibre/src/calibre/ebooks/metadata/fictionwise.py:367
#: /home/kovid/work/calibre/src/calibre/ebooks/metadata/nicebooks.py:373
msgid "Maximum number of results to fetch"
msgstr "要获取的最多结果个数"

#: /home/kovid/work/calibre/src/calibre/ebooks/metadata/fictionwise.py:369
#: /home/kovid/work/calibre/src/calibre/ebooks/metadata/nicebooks.py:375
msgid "Be more verbose about errors"
msgstr "输出更多出错信息"

#: /home/kovid/work/calibre/src/calibre/ebooks/metadata/fictionwise.py:383
#: /home/kovid/work/calibre/src/calibre/ebooks/metadata/nicebooks.py:390
msgid "No result found for this search!"
msgstr "没有搜索到相关的结果！"

#: /home/kovid/work/calibre/src/calibre/ebooks/metadata/isbndb.py:107
msgid ""
"\n"
"%prog [options] key\n"
"\n"
"Fetch metadata for books from isndb.com. You can specify either the\n"
"books ISBN ID or its title and author. If you specify the title and author,\n"
"then more than one book may be returned.\n"
"\n"
"key is the account key you generate after signing up for a free account from "
"isbndb.com.\n"
"\n"
msgstr ""
"\n"
"%prog [options] key\n"
"\n"
"从 isndb.com 获取元数据。您可以通过书籍的 ISBN 号或者\n"
"标题及作者来检索。如果您通过标题及作者来检索，可能会\n"
"返回多个匹配结果。\n"
"\n"
"密钥是您在 isbndb.com 注册免费账户时创建的账户密钥。\n"
"\n"

#: /home/kovid/work/calibre/src/calibre/ebooks/metadata/isbndb.py:118
msgid "The ISBN ID of the book you want metadata for."
msgstr "待查找书籍的 ISBN ID。"

#: /home/kovid/work/calibre/src/calibre/ebooks/metadata/isbndb.py:120
msgid "The author whose book to search for."
msgstr "待查找书籍的作者。"

#: /home/kovid/work/calibre/src/calibre/ebooks/metadata/isbndb.py:122
msgid "The title of the book to search for."
msgstr "待查找书籍的标题。"

#: /home/kovid/work/calibre/src/calibre/ebooks/metadata/isbndb.py:124
msgid "The publisher of the book to search for."
msgstr "待查找书籍的出版商。"

#: /home/kovid/work/calibre/src/calibre/ebooks/metadata/library_thing.py:77
msgid " not found."
msgstr " 无法找到。"

#: /home/kovid/work/calibre/src/calibre/ebooks/metadata/library_thing.py:87
msgid ""
"\n"
"%prog [options] ISBN\n"
"\n"
"Fetch a cover image/social metadata for the book identified by ISBN from "
"LibraryThing.com\n"
msgstr ""
"\n"
"%prog [options] ISBN\n"
"\n"
"从LibraryThing.com为书籍标识符ISBN采集封面图像/社会元数据\n"

#: /home/kovid/work/calibre/src/calibre/ebooks/metadata/nicebooks.py:26
msgid "Downloads metadata from french Nicebooks"
msgstr "从 Nicebooks 下载元信息"

#: /home/kovid/work/calibre/src/calibre/ebooks/metadata/nicebooks.py:42
msgid "Downloads covers from french Nicebooks"
msgstr "从 Nicebooks 下载图书封面"

#: /home/kovid/work/calibre/src/calibre/ebooks/metadata/nicebooks.py:118
#: /home/kovid/work/calibre/src/calibre/ebooks/metadata/nicebooks.py:242
#: /home/kovid/work/calibre/src/calibre/ebooks/metadata/nicebooks.py:320
msgid "Nicebooks timed out. Try again later."
msgstr "访问 Nicebooks 超时。请稍候再试。"

#: /home/kovid/work/calibre/src/calibre/ebooks/metadata/nicebooks.py:119
#: /home/kovid/work/calibre/src/calibre/ebooks/metadata/nicebooks.py:243
msgid "Nicebooks encountered an error."
msgstr "访问 Nicebooks 出错。"

#: /home/kovid/work/calibre/src/calibre/ebooks/metadata/nicebooks.py:323
msgid "ISBN: %s not found."
msgstr "没有找到ISBN为%s的书籍信息。"

#: /home/kovid/work/calibre/src/calibre/ebooks/metadata/nicebooks.py:324
msgid "An errror occured with Nicebooks cover fetcher"
msgstr "从 Nicebooks 获取图书封面时出错"

#: /home/kovid/work/calibre/src/calibre/ebooks/metadata/nicebooks.py:354
msgid ""
"        %prog [options]\n"
"\n"
"        Fetch book metadata from Nicebooks. You must specify one of title, "
"author,\n"
"        ISBN, publisher or keywords. Will fetch a maximum of 20 matches,\n"
"        so you should make your query as specific as possible.\n"
"        It can also get covers if the option is activated.\n"
"    "
msgstr ""
"        %prog [options]\n"
"\n"
"        从 Nicebooks 抓取书籍元数据。你必须指定标题，作者，ISBN，出版商\n"
"        或关键词之一。将抓取最多 20 个匹配，所以您应该尽量细化自己的搜索。\n"
"        若激活选项，也可抓取封面。\n"
"    "

#: /home/kovid/work/calibre/src/calibre/ebooks/metadata/nicebooks.py:366
msgid "Book ISBN"
msgstr "书籍ISBN"

#: /home/kovid/work/calibre/src/calibre/ebooks/metadata/nicebooks.py:369
msgid "Covers: 1-Check/ 2-Download"
msgstr "封面：1-检查/ 2-下载"

#: /home/kovid/work/calibre/src/calibre/ebooks/metadata/nicebooks.py:371
msgid "Covers files path"
msgstr "封面文件路径"

#: /home/kovid/work/calibre/src/calibre/ebooks/metadata/nicebooks.py:396
msgid "No cover found!"
msgstr "没有找到图书封面！"

#: /home/kovid/work/calibre/src/calibre/ebooks/metadata/nicebooks.py:398
msgid "A cover was found for this book"
msgstr "找到了图书封面"

#: /home/kovid/work/calibre/src/calibre/ebooks/metadata/nicebooks.py:407
msgid "Cover saved to file "
msgstr "封面已保存到文件 "

#: /home/kovid/work/calibre/src/calibre/ebooks/metadata/opf2.py:1308
#: /home/kovid/work/calibre/src/calibre/ebooks/oeb/base.py:1442
msgid "Cover"
msgstr "封面"

#: /home/kovid/work/calibre/src/calibre/ebooks/mobi/output.py:22
msgid "Modify images to meet Palm device size limitations."
msgstr "修改图片以适应 Palm 设备的屏幕尺寸。"

#: /home/kovid/work/calibre/src/calibre/ebooks/mobi/output.py:26
msgid "When present, use author sort field as author."
msgstr "按作者排序时使用作者排序，如果该字段为非空。"

#: /home/kovid/work/calibre/src/calibre/ebooks/mobi/output.py:30
msgid ""
"Don't add Table of Contents to end of book. Useful if the book has its own "
"table of contents."
msgstr "不要自动生成书籍目录。该选项对自含目录的书籍尤其有用。"

#: /home/kovid/work/calibre/src/calibre/ebooks/mobi/output.py:33
#: /home/kovid/work/calibre/src/calibre/ebooks/oeb/transforms/htmltoc.py:56
msgid "Title for any generated in-line table of contents."
msgstr "生成的行内目录标题。"

#: /home/kovid/work/calibre/src/calibre/ebooks/mobi/output.py:37
msgid "Disable compression of the file contents."
msgstr "不压缩文件内容。"

#: /home/kovid/work/calibre/src/calibre/ebooks/mobi/output.py:40
msgid "Tag marking book to be filed with Personal Docs"
msgstr "标记标签的书籍将被归档为个人文档"

#: /home/kovid/work/calibre/src/calibre/ebooks/mobi/output.py:44
msgid ""
"Ignore margins in the input document. If False, then the MOBI output plugin "
"will try to convert margins specified in the input document, otherwise it "
"will ignore them."
msgstr ""

#: /home/kovid/work/calibre/src/calibre/ebooks/mobi/output.py:113
msgid "All articles"
msgstr "所有文章"

#: /home/kovid/work/calibre/src/calibre/ebooks/mobi/reader.py:265
msgid "This is an Amazon Topaz book. It cannot be processed."
msgstr "这是一部 Amazon Topaz 书籍。无法处理。"

#: /home/kovid/work/calibre/src/calibre/ebooks/oeb/base.py:1443
msgid "Title Page"
msgstr "标题页"

#: /home/kovid/work/calibre/src/calibre/ebooks/oeb/base.py:1444
#: /home/kovid/work/calibre/src/calibre/ebooks/oeb/transforms/htmltoc.py:15
#: /home/kovid/work/calibre/src/calibre/gui2/viewer/main.py:53
#: /home/kovid/work/calibre/src/calibre/gui2/viewer/main_ui.py:199
msgid "Table of Contents"
msgstr "目录"

#: /home/kovid/work/calibre/src/calibre/ebooks/oeb/base.py:1445
msgid "Index"
msgstr "索引"

#: /home/kovid/work/calibre/src/calibre/ebooks/oeb/base.py:1446
msgid "Glossary"
msgstr "词汇表"

#: /home/kovid/work/calibre/src/calibre/ebooks/oeb/base.py:1447
msgid "Acknowledgements"
msgstr "致谢"

#: /home/kovid/work/calibre/src/calibre/ebooks/oeb/base.py:1448
msgid "Bibliography"
msgstr "参考文献"

#: /home/kovid/work/calibre/src/calibre/ebooks/oeb/base.py:1449
msgid "Colophon"
msgstr "末页"

#: /home/kovid/work/calibre/src/calibre/ebooks/oeb/base.py:1450
msgid "Copyright"
msgstr "版权"

#: /home/kovid/work/calibre/src/calibre/ebooks/oeb/base.py:1451
msgid "Dedication"
msgstr "献辞"

#: /home/kovid/work/calibre/src/calibre/ebooks/oeb/base.py:1452
msgid "Epigraph"
msgstr "题辞"

#: /home/kovid/work/calibre/src/calibre/ebooks/oeb/base.py:1453
msgid "Foreword"
msgstr "前言"

#: /home/kovid/work/calibre/src/calibre/ebooks/oeb/base.py:1454
msgid "List of Illustrations"
msgstr "插图列表"

#: /home/kovid/work/calibre/src/calibre/ebooks/oeb/base.py:1455
msgid "List of Tables"
msgstr "表格列表"

#: /home/kovid/work/calibre/src/calibre/ebooks/oeb/base.py:1456
msgid "Notes"
msgstr "注释"

#: /home/kovid/work/calibre/src/calibre/ebooks/oeb/base.py:1457
msgid "Preface"
msgstr "序言"

#: /home/kovid/work/calibre/src/calibre/ebooks/oeb/base.py:1458
msgid "Main Text"
msgstr "正文"

#: /home/kovid/work/calibre/src/calibre/ebooks/oeb/iterator.py:41
msgid "%s format books are not supported"
msgstr "不支持 %s 格式电子书"

#: /home/kovid/work/calibre/src/calibre/ebooks/oeb/transforms/cover.py:98
#: /home/kovid/work/calibre/src/calibre/gui2/dialogs/metadata_bulk.py:171
#: /home/kovid/work/calibre/src/calibre/gui2/dialogs/metadata_single.py:218
msgid "Book %s of %s"
msgstr "书籍 %s/%s"

#: /home/kovid/work/calibre/src/calibre/ebooks/oeb/transforms/htmltoc.py:54
msgid "HTML TOC generation options."
msgstr "HTML 目录生成选项。"

#: /home/kovid/work/calibre/src/calibre/ebooks/oeb/transforms/jacket.py:130
msgid "Unknown publisher"
msgstr "未知出版商"

#: /home/kovid/work/calibre/src/calibre/ebooks/oeb/transforms/jacket.py:165
#: /home/kovid/work/calibre/src/calibre/gui2/library/models.py:71
#: /home/kovid/work/calibre/src/calibre/library/server/browse.py:655
msgid "Rating"
msgstr "评分"

#: /home/kovid/work/calibre/src/calibre/ebooks/oeb/transforms/split.py:34
msgid ""
"Could not find reasonable point at which to split: %s Sub-tree size: %d KB"
msgstr "无法找到合理的切分点: %s 子树大小: %d KB"

#: /home/kovid/work/calibre/src/calibre/ebooks/oeb/writer.py:32
msgid "OPF/NCX/etc. generation options."
msgstr "OPF/NCX 等文件生成选项。"

#: /home/kovid/work/calibre/src/calibre/ebooks/oeb/writer.py:35
msgid "OPF version to generate. Default is %default."
msgstr "生成的 OPF 文件版本。默认值为 %default 。"

#: /home/kovid/work/calibre/src/calibre/ebooks/oeb/writer.py:37
msgid ""
"Generate an Adobe \"page-map\" file if pagination information is available."
msgstr "如果分页信息存在则生成Adobe页所略图文件."

#: /home/kovid/work/calibre/src/calibre/ebooks/pdb/ereader/reader132.py:128
msgid "Footnotes"
msgstr "脚注"

#: /home/kovid/work/calibre/src/calibre/ebooks/pdb/ereader/reader132.py:135
msgid "Sidebar"
msgstr "侧边栏"

#: /home/kovid/work/calibre/src/calibre/ebooks/pdb/output.py:23
msgid "Format to use inside the pdb container. Choices are:"
msgstr "PDB文件使用的容器格式. 可选项有:"

#: /home/kovid/work/calibre/src/calibre/ebooks/pdb/output.py:27
msgid ""
"Specify the character encoding of the output document. The default is "
"cp1252. Note: This option is not honored by all formats."
msgstr "设置输出文件使用的编码格式. 默认值为cp1252. 并非所有格式支持本选项功能."

#: /home/kovid/work/calibre/src/calibre/ebooks/pdb/output.py:32
#: /home/kovid/work/calibre/src/calibre/ebooks/pml/output.py:37
#: /home/kovid/work/calibre/src/calibre/ebooks/rb/output.py:21
#: /home/kovid/work/calibre/src/calibre/ebooks/txt/output.py:35
msgid "Add Table of Contents to beginning of the book."
msgstr "在书籍开头添加目录。"

#: /home/kovid/work/calibre/src/calibre/ebooks/pdf/input.py:24
msgid "Do not extract images from the document"
msgstr "不从文件中提取图片"

#: /home/kovid/work/calibre/src/calibre/ebooks/pdf/input.py:26
msgid ""
"Scale used to determine the length at which a line should be unwrapped. "
"Valid values are a decimal between 0 and 1. The default is 0.45, just below "
"the median line length."
msgstr ""

#: /home/kovid/work/calibre/src/calibre/ebooks/pdf/input.py:30
msgid "Use the new PDF conversion engine."
msgstr "使用新 PDF 转换引擎。"

#: /home/kovid/work/calibre/src/calibre/ebooks/pdf/manipulate/cli.py:31
msgid ""
"command ...\n"
"\n"
"command can be one of the following:\n"
"[%%commands]\n"
"\n"
"Use %prog command --help to get more information about a specific command\n"
"\n"
"Manipulate a PDF.\n"
msgstr ""
"命令 ...\n"
"\n"
"命令可以为以下格式之一:\n"
"[%%commands]\n"
"\n"
"使用 %prog --help 来获取更多关于命令的帮助信息\n"
"\n"
"Manipulate a PDF.\n"

#: /home/kovid/work/calibre/src/calibre/ebooks/pdf/manipulate/crop.py:29
msgid ""
"[options] file.pdf\n"
"\n"
"Crop a PDF file.\n"
msgstr ""
"[options] file.pdf\n"
"\n"
"对PDF文件切边.\n"

#: /home/kovid/work/calibre/src/calibre/ebooks/pdf/manipulate/crop.py:38
#: /home/kovid/work/calibre/src/calibre/ebooks/pdf/manipulate/decrypt.py:32
#: /home/kovid/work/calibre/src/calibre/ebooks/pdf/manipulate/encrypt.py:34
#: /home/kovid/work/calibre/src/calibre/ebooks/pdf/manipulate/merge.py:36
#: /home/kovid/work/calibre/src/calibre/ebooks/pdf/manipulate/reverse.py:34
#: /home/kovid/work/calibre/src/calibre/ebooks/pdf/manipulate/rotate.py:33
#: /home/kovid/work/calibre/src/calibre/ebooks/pdf/manipulate/split.py:41
msgid ""
"Path to output file. By default a file is created in the current directory."
msgstr "输出文件路径. 默认输出文件夹为当前文件夹."

#: /home/kovid/work/calibre/src/calibre/ebooks/pdf/manipulate/crop.py:41
msgid "Number of pixels to crop from the left most x (default is %s)"
msgstr "切边页面左侧横向切除的像素数 (默认值为 %s)"

#: /home/kovid/work/calibre/src/calibre/ebooks/pdf/manipulate/crop.py:44
msgid "Number of pixels to crop from the left most y (default is %s)"
msgstr "切边页面左侧纵向切除的像素数 (默认值为 %s)"

#: /home/kovid/work/calibre/src/calibre/ebooks/pdf/manipulate/crop.py:47
msgid "Number of pixels to crop from the right most x (default is %s)"
msgstr "切边页面右侧横向切除的像素数 (默认值为 %s)"

#: /home/kovid/work/calibre/src/calibre/ebooks/pdf/manipulate/crop.py:50
msgid "Number of pixels to crop from the right most y (default is %s)"
msgstr "切边页面右侧纵向切除的像素数 (默认值为 %s)"

#: /home/kovid/work/calibre/src/calibre/ebooks/pdf/manipulate/crop.py:53
msgid ""
"A file generated by ghostscript which allows each page to be individually "
"cropped `gs -dSAFER -dNOPAUSE -dBATCH -sDEVICE=bbox file.pdf 2> bounding`"
msgstr ""
"由ghostscript生成的文件, 它可以按以下命令按页单独切边 `gs -dSAFER -dNOPAUSE -dBATCH -"
"sDEVICE=bbox file.pdf 2> bounding`"

#: /home/kovid/work/calibre/src/calibre/ebooks/pdf/manipulate/crop.py:73
msgid "Crop Options:"
msgstr "切边选项:"

#: /home/kovid/work/calibre/src/calibre/ebooks/pdf/manipulate/crop.py:73
#: /home/kovid/work/calibre/src/calibre/ebooks/pdf/manipulate/decrypt.py:60
#: /home/kovid/work/calibre/src/calibre/ebooks/pdf/manipulate/encrypt.py:54
#: /home/kovid/work/calibre/src/calibre/ebooks/pdf/manipulate/merge.py:56
#: /home/kovid/work/calibre/src/calibre/ebooks/pdf/manipulate/reverse.py:54
#: /home/kovid/work/calibre/src/calibre/ebooks/pdf/manipulate/rotate.py:53
#: /home/kovid/work/calibre/src/calibre/ebooks/pdf/manipulate/split.py:61
msgid "Options to control the transformation of pdf"
msgstr "控制PDF转换的选项"

#: /home/kovid/work/calibre/src/calibre/ebooks/pdf/manipulate/decrypt.py:23
msgid ""
"[options] file.pdf password\n"
"\n"
"Decrypt a PDF.\n"
msgstr ""
"[options] file.pdf password\n"
"\n"
"解密 PDF 文件。\n"

#: /home/kovid/work/calibre/src/calibre/ebooks/pdf/manipulate/decrypt.py:60
msgid "Decrypt Options:"
msgstr "解密选项:"

#: /home/kovid/work/calibre/src/calibre/ebooks/pdf/manipulate/encrypt.py:25
msgid ""
"[options] file.pdf password\n"
"\n"
"Encrypt a PDF.\n"
msgstr ""
"[options] file.pdf password\n"
"\n"
"加密 PDF 文件。\n"

#: /home/kovid/work/calibre/src/calibre/ebooks/pdf/manipulate/encrypt.py:54
msgid "Encrypt Options:"
msgstr "加密选项:"

#: /home/kovid/work/calibre/src/calibre/ebooks/pdf/manipulate/info.py:21
msgid ""
"file.pdf ...\n"
"\n"
"Get info about a PDF.\n"
msgstr ""
"file.pdf ...\n"
"\n"
"获取 PDF 文件信息。\n"

#: /home/kovid/work/calibre/src/calibre/ebooks/pdf/manipulate/info.py:46
#: /home/kovid/work/calibre/src/calibre/gui2/dialogs/delete_matching_from_device.py:75
#: /home/kovid/work/calibre/src/calibre/gui2/dialogs/edit_authors_dialog.py:35
msgid "Author"
msgstr "作者"

#: /home/kovid/work/calibre/src/calibre/ebooks/pdf/manipulate/info.py:47
msgid "Subject"
msgstr "主题"

#: /home/kovid/work/calibre/src/calibre/ebooks/pdf/manipulate/info.py:48
msgid "Creator"
msgstr "创建者"

#: /home/kovid/work/calibre/src/calibre/ebooks/pdf/manipulate/info.py:50
msgid "Pages"
msgstr "页数"

#: /home/kovid/work/calibre/src/calibre/ebooks/pdf/manipulate/info.py:51
msgid "File Size"
msgstr "文件大小"

#: /home/kovid/work/calibre/src/calibre/ebooks/pdf/manipulate/info.py:52
msgid "PDF Version"
msgstr "PDF 版本"

#: /home/kovid/work/calibre/src/calibre/ebooks/pdf/manipulate/merge.py:25
msgid ""
"[options] file1.pdf file2.pdf ...\n"
"\n"
"Metadata will be used from the first PDF specified.\n"
"\n"
"Merges individual PDFs.\n"
msgstr ""
"[options] file1.pdf file2.pdf ...\n"
"\n"
"仅从第一个 PDF 文件中提取元数据。\n"
"\n"
"合并多个 PDF 文件.\n"

#: /home/kovid/work/calibre/src/calibre/ebooks/pdf/manipulate/merge.py:56
msgid "Merge Options:"
msgstr "合并选项："

#: /home/kovid/work/calibre/src/calibre/ebooks/pdf/manipulate/reverse.py:25
msgid ""
"[options] file.pdf\n"
"\n"
"Reverse a PDF.\n"
msgstr ""
"[options] file.pdf\n"
"\n"
"反转一个PDF文件.\n"

#: /home/kovid/work/calibre/src/calibre/ebooks/pdf/manipulate/reverse.py:54
msgid "Reverse Options:"
msgstr "反转选项："

#: /home/kovid/work/calibre/src/calibre/ebooks/pdf/manipulate/rotate.py:24
msgid ""
"file.pdf degrees\n"
"\n"
"Rotate pages of a PDF clockwise.\n"
msgstr ""
"file.pdf degrees\n"
"\n"
"顺时针旋转PDF文件.\n"

#: /home/kovid/work/calibre/src/calibre/ebooks/pdf/manipulate/rotate.py:53
msgid "Rotate Options:"
msgstr "旋转选项："

#: /home/kovid/work/calibre/src/calibre/ebooks/pdf/manipulate/split.py:25
msgid ""
"\n"
"%prog %%name [options] file.pdf page_to_split_on ...\n"
"%prog %%name [options] file.pdf page_range_to_split_on ...\n"
"\t\n"
"Ex.\n"
"\t\n"
"%prog %%name file.pdf 6\n"
"%prog %%name file.pdf 6-12\n"
"%prog %%name file.pdf 6-12 8 10 9-20\n"
"\n"
"Split a PDF.\n"
msgstr ""
"\n"
"%prog %%name [options] file.pdf page_to_split_on ...\n"
"%prog %%name [options] file.pdf page_range_to_split_on ...\n"
"\t\n"
"Ex.\n"
"\t\n"
"%prog %%name file.pdf 6\n"
"%prog %%name file.pdf 6-12\n"
"%prog %%name file.pdf 6-12 8 10 9-20\n"
"\n"
"切分PDF文件.\n"

#: /home/kovid/work/calibre/src/calibre/ebooks/pdf/manipulate/split.py:61
msgid "Split Options:"
msgstr "切分选项："

#: /home/kovid/work/calibre/src/calibre/ebooks/pdf/output.py:31
msgid ""
"The unit of measure. Default is inch. Choices are %s Note: This does not "
"override the unit for margins!"
msgstr "尺寸单位. 默认使用英寸. 可选项有 %s 注意: 该选项不能覆盖页边界的单位!"

#: /home/kovid/work/calibre/src/calibre/ebooks/pdf/output.py:36
msgid ""
"The size of the paper. This size will be overridden when an output profile "
"is used. Default is letter. Choices are %s"
msgstr "纸张大小. 该选项将覆盖输出配置文件中的值. 默认值为letter. 可用选项有 %s"

#: /home/kovid/work/calibre/src/calibre/ebooks/pdf/output.py:40
msgid ""
"Custom size of the document. Use the form widthxheight EG. `123x321` to "
"specify the width and height. This overrides any specified paper-size."
msgstr "修改页面尺寸. 格式为 宽度x高度, 例如 `123x321` 来设定页面宽度和高度. 该设置将覆盖其他相同设置."

#: /home/kovid/work/calibre/src/calibre/ebooks/pdf/output.py:45
msgid "The orientation of the page. Default is portrait. Choices are %s"
msgstr "设置页面方向. 默认为纵向页面. 可选项有 %s"

#: /home/kovid/work/calibre/src/calibre/ebooks/pdf/output.py:49
msgid ""
"Preserve the aspect ratio of the cover, instead of stretching it to fill the "
"ull first page of the generated pdf."
msgstr "保持封面图片的纵横比，不要通过拉伸封面图片来填充生成的pdf首页。"

#: /home/kovid/work/calibre/src/calibre/ebooks/pdf/pdftohtml.py:55
msgid "Could not find pdftohtml, check it is in your PATH"
msgstr "无法找到 pdftohtml，请确认其已被加入系统路径变量 PATH 中"

#: /home/kovid/work/calibre/src/calibre/ebooks/pml/output.py:33
msgid ""
"Specify the character encoding of the output document. The default is cp1252."
msgstr "指定输出文档的字符编码。默认为 cp1252。"

#: /home/kovid/work/calibre/src/calibre/ebooks/pml/output.py:40
msgid ""
"Do not reduce the size or bit depth of images. Images have their size and "
"depth reduced by default to accommodate applications that can not convert "
"images on their own such as Dropbook."
msgstr "请勿缩小图像体积和位深。图像默认已经被缩小图像体积和位深，以是用不能独立转换图像的应用，如 Dropbook。"

#: /home/kovid/work/calibre/src/calibre/ebooks/rb/rbml.py:102
#: /home/kovid/work/calibre/src/calibre/ebooks/txt/txtml.py:78
msgid "Table of Contents:"
msgstr "目录："

#: /home/kovid/work/calibre/src/calibre/ebooks/rtf/input.py:256
msgid ""
"This RTF file has a feature calibre does not support. Convert it to HTML "
"first and then try it.\n"
"%s"
msgstr ""
"RTF 文件有 calibre 不支持的特性。先转换到 HTML 再试。\n"
"%s"

#: /home/kovid/work/calibre/src/calibre/ebooks/snb/output.py:25
#: /home/kovid/work/calibre/src/calibre/ebooks/tcr/output.py:23
#: /home/kovid/work/calibre/src/calibre/ebooks/txt/output.py:31
msgid ""
"Specify the character encoding of the output document. The default is utf-8."
msgstr "指定输出文档的字符集编码。默认为 utf-8。"

#: /home/kovid/work/calibre/src/calibre/ebooks/snb/output.py:29
#: /home/kovid/work/calibre/src/calibre/ebooks/txt/output.py:38
msgid ""
"The maximum number of characters per line. This splits on the first space "
"before the specified value. If no space is found the line will be broken at "
"the space after and will exceed the specified value. Also, there is a "
"minimum of 25 characters. Use 0 to disable line splitting."
msgstr ""
"每行最多容纳字符数。程序将会自动寻找行中最后一个空格换行。如果行内无空格，则行宽将会超过超越此值，在下个空格处换行。此外，最小值为25。使用 0 禁用分行"

#: /home/kovid/work/calibre/src/calibre/ebooks/snb/output.py:36
msgid ""
"Specify whether or not to insert an empty line between two paragraphs."
msgstr "指定是否在两段中加入空行。"

#: /home/kovid/work/calibre/src/calibre/ebooks/snb/output.py:40
msgid ""
"Specify whether or not to insert two space characters to indent the first "
"line of each paragraph."
msgstr "指定是否在每段开头设置双空格。"

#: /home/kovid/work/calibre/src/calibre/ebooks/snb/output.py:44
msgid ""
"Specify whether or not to hide the chapter title for each chapter. Useful "
"for image-only output (eg. comics)."
msgstr "指定每个章节是否隐藏章节标题。对图像类输出(如漫画)有用。"

#: /home/kovid/work/calibre/src/calibre/ebooks/snb/output.py:48
msgid "Resize all the images for full screen view. "
msgstr "为全屏视图改变所有图像大小。 "

#: /home/kovid/work/calibre/src/calibre/ebooks/snb/output.py:125
msgid "Start Page"
msgstr "起始页"

#: /home/kovid/work/calibre/src/calibre/ebooks/snb/output.py:135
#: /home/kovid/work/calibre/src/calibre/ebooks/snb/output.py:137
msgid "Cover Pages"
msgstr "封面"

#: /home/kovid/work/calibre/src/calibre/ebooks/snb/output.py:150
#: /home/kovid/work/calibre/src/calibre/ebooks/snb/output.py:153
msgid " (Preface)"
msgstr " 引言"

#: /home/kovid/work/calibre/src/calibre/ebooks/txt/input.py:27
msgid ""
"Paragraph structure.\n"
"choices are ['auto', 'block', 'single', 'print', 'unformatted']\n"
"* auto: Try to auto detect paragraph type.\n"
"* block: Treat a blank line as a paragraph break.\n"
"* single: Assume every line is a paragraph.\n"
"* print:  Assume every line starting with 2+ spaces or a tab starts a "
"paragraph.* unformatted: Most lines have hard line breaks, few/no spaces or "
"indents."
msgstr ""

#: /home/kovid/work/calibre/src/calibre/ebooks/txt/input.py:37
msgid ""
"Formatting used within the document.* auto: Automatically decide which "
"formatting processor to use.\n"
"* none: Do not process the document formatting. Everything is a paragraph "
"and no styling is applied.\n"
"* heuristic: Process using heuristics to determine formatting such as "
"chapter headings and italic text.\n"
"* markdown: Processing using markdown formatting. To learn more about "
"markdown see"
msgstr ""

#: /home/kovid/work/calibre/src/calibre/ebooks/txt/input.py:46
msgid ""
"Normally extra spaces are condensed into a single space. With this option "
"all spaces will be displayed."
msgstr "通常情况下，多余的空格会被压缩为单个空格。使用该选项的话，所有空格都不会再显示了。"

#: /home/kovid/work/calibre/src/calibre/ebooks/txt/input.py:49
msgid "Do not insert a Table of Contents into the output text."
msgstr "输出文本中不插入目录。"

#: /home/kovid/work/calibre/src/calibre/ebooks/txt/output.py:25
msgid ""
"Type of newline to use. Options are %s. Default is 'system'. Use 'old_mac' "
"for compatibility with Mac OS 9 and earlier. For Mac OS X use 'unix'. "
"'system' will default to the newline type used by this OS."
msgstr ""
"设置换行符的类型. 可选项有 %s. 默认选项为 'system'. 使用'old_mac' 来兼容 Mac OS 9和之前版本的操作系统. 对Mac "
"OS X使用 'unix'选项. 'system' 选项会使用操作系统默认的换行符."

#: /home/kovid/work/calibre/src/calibre/ebooks/txt/output.py:45
msgid ""
"Force splitting on the max-line-length value when no space is present. Also "
"allows max-line-length to be below the minimum"
msgstr "不存在空格时强制按照最大行宽拆分。同时允许最大行宽低于最小值"

#: /home/kovid/work/calibre/src/calibre/ebooks/txt/output.py:49
msgid "Produce Markdown formatted text."
msgstr "生成 Markdown 格式文本。"

#: /home/kovid/work/calibre/src/calibre/ebooks/txt/output.py:52
msgid ""
"Do not remove links within the document. This is only useful when paired "
"with the markdown-format option becauselinks are always removed with plain "
"text output."
msgstr ""

#: /home/kovid/work/calibre/src/calibre/ebooks/txt/output.py:57
msgid ""
"Do not remove image references within the document. This is only useful when "
"paired with the markdown-format option becauseimage references are always "
"removed with plain text output."
msgstr ""

#: /home/kovid/work/calibre/src/calibre/gui2/__init__.py:70
msgid "Send file to storage card instead of main memory by default"
msgstr "默认将文件传输到存储卡而非设备内置存储"

#: /home/kovid/work/calibre/src/calibre/gui2/__init__.py:72
msgid "Confirm before deleting"
msgstr "删除前确认"

#: /home/kovid/work/calibre/src/calibre/gui2/__init__.py:74
msgid "Main window geometry"
msgstr "主窗口位置尺寸"

#: /home/kovid/work/calibre/src/calibre/gui2/__init__.py:76
msgid "Notify when a new version is available"
msgstr "新版程序可用时提示"

#: /home/kovid/work/calibre/src/calibre/gui2/__init__.py:78
msgid "Use Roman numerals for series number"
msgstr "使用罗马数字作为序列数字"

#: /home/kovid/work/calibre/src/calibre/gui2/__init__.py:80
msgid "Sort tags list by name, popularity, or rating"
msgstr "以名称，流行度，或星级来为标签排序。"

#: /home/kovid/work/calibre/src/calibre/gui2/__init__.py:82
msgid "Number of covers to show in the cover browsing mode"
msgstr "在浏览模式下显示的书籍封面数量"

#: /home/kovid/work/calibre/src/calibre/gui2/__init__.py:84
msgid "Defaults for conversion to LRF"
msgstr "转换到LRF文件的默认选项"

#: /home/kovid/work/calibre/src/calibre/gui2/__init__.py:86
msgid "Options for the LRF ebook viewer"
msgstr "查看LRF文件的选项"

#: /home/kovid/work/calibre/src/calibre/gui2/__init__.py:89
msgid "Formats that are viewed using the internal viewer"
msgstr "使用内置浏览器查看的文件格式"

#: /home/kovid/work/calibre/src/calibre/gui2/__init__.py:91
msgid "Columns to be displayed in the book list"
msgstr "显示书籍列表时显示的信息列"

#: /home/kovid/work/calibre/src/calibre/gui2/__init__.py:92
msgid "Automatically launch content server on application startup"
msgstr "在程序启动时启动内容服务程序"

#: /home/kovid/work/calibre/src/calibre/gui2/__init__.py:93
msgid "Oldest news kept in database"
msgstr "在数据库中保留旧消息"

#: /home/kovid/work/calibre/src/calibre/gui2/__init__.py:94
msgid "Show system tray icon"
msgstr "显示系统托盘图标"

#: /home/kovid/work/calibre/src/calibre/gui2/__init__.py:96
msgid "Upload downloaded news to device"
msgstr "将下载的新闻传输到设备上"

#: /home/kovid/work/calibre/src/calibre/gui2/__init__.py:98
msgid "Delete books from library after uploading to device"
msgstr "书籍传输到设备后从书库中自动删除"

#: /home/kovid/work/calibre/src/calibre/gui2/__init__.py:100
msgid ""
"Show the cover flow in a separate window instead of in the main calibre "
"window"
msgstr "将封面显示在单独的窗口而不是在 Calibre 主窗口"

#: /home/kovid/work/calibre/src/calibre/gui2/__init__.py:102
msgid "Disable notifications from the system tray icon"
msgstr "禁用系统托盘消息"

#: /home/kovid/work/calibre/src/calibre/gui2/__init__.py:104
msgid "Default action to perform when send to device button is clicked"
msgstr "当“传送到设备”按钮被按下时的默认操作"

#: /home/kovid/work/calibre/src/calibre/gui2/__init__.py:124
msgid "Maximum number of waiting worker processes"
msgstr "等待中的工作进程最大数量"

#: /home/kovid/work/calibre/src/calibre/gui2/__init__.py:126
msgid "Download social metadata (tags/rating/etc.)"
msgstr "下载社会性元数据(标签、评分等)"

#: /home/kovid/work/calibre/src/calibre/gui2/__init__.py:128
msgid "Overwrite author and title with new metadata"
msgstr "使用新元数据覆盖作者和书名信息"

#: /home/kovid/work/calibre/src/calibre/gui2/__init__.py:130
#: /home/kovid/work/calibre/src/calibre/gui2/dialogs/fetch_metadata_ui.py:101
msgid "Automatically download the cover, if available"
msgstr "自动下载可用封面"

#: /home/kovid/work/calibre/src/calibre/gui2/__init__.py:132
msgid "Limit max simultaneous jobs to number of CPUs"
msgstr "将并发任务最大值限制为 CPU 数量"

#: /home/kovid/work/calibre/src/calibre/gui2/__init__.py:134
msgid "tag browser categories not to display"
msgstr "标签浏览器分类无法显示"

#: /home/kovid/work/calibre/src/calibre/gui2/__init__.py:136
msgid "The layout of the user interface"
msgstr "用户界面的版式"

#: /home/kovid/work/calibre/src/calibre/gui2/__init__.py:138
msgid "Show the average rating per item indication in the tag browser"
msgstr "在标签浏览器中显示每个项目说明的平均星级"

#: /home/kovid/work/calibre/src/calibre/gui2/__init__.py:140
msgid "Disable UI animations"
msgstr "禁用界面动画"

#: /home/kovid/work/calibre/src/calibre/gui2/__init__.py:188
#: /home/kovid/work/calibre/src/calibre/gui2/wizard/__init__.py:509
msgid "Copied"
msgstr "已复制"

#: /home/kovid/work/calibre/src/calibre/gui2/__init__.py:222
msgid "Copy to Clipboard"
msgstr "复制到剪贴板"

#: /home/kovid/work/calibre/src/calibre/gui2/__init__.py:222
#: /home/kovid/work/calibre/src/calibre/gui2/comments_editor.py:95
msgid "Copy"
msgstr "复制"

#: /home/kovid/work/calibre/src/calibre/gui2/__init__.py:471
msgid "Choose Files"
msgstr "选择文件"

#: /home/kovid/work/calibre/src/calibre/gui2/actions/add.py:26
msgid "Add books"
msgstr "添加书籍"

#: /home/kovid/work/calibre/src/calibre/gui2/actions/add.py:27
msgid "Add books to the calibre library/device from files on your computer"
msgstr "从你电脑上的文件添加书籍到calibre书库或设备。"

#: /home/kovid/work/calibre/src/calibre/gui2/actions/add.py:28
msgid "A"
msgstr "A"

#: /home/kovid/work/calibre/src/calibre/gui2/actions/add.py:34
msgid "Add books from a single directory"
msgstr "从单个目录添加书籍"

#: /home/kovid/work/calibre/src/calibre/gui2/actions/add.py:36
msgid ""
"Add books from directories, including sub-directories (One book per "
"directory, assumes every ebook file is the same book in a different format)"
msgstr "从目录添加书籍，包含子目录(单个目录下有多本书籍，假定每一本电子书文件均为同一本书的不同格式)"

#: /home/kovid/work/calibre/src/calibre/gui2/actions/add.py:40
msgid ""
"Add books from directories, including sub directories (Multiple books per "
"directory, assumes every ebook file is a different book)"
msgstr "从目录添加书籍，包含子目录(单个目录下有多本书籍，假定每一本电子书文件均为不同电子书)"

#: /home/kovid/work/calibre/src/calibre/gui2/actions/add.py:44
msgid "Add Empty book. (Book entry with no formats)"
msgstr "添加空书。(无任何格式)"

#: /home/kovid/work/calibre/src/calibre/gui2/actions/add.py:46
msgid "Add from ISBN"
msgstr "从ISBN添加"

#: /home/kovid/work/calibre/src/calibre/gui2/actions/add.py:86
msgid "How many empty books?"
msgstr "多少空白书籍？"

#: /home/kovid/work/calibre/src/calibre/gui2/actions/add.py:87
msgid "How many empty books should be added?"
msgstr "应添加多少空白书籍？"

#: /home/kovid/work/calibre/src/calibre/gui2/actions/add.py:159
#: /home/kovid/work/calibre/src/calibre/gui2/actions/add.py:220
msgid "Uploading books to device."
msgstr "正在上传书籍到设备。"

#: /home/kovid/work/calibre/src/calibre/gui2/actions/add.py:176
#: /home/kovid/work/calibre/src/calibre/gui2/dialogs/metadata_single.py:306
msgid "Books"
msgstr "书籍"

#: /home/kovid/work/calibre/src/calibre/gui2/actions/add.py:177
msgid "EPUB Books"
msgstr "EPUB 书籍"

#: /home/kovid/work/calibre/src/calibre/gui2/actions/add.py:178
msgid "LRF Books"
msgstr "LRF 书籍"

#: /home/kovid/work/calibre/src/calibre/gui2/actions/add.py:179
msgid "HTML Books"
msgstr "HTML 书籍"

#: /home/kovid/work/calibre/src/calibre/gui2/actions/add.py:180
msgid "LIT Books"
msgstr "LIT 书籍"

#: /home/kovid/work/calibre/src/calibre/gui2/actions/add.py:181
msgid "MOBI Books"
msgstr "MOBI 书籍"

#: /home/kovid/work/calibre/src/calibre/gui2/actions/add.py:182
msgid "Topaz books"
msgstr "Topaz 书籍"

#: /home/kovid/work/calibre/src/calibre/gui2/actions/add.py:183
msgid "Text books"
msgstr "文本书籍"

#: /home/kovid/work/calibre/src/calibre/gui2/actions/add.py:184
msgid "PDF Books"
msgstr "PDF 书籍"

#: /home/kovid/work/calibre/src/calibre/gui2/actions/add.py:185
msgid "SNB Books"
msgstr "SNB 书籍"

#: /home/kovid/work/calibre/src/calibre/gui2/actions/add.py:186
msgid "Comics"
msgstr "漫画"

#: /home/kovid/work/calibre/src/calibre/gui2/actions/add.py:187
msgid "Archives"
msgstr "归档"

#: /home/kovid/work/calibre/src/calibre/gui2/actions/add.py:191
msgid "Supported books"
msgstr "支持的书j"

#: /home/kovid/work/calibre/src/calibre/gui2/actions/add.py:230
msgid "Merged some books"
msgstr "合并一些书籍"

#: /home/kovid/work/calibre/src/calibre/gui2/actions/add.py:231
msgid ""
"Some duplicates were found and merged into the following existing books:"
msgstr "找到一些重复内容，并入如下已有书籍："

#: /home/kovid/work/calibre/src/calibre/gui2/actions/add.py:240
msgid "Failed to read metadata"
msgstr "无法读取元数据"

#: /home/kovid/work/calibre/src/calibre/gui2/actions/add.py:241
msgid "Failed to read metadata from the following"
msgstr "无法从下列项目读取元数据"

#: /home/kovid/work/calibre/src/calibre/gui2/actions/add.py:262
#: /home/kovid/work/calibre/src/calibre/gui2/actions/add.py:267
#: /home/kovid/work/calibre/src/calibre/gui2/actions/add.py:286
msgid "Add to library"
msgstr "添加到书库"

#: /home/kovid/work/calibre/src/calibre/gui2/actions/add.py:267
#: /home/kovid/work/calibre/src/calibre/gui2/actions/delete.py:116
#: /home/kovid/work/calibre/src/calibre/gui2/actions/tweak_epub.py:28
#: /home/kovid/work/calibre/src/calibre/gui2/actions/view.py:85
#: /home/kovid/work/calibre/src/calibre/gui2/actions/view.py:126
msgid "No book selected"
msgstr "未选择书籍"

#: /home/kovid/work/calibre/src/calibre/gui2/actions/add.py:280
msgid ""
"The following books are virtual and cannot be added to the calibre library:"
msgstr "下列书籍是虚拟的，不能添加到calibre书库中。"

#: /home/kovid/work/calibre/src/calibre/gui2/actions/add.py:286
msgid "No book files found"
msgstr "未找到书籍文件"

#: /home/kovid/work/calibre/src/calibre/gui2/actions/add_to_library.py:13
msgid "Add books to library"
msgstr "添加书籍到书库"

#: /home/kovid/work/calibre/src/calibre/gui2/actions/add_to_library.py:14
msgid "Add books to your calibre library from the connected device"
msgstr "从连接的设备添加书籍到你的calibre书库"

#: /home/kovid/work/calibre/src/calibre/gui2/actions/annotate.py:20
#: /home/kovid/work/calibre/src/calibre/gui2/device.py:550
msgid "Fetch annotations (experimental)"
msgstr "抓取注释(实验功能)"

#: /home/kovid/work/calibre/src/calibre/gui2/actions/annotate.py:56
#: /home/kovid/work/calibre/src/calibre/gui2/actions/annotate.py:236
msgid "Use library only"
msgstr "仅使用书库"

#: /home/kovid/work/calibre/src/calibre/gui2/actions/annotate.py:57
#: /home/kovid/work/calibre/src/calibre/gui2/actions/annotate.py:237
msgid "User annotations generated from main library only"
msgstr "仅使用主书库生成注释"

#: /home/kovid/work/calibre/src/calibre/gui2/actions/annotate.py:64
#: /home/kovid/work/calibre/src/calibre/gui2/actions/catalog.py:30
#: /home/kovid/work/calibre/src/calibre/gui2/actions/convert.py:87
#: /home/kovid/work/calibre/src/calibre/gui2/actions/copy_to_library.py:127
#: /home/kovid/work/calibre/src/calibre/gui2/actions/edit_metadata.py:80
#: /home/kovid/work/calibre/src/calibre/gui2/actions/edit_metadata.py:127
#: /home/kovid/work/calibre/src/calibre/gui2/actions/edit_metadata.py:187
#: /home/kovid/work/calibre/src/calibre/gui2/actions/edit_metadata.py:224
#: /home/kovid/work/calibre/src/calibre/gui2/actions/save_to_disk.py:92
msgid "No books selected"
msgstr "未选择书籍"

#: /home/kovid/work/calibre/src/calibre/gui2/actions/annotate.py:65
msgid "No books selected to fetch annotations from"
msgstr "未选定书籍抓取注释"

#: /home/kovid/work/calibre/src/calibre/gui2/actions/annotate.py:90
msgid "Merging user annotations into database"
msgstr "将用户注释合并到数据库"

#: /home/kovid/work/calibre/src/calibre/gui2/actions/annotate.py:118
msgid "%s<br />Last Page Read: %d (%d%%)"
msgstr "%s<br />最后已读页：%d (%d%%)"

#: /home/kovid/work/calibre/src/calibre/gui2/actions/annotate.py:124
msgid "%s<br />Last Page Read: Location %d (%d%%)"
msgstr "%s<br />最后已读页：位置 %d (%d%%)"

#: /home/kovid/work/calibre/src/calibre/gui2/actions/annotate.py:143
msgid "<b>Location %d &bull; %s</b><br />%s<br />"
msgstr "<b>位置 %d &bull; %s</b><br />%s<br />"

#: /home/kovid/work/calibre/src/calibre/gui2/actions/annotate.py:152
msgid "<b>Page %d &bull; %s</b><br />"
msgstr "<b>页数 %d &bull; %s</b><br />"

#: /home/kovid/work/calibre/src/calibre/gui2/actions/annotate.py:157
msgid "<b>Location %d &bull; %s</b><br />"
msgstr "<b>位置 %d &bull; %s</b><br />"

#: /home/kovid/work/calibre/src/calibre/gui2/actions/catalog.py:20
#: /home/kovid/work/calibre/src/calibre/gui2/actions/convert.py:34
msgid "Create catalog of books in your calibre library"
msgstr "在您 calibre 书库中创建书籍分类"

#: /home/kovid/work/calibre/src/calibre/gui2/actions/catalog.py:31
msgid "No books selected to generate catalog for"
msgstr "未选定书籍生成分类"

#: /home/kovid/work/calibre/src/calibre/gui2/actions/catalog.py:54
msgid "Generating %s catalog..."
msgstr "正在生成 %s 分类..."

#: /home/kovid/work/calibre/src/calibre/gui2/actions/catalog.py:59
#: /home/kovid/work/calibre/src/calibre/gui2/add.py:251
msgid "No books found"
msgstr "未找到书籍"

#: /home/kovid/work/calibre/src/calibre/gui2/actions/catalog.py:60
msgid ""
"No books to catalog\n"
"Check exclusion criteria"
msgstr ""
"分类无书籍\n"
"检查排除条件"

#: /home/kovid/work/calibre/src/calibre/gui2/actions/catalog.py:70
msgid "Catalog generated."
msgstr "已经生成分类。"

#: /home/kovid/work/calibre/src/calibre/gui2/actions/catalog.py:73
msgid "Export Catalog Directory"
msgstr "输出分类目录"

#: /home/kovid/work/calibre/src/calibre/gui2/actions/catalog.py:74
msgid "Select destination for %s.%s"
msgstr "选定目标位置 %s.%s"

#: /home/kovid/work/calibre/src/calibre/gui2/actions/choose_library.py:112
msgid "Checking database integrity"
msgstr "检查数据库完整性"

#: /home/kovid/work/calibre/src/calibre/gui2/actions/choose_library.py:128
#: /home/kovid/work/calibre/src/calibre/gui2/device.py:600
#: /home/kovid/work/calibre/src/calibre/gui2/preferences/misc.py:41
#: /home/kovid/work/calibre/src/calibre/utils/ipc/job.py:54
msgid "Error"
msgstr "错误"

#: /home/kovid/work/calibre/src/calibre/gui2/actions/choose_library.py:129
msgid "Failed to check database integrity"
msgstr "检查数据库完整性失败"

#: /home/kovid/work/calibre/src/calibre/gui2/actions/choose_library.py:134
msgid "Some inconsistencies found"
msgstr "找到部分不一致"

#: /home/kovid/work/calibre/src/calibre/gui2/actions/choose_library.py:135
msgid ""
"The following books had formats or covers listed in the database that are "
"not actually available. The entries for the formats/covers have been "
"removed. You should check them manually. This can happen if you manipulate "
"the files in the library folder directly."
msgstr ""

#: /home/kovid/work/calibre/src/calibre/gui2/actions/choose_library.py:142
msgid "No errors found"
msgstr "未找到错误"

#: /home/kovid/work/calibre/src/calibre/gui2/actions/choose_library.py:143
msgid "The integrity check completed with no uncorrectable errors found."
msgstr "完整性检查完成，未发现无法修复的错误。"

#: /home/kovid/work/calibre/src/calibre/gui2/actions/choose_library.py:152
#: /home/kovid/work/calibre/src/calibre/gui2/preferences/toolbar.py:51
#: /home/kovid/work/calibre/src/calibre/library/server/browse.py:167
#: /home/kovid/work/calibre/src/calibre/library/server/opds.py:126
msgid "%d books"
msgstr "%d本书"

#: /home/kovid/work/calibre/src/calibre/gui2/actions/choose_library.py:153
msgid "Choose calibre library to work with"
msgstr "选择用于工作的calibre书库"

#: /home/kovid/work/calibre/src/calibre/gui2/actions/choose_library.py:162
msgid "Switch/create library..."
msgstr "切换/创建书库..."

#: /home/kovid/work/calibre/src/calibre/gui2/actions/choose_library.py:173
#: /home/kovid/work/calibre/src/calibre/gui2/layout.py:77
msgid "Quick switch"
msgstr "快速切换"

#: /home/kovid/work/calibre/src/calibre/gui2/actions/choose_library.py:175
#: /home/kovid/work/calibre/src/calibre/gui2/layout.py:78
msgid "Rename library"
msgstr "重命名书库"

#: /home/kovid/work/calibre/src/calibre/gui2/actions/choose_library.py:177
#: /home/kovid/work/calibre/src/calibre/gui2/layout.py:79
msgid "Delete library"
msgstr "删除书库"

#: /home/kovid/work/calibre/src/calibre/gui2/actions/choose_library.py:180
msgid "Pick a random book"
msgstr "随机选择一本书"

#: /home/kovid/work/calibre/src/calibre/gui2/actions/choose_library.py:199
msgid "Library Maintenance"
msgstr "书库维护"

#: /home/kovid/work/calibre/src/calibre/gui2/actions/choose_library.py:200
msgid "Library metadata backup status"
msgstr "书库元数据的备份状态"

#: /home/kovid/work/calibre/src/calibre/gui2/actions/choose_library.py:204
msgid "Start backing up metadata of all books"
msgstr "开始备份所有图书的元数据"

#: /home/kovid/work/calibre/src/calibre/gui2/actions/choose_library.py:208
msgid "Check library"
msgstr "检查书库"

#: /home/kovid/work/calibre/src/calibre/gui2/actions/choose_library.py:212
msgid "Check database integrity"
msgstr "检查数据库完整性"

#: /home/kovid/work/calibre/src/calibre/gui2/actions/choose_library.py:216
#: /home/kovid/work/calibre/src/calibre/gui2/actions/choose_library.py:363
msgid "Recover database"
msgstr "恢复数据库"

#: /home/kovid/work/calibre/src/calibre/gui2/actions/choose_library.py:289
msgid "Rename"
msgstr "重命名"

#: /home/kovid/work/calibre/src/calibre/gui2/actions/choose_library.py:290
msgid "Choose a new name for the library <b>%s</b>. "
msgstr "为书库 <b>%s</b>取个新名称。 "

#: /home/kovid/work/calibre/src/calibre/gui2/actions/choose_library.py:291
msgid "Note that the actual library folder will be renamed."
msgstr "请注意，实际的书库文件夹将被重命名。"

#: /home/kovid/work/calibre/src/calibre/gui2/actions/choose_library.py:298
#: /home/kovid/work/calibre/src/calibre/gui2/dialogs/user_profiles.py:191
msgid "Already exists"
msgstr "已存在"

#: /home/kovid/work/calibre/src/calibre/gui2/actions/choose_library.py:299
msgid "The folder %s already exists. Delete it first."
msgstr "文件夹%s已存在，请先将其删除。"

#: /home/kovid/work/calibre/src/calibre/gui2/actions/choose_library.py:305
msgid "Rename failed"
msgstr "无法重命名"

#: /home/kovid/work/calibre/src/calibre/gui2/actions/choose_library.py:306
msgid ""
"Failed to rename the library at %s. The most common cause for this is if one "
"of the files in the library is open in another program."
msgstr "无法重命名书库在%s。最有可能引起此类情况的原因在于该书库中的文件可能在其他程序中打开着。"

#: /home/kovid/work/calibre/src/calibre/gui2/actions/choose_library.py:316
#: /home/kovid/work/calibre/src/calibre/gui2/dialogs/confirm_delete_ui.py:53
#: /home/kovid/work/calibre/src/calibre/gui2/preferences/columns.py:102
msgid "Are you sure?"
msgstr "您确定吗？"

#: /home/kovid/work/calibre/src/calibre/gui2/actions/choose_library.py:317
msgid "All files from %s will be <b>permanently deleted</b>. Are you sure?"
msgstr "所有来自%s的文件将被<b>永久删除</b>。 你确定吗？"

#: /home/kovid/work/calibre/src/calibre/gui2/actions/choose_library.py:336
msgid "none"
msgstr "无"

#: /home/kovid/work/calibre/src/calibre/gui2/actions/choose_library.py:337
msgid "Backup status"
msgstr "备份状态"

#: /home/kovid/work/calibre/src/calibre/gui2/actions/choose_library.py:338
msgid "Book metadata files remaining to be written: %s"
msgstr "书籍元数据文件写入还剩余：%s"

#: /home/kovid/work/calibre/src/calibre/gui2/actions/choose_library.py:344
msgid "Backup metadata"
msgstr "备份元数据"

#: /home/kovid/work/calibre/src/calibre/gui2/actions/choose_library.py:345
msgid ""
"Metadata will be backed up while calibre is running, at the rate of "
"approximately 1 book per second."
msgstr "在calibra运行的时候，元数据会以大约一秒钟一本书的速度备份起来。"

#: /home/kovid/work/calibre/src/calibre/gui2/actions/choose_library.py:364
msgid ""
"This command rebuilds your calibre database from the information stored by "
"calibre in the OPF files.<p>This function is not currently available in the "
"GUI. You can recover your database using the 'calibredb restore_database' "
"command line function."
msgstr ""
"本命令将基于在OPF文件中由calibre保存的信息重建你的calibre数据库。<p>本功能目前在GUI模式下不可用。你可以在命令行下使用'calibr"
"edb restore_database'来恢复你的数据库。"

#: /home/kovid/work/calibre/src/calibre/gui2/actions/choose_library.py:378
msgid "No library found"
msgstr "未找到书库"

#: /home/kovid/work/calibre/src/calibre/gui2/actions/choose_library.py:379
msgid ""
"No existing calibre library was found at %s. It will be removed from the "
"list of known libraries."
msgstr "在%s中无法找到现有的caliber书库。它将被从已知书库列表中移除。"

#: /home/kovid/work/calibre/src/calibre/gui2/actions/choose_library.py:411
#: /home/kovid/work/calibre/src/calibre/gui2/actions/choose_library.py:416
#: /home/kovid/work/calibre/src/calibre/gui2/actions/copy_to_library.py:167
#: /home/kovid/work/calibre/src/calibre/gui2/actions/save_to_disk.py:101
#: /home/kovid/work/calibre/src/calibre/gui2/library/views.py:764
msgid "Not allowed"
msgstr "不允许"

#: /home/kovid/work/calibre/src/calibre/gui2/actions/choose_library.py:412
msgid ""
"You cannot change libraries while using the environment variable "
"CALIBRE_OVERRIDE_DATABASE_PATH."
msgstr ""

#: /home/kovid/work/calibre/src/calibre/gui2/actions/choose_library.py:417
msgid "You cannot change libraries while jobs are running."
msgstr "工作运行时，你不能更改书库。"

#: /home/kovid/work/calibre/src/calibre/gui2/actions/convert.py:22
msgid "C"
msgstr "C"

#: /home/kovid/work/calibre/src/calibre/gui2/actions/convert.py:22
msgid "Convert books"
msgstr "转换书籍"

#: /home/kovid/work/calibre/src/calibre/gui2/actions/convert.py:28
msgid "Convert individually"
msgstr "分别转换"

#: /home/kovid/work/calibre/src/calibre/gui2/actions/convert.py:30
msgid "Bulk convert"
msgstr "批量转换"

#: /home/kovid/work/calibre/src/calibre/gui2/actions/convert.py:86
msgid "Cannot convert"
msgstr "无法转换"

#: /home/kovid/work/calibre/src/calibre/gui2/actions/convert.py:115
msgid "Starting conversion of %d book(s)"
msgstr "开始转换 %d 本书"

#: /home/kovid/work/calibre/src/calibre/gui2/actions/convert.py:170
msgid "Empty output file, probably the conversion process crashed"
msgstr ""

#: /home/kovid/work/calibre/src/calibre/gui2/actions/copy_to_library.py:83
msgid "Copy to library"
msgstr "复制到书库"

#: /home/kovid/work/calibre/src/calibre/gui2/actions/copy_to_library.py:84
msgid "Copy selected books to the specified library"
msgstr "复制选定书籍到指定的书库"

#: /home/kovid/work/calibre/src/calibre/gui2/actions/copy_to_library.py:117
msgid "(delete after copy)"
msgstr "(拷贝后删除)"

#: /home/kovid/work/calibre/src/calibre/gui2/actions/copy_to_library.py:126
msgid "Cannot copy"
msgstr "无法复制"

#: /home/kovid/work/calibre/src/calibre/gui2/actions/copy_to_library.py:131
msgid "No library"
msgstr "没有书库"

#: /home/kovid/work/calibre/src/calibre/gui2/actions/copy_to_library.py:132
msgid "No library found at %s"
msgstr "未找到书库在%s"

#: /home/kovid/work/calibre/src/calibre/gui2/actions/copy_to_library.py:135
#: /home/kovid/work/calibre/src/calibre/gui2/actions/copy_to_library.py:139
msgid "Copying"
msgstr "正在复制"

#: /home/kovid/work/calibre/src/calibre/gui2/actions/copy_to_library.py:150
msgid "Could not copy books: "
msgstr "无法复制书籍： "

#: /home/kovid/work/calibre/src/calibre/gui2/actions/copy_to_library.py:150
#: /home/kovid/work/calibre/src/calibre/gui2/device.py:680
#: /home/kovid/work/calibre/src/calibre/gui2/dialogs/metadata_bulk.py:813
#: /home/kovid/work/calibre/src/calibre/gui2/metadata.py:190
msgid "Failed"
msgstr "失败"

#: /home/kovid/work/calibre/src/calibre/gui2/actions/copy_to_library.py:153
msgid "Copied %d books to %s"
msgstr "已复制%d本书到%s中"

#: /home/kovid/work/calibre/src/calibre/gui2/actions/copy_to_library.py:168
msgid ""
"You cannot use other libraries while using the environment variable "
"CALIBRE_OVERRIDE_DATABASE_PATH."
msgstr "使用环境变量 CALIBRE_OVERRIDE_DATABASE_PATH 时不可是用其它书库。"

#: /home/kovid/work/calibre/src/calibre/gui2/actions/delete.py:32
msgid "Deleting..."
msgstr "正在删除..."

#: /home/kovid/work/calibre/src/calibre/gui2/actions/delete.py:54
msgid "Deleted"
msgstr "已删除"

#: /home/kovid/work/calibre/src/calibre/gui2/actions/delete.py:66
msgid "Failed to delete"
msgstr "删除失败"

#: /home/kovid/work/calibre/src/calibre/gui2/actions/delete.py:67
msgid ""
"Failed to delete some books, click the Show Details button for details."
msgstr "删除书籍失败，点击显示细节按钮查看细节。"

#: /home/kovid/work/calibre/src/calibre/gui2/actions/delete.py:73
msgid "Del"
msgstr "删除"

#: /home/kovid/work/calibre/src/calibre/gui2/actions/delete.py:73
msgid "Remove books"
msgstr "移除书籍"

#: /home/kovid/work/calibre/src/calibre/gui2/actions/delete.py:79
msgid "Remove selected books"
msgstr "移除选定书籍"

#: /home/kovid/work/calibre/src/calibre/gui2/actions/delete.py:81
msgid "Remove files of a specific format from selected books.."
msgstr "移除选定书籍中指定格式的书..."

#: /home/kovid/work/calibre/src/calibre/gui2/actions/delete.py:84
msgid "Remove all formats from selected books, except..."
msgstr "移除所有格式选定书籍，除..."

#: /home/kovid/work/calibre/src/calibre/gui2/actions/delete.py:87
msgid "Remove covers from selected books"
msgstr "移除选定书籍封面"

#: /home/kovid/work/calibre/src/calibre/gui2/actions/delete.py:90
msgid "Remove matching books from device"
msgstr "从设备中移除匹配的书籍"

#: /home/kovid/work/calibre/src/calibre/gui2/actions/delete.py:113
msgid "Cannot delete"
msgstr "无法删除"

#: /home/kovid/work/calibre/src/calibre/gui2/actions/delete.py:126
msgid "Choose formats to be deleted"
msgstr "选择删除格式"

#: /home/kovid/work/calibre/src/calibre/gui2/actions/delete.py:144
msgid "Choose formats <b>not</b> to be deleted"
msgstr "选择<b>非</b>删除格式"

#: /home/kovid/work/calibre/src/calibre/gui2/actions/delete.py:164
msgid "Cannot delete books"
msgstr "无法删除书籍"

#: /home/kovid/work/calibre/src/calibre/gui2/actions/delete.py:165
msgid "No device is connected"
msgstr "没有连接的设备"

#: /home/kovid/work/calibre/src/calibre/gui2/actions/delete.py:175
msgid "Main memory"
msgstr "主内存"

#: /home/kovid/work/calibre/src/calibre/gui2/actions/delete.py:176
#: /home/kovid/work/calibre/src/calibre/gui2/device.py:475
#: /home/kovid/work/calibre/src/calibre/gui2/device.py:484
msgid "Storage Card A"
msgstr "存储卡A"

#: /home/kovid/work/calibre/src/calibre/gui2/actions/delete.py:177
#: /home/kovid/work/calibre/src/calibre/gui2/device.py:477
#: /home/kovid/work/calibre/src/calibre/gui2/device.py:486
msgid "Storage Card B"
msgstr "存储卡B"

#: /home/kovid/work/calibre/src/calibre/gui2/actions/delete.py:182
msgid "No books to delete"
msgstr "没有要删除的书籍"

#: /home/kovid/work/calibre/src/calibre/gui2/actions/delete.py:183
msgid "None of the selected books are on the device"
msgstr "设备上没有选定的书籍"

#: /home/kovid/work/calibre/src/calibre/gui2/actions/delete.py:200
#: /home/kovid/work/calibre/src/calibre/gui2/actions/delete.py:289
msgid "Deleting books from device."
msgstr "从设备删除书籍。"

#: /home/kovid/work/calibre/src/calibre/gui2/actions/delete.py:245
msgid ""
"Some of the selected books are on the attached device. <b>Where</b> do you "
"want the selected files deleted from?"
msgstr ""

#: /home/kovid/work/calibre/src/calibre/gui2/actions/delete.py:257
msgid ""
"The selected books will be <b>permanently deleted</b> and the files removed "
"from your calibre library. Are you sure?"
msgstr "选定书籍将被<b>永久删除</b>，同时对应的文件也会从你的calibre书库中移除。你确定吗？"

#: /home/kovid/work/calibre/src/calibre/gui2/actions/delete.py:274
msgid ""
"The selected books will be <b>permanently deleted</b> from your device. Are "
"you sure?"
msgstr "选定的书籍将从你的设备中<b>永久删除</b>。你确定吗？"

#: /home/kovid/work/calibre/src/calibre/gui2/actions/device.py:30
msgid "Connect to folder"
msgstr "连接到文件夹"

#: /home/kovid/work/calibre/src/calibre/gui2/actions/device.py:35
msgid "Connect to iTunes"
msgstr "连接到iTunes"

#: /home/kovid/work/calibre/src/calibre/gui2/actions/device.py:41
msgid "Connect to Bambook"
msgstr "连接锦书"

#: /home/kovid/work/calibre/src/calibre/gui2/actions/device.py:55
#: /home/kovid/work/calibre/src/calibre/gui2/actions/device.py:63
msgid "Start Content Server"
msgstr "启动连接服务"

#: /home/kovid/work/calibre/src/calibre/gui2/actions/device.py:65
msgid "Stop Content Server"
msgstr "停止连接服务"

#: /home/kovid/work/calibre/src/calibre/gui2/actions/device.py:76
#: /home/kovid/work/calibre/src/calibre/gui2/actions/device.py:82
#: /home/kovid/work/calibre/src/calibre/gui2/actions/device.py:84
msgid "Email to"
msgstr "发送邮件至"

#: /home/kovid/work/calibre/src/calibre/gui2/actions/device.py:84
msgid " and delete from library"
msgstr " 并从书库中删除"

#: /home/kovid/work/calibre/src/calibre/gui2/actions/device.py:96
msgid "Setup email based sharing of books"
msgstr "设置基于email的书籍共享"

#: /home/kovid/work/calibre/src/calibre/gui2/actions/device.py:114
msgid "D"
msgstr "D"

#: /home/kovid/work/calibre/src/calibre/gui2/actions/device.py:114
msgid "Send to device"
msgstr "发送到设备"

#: /home/kovid/work/calibre/src/calibre/gui2/actions/device.py:133
msgid "Connect/share"
msgstr "连接/共享"

#: /home/kovid/work/calibre/src/calibre/gui2/actions/edit_collections.py:13
msgid "Manage collections"
msgstr "管理合集"

#: /home/kovid/work/calibre/src/calibre/gui2/actions/edit_collections.py:14
msgid "Manage the collections on this device"
msgstr "管理设备上的合集"

#: /home/kovid/work/calibre/src/calibre/gui2/actions/edit_metadata.py:24
msgid "E"
msgstr "E"

#: /home/kovid/work/calibre/src/calibre/gui2/actions/edit_metadata.py:24
msgid "Edit metadata"
msgstr "编辑元数据"

#: /home/kovid/work/calibre/src/calibre/gui2/actions/edit_metadata.py:28
msgid "Merge book records"
msgstr "合并书籍记录"

#: /home/kovid/work/calibre/src/calibre/gui2/actions/edit_metadata.py:29
msgid "M"
msgstr "M"

#: /home/kovid/work/calibre/src/calibre/gui2/actions/edit_metadata.py:31
msgid "Edit metadata individually"
msgstr "逐个修改元数据"

#: /home/kovid/work/calibre/src/calibre/gui2/actions/edit_metadata.py:34
msgid "Edit metadata in bulk"
msgstr "批量修改元数据"

#: /home/kovid/work/calibre/src/calibre/gui2/actions/edit_metadata.py:37
msgid "Download metadata and covers"
msgstr "下载元数据和封面"

#: /home/kovid/work/calibre/src/calibre/gui2/actions/edit_metadata.py:40
msgid "Download only metadata"
msgstr "仅下载元数据"

#: /home/kovid/work/calibre/src/calibre/gui2/actions/edit_metadata.py:42
msgid "Download only covers"
msgstr "仅下载封面"

#: /home/kovid/work/calibre/src/calibre/gui2/actions/edit_metadata.py:45
msgid "Download only social metadata"
msgstr "仅下载社会性元数据"

#: /home/kovid/work/calibre/src/calibre/gui2/actions/edit_metadata.py:51
msgid "Merge into first selected book - delete others"
msgstr "合并到第一本选定书籍 - 删除其它"

#: /home/kovid/work/calibre/src/calibre/gui2/actions/edit_metadata.py:54
msgid "Merge into first selected book - keep others"
msgstr "合并到第一本选定书籍 - 保留其它"

#: /home/kovid/work/calibre/src/calibre/gui2/actions/edit_metadata.py:58
msgid "Merge only formats into first selected book - delete others"
msgstr ""

#: /home/kovid/work/calibre/src/calibre/gui2/actions/edit_metadata.py:79
msgid "Cannot download metadata"
msgstr "无法下载元数据"

#: /home/kovid/work/calibre/src/calibre/gui2/actions/edit_metadata.py:99
msgid "social metadata"
msgstr "社会性元数据"

#: /home/kovid/work/calibre/src/calibre/gui2/actions/edit_metadata.py:101
msgid "covers"
msgstr "封面"

#: /home/kovid/work/calibre/src/calibre/gui2/actions/edit_metadata.py:101
#: /home/kovid/work/calibre/src/calibre/gui2/metadata.py:224
msgid "metadata"
msgstr "元数据"

#: /home/kovid/work/calibre/src/calibre/gui2/actions/edit_metadata.py:102
msgid "Downloading %s for %d book(s)"
msgstr "正在为 %s 本书下载 %s"

#: /home/kovid/work/calibre/src/calibre/gui2/actions/edit_metadata.py:126
#: /home/kovid/work/calibre/src/calibre/gui2/actions/edit_metadata.py:186
msgid "Cannot edit metadata"
msgstr "无法编辑元数据"

#: /home/kovid/work/calibre/src/calibre/gui2/actions/edit_metadata.py:223
#: /home/kovid/work/calibre/src/calibre/gui2/actions/edit_metadata.py:226
msgid "Cannot merge books"
msgstr "无法合并书籍"

#: /home/kovid/work/calibre/src/calibre/gui2/actions/edit_metadata.py:227
msgid "At least two books must be selected for merging"
msgstr "合并需要选定至少两本书籍"

#: /home/kovid/work/calibre/src/calibre/gui2/actions/edit_metadata.py:230
msgid ""
"You are about to merge more than 5 books.  Are you <b>sure</b> you want to "
"proceed?"
msgstr "您将要合并多余 5 本书。<b>是否</b>确定？"

#: /home/kovid/work/calibre/src/calibre/gui2/actions/edit_metadata.py:238
msgid ""
"Book formats and metadata from the selected books will be added to the "
"<b>first selected book</b> (%s). ISBN will <i>not</i> be merged.<br><br> The "
"second and subsequently selected books will not be deleted or "
"changed.<br><br>Please confirm you want to proceed."
msgstr ""

#: /home/kovid/work/calibre/src/calibre/gui2/actions/edit_metadata.py:250
msgid ""
"Book formats from the selected books will be merged into the <b>first "
"selected book</b> (%s). Metadata in the first selected book will not be "
"changed.Author, Title, ISBN and all other metadata will <i>not</i> be "
"merged.<br><br>After merger the second and subsequently selected books, with "
"any metadata they have will be <b>deleted</b>. <br><br>All book formats of "
"the first selected book will be kept and any duplicate formats in the second "
"and subsequently selected books will be permanently <b>deleted</b> from your "
"calibre library.<br><br>  Are you <b>sure</b> you want to proceed?"
msgstr ""

#: /home/kovid/work/calibre/src/calibre/gui2/actions/edit_metadata.py:266
msgid ""
"Book formats and metadata from the selected books will be merged into the "
"<b>first selected book</b> (%s). ISBN will <i>not</i> be "
"merged.<br><br>After merger the second and subsequently selected books will "
"be <b>deleted</b>. <br><br>All book formats of the first selected book will "
"be kept and any duplicate formats in the second and subsequently selected "
"books will be permanently <b>deleted</b> from your calibre library.<br><br>  "
"Are you <b>sure</b> you want to proceed?"
msgstr ""

#: /home/kovid/work/calibre/src/calibre/gui2/actions/fetch_news.py:17
msgid "F"
msgstr "F"

#: /home/kovid/work/calibre/src/calibre/gui2/actions/fetch_news.py:17
msgid "Fetch news"
msgstr "抓取新闻"

#: /home/kovid/work/calibre/src/calibre/gui2/actions/fetch_news.py:52
msgid "Fetching news from "
msgstr "正在抓取新闻，来源于 "

#: /home/kovid/work/calibre/src/calibre/gui2/actions/fetch_news.py:66
msgid " fetched."
msgstr " 已抓取。"

#: /home/kovid/work/calibre/src/calibre/gui2/actions/help.py:16
msgid "Browse the calibre User Manual"
msgstr "浏览caliber用户手册"

#: /home/kovid/work/calibre/src/calibre/gui2/actions/help.py:16
msgid "F1"
msgstr "F1"

#: /home/kovid/work/calibre/src/calibre/gui2/actions/help.py:16
msgid "Help"
msgstr "帮助"

#: /home/kovid/work/calibre/src/calibre/gui2/actions/open.py:14
msgid "Open containing folder"
msgstr "打开包含目录"

#: /home/kovid/work/calibre/src/calibre/gui2/actions/open.py:15
msgid "O"
msgstr "O"

#: /home/kovid/work/calibre/src/calibre/gui2/actions/preferences.py:18
msgid "Ctrl+P"
msgstr "Ctrl+P"

#: /home/kovid/work/calibre/src/calibre/gui2/actions/preferences.py:24
#: /home/kovid/work/calibre/src/calibre/gui2/preferences/main.py:200
msgid "Run welcome wizard"
msgstr "运行欢迎向导"

#: /home/kovid/work/calibre/src/calibre/gui2/actions/preferences.py:28
msgid "Restart in debug mode"
msgstr "以调试模式重启"

#: /home/kovid/work/calibre/src/calibre/gui2/actions/preferences.py:38
#: /home/kovid/work/calibre/src/calibre/gui2/actions/preferences.py:43
msgid "Cannot configure"
msgstr "无法配置"

#: /home/kovid/work/calibre/src/calibre/gui2/actions/preferences.py:39
msgid "Cannot configure while there are running jobs."
msgstr "有正在运行任务时无法进行配置。"

#: /home/kovid/work/calibre/src/calibre/gui2/actions/preferences.py:44
msgid "Cannot configure before calibre is restarted."
msgstr "calibre重启之前无法进行配置。"

#: /home/kovid/work/calibre/src/calibre/gui2/actions/restart.py:14
msgid "&Restart"
msgstr "重启(&R)"

#: /home/kovid/work/calibre/src/calibre/gui2/actions/restart.py:14
#: /home/kovid/work/calibre/src/calibre/utils/pyconsole/main.py:59
msgid "Ctrl+R"
msgstr "Ctrl+R"

#: /home/kovid/work/calibre/src/calibre/gui2/actions/save_to_disk.py:24
msgid "Save single format to disk..."
msgstr "将单格式存入磁盘"

#: /home/kovid/work/calibre/src/calibre/gui2/actions/save_to_disk.py:40
msgid "S"
msgstr "S"

#: /home/kovid/work/calibre/src/calibre/gui2/actions/save_to_disk.py:40
#: /home/kovid/work/calibre/src/calibre/gui2/actions/save_to_disk.py:46
msgid "Save to disk"
msgstr "保存到磁盘"

#: /home/kovid/work/calibre/src/calibre/gui2/actions/save_to_disk.py:48
msgid "Save to disk in a single directory"
msgstr "保存到磁盘单个目录"

#: /home/kovid/work/calibre/src/calibre/gui2/actions/save_to_disk.py:50
#: /home/kovid/work/calibre/src/calibre/gui2/actions/save_to_disk.py:69
msgid "Save only %s format to disk"
msgstr "仅保存 %s 到磁盘"

#: /home/kovid/work/calibre/src/calibre/gui2/actions/save_to_disk.py:54
#: /home/kovid/work/calibre/src/calibre/gui2/actions/save_to_disk.py:72
msgid "Save only %s format to disk in a single directory"
msgstr "仅以 %s 格式保存到磁盘中的单个目录"

#: /home/kovid/work/calibre/src/calibre/gui2/actions/save_to_disk.py:91
msgid "Cannot save to disk"
msgstr "无法保存到磁盘"

#: /home/kovid/work/calibre/src/calibre/gui2/actions/save_to_disk.py:94
msgid "Choose destination directory"
msgstr "选择目标目录"

#: /home/kovid/work/calibre/src/calibre/gui2/actions/save_to_disk.py:102
msgid ""
"You are trying to save files into the calibre library. This can cause "
"corruption of your library. Save to disk is meant to export files from your "
"calibre library elsewhere."
msgstr "你正将要保存文件到calibre数据库。这可能会破坏你的数据库。保存到磁盘的意思是导出文件到你的calibre数据库之外的任何地方。"

#: /home/kovid/work/calibre/src/calibre/gui2/actions/save_to_disk.py:136
msgid "Error while saving"
msgstr "保存出错"

#: /home/kovid/work/calibre/src/calibre/gui2/actions/save_to_disk.py:137
msgid "There was an error while saving."
msgstr "保存时出错。"

#: /home/kovid/work/calibre/src/calibre/gui2/actions/save_to_disk.py:144
#: /home/kovid/work/calibre/src/calibre/gui2/actions/save_to_disk.py:145
msgid "Could not save some books"
msgstr "无法保存一些书籍"

#: /home/kovid/work/calibre/src/calibre/gui2/actions/save_to_disk.py:146
msgid "Click the show details button to see which ones."
msgstr "点击显示详情按钮查看具体哪些。"

#: /home/kovid/work/calibre/src/calibre/gui2/actions/show_book_details.py:16
#: /home/kovid/work/calibre/src/calibre/library/server/browse.py:662
msgid "Show book details"
msgstr "显示书籍详情"

#: /home/kovid/work/calibre/src/calibre/gui2/actions/show_book_details.py:17
msgid "I"
msgstr "I"

#: /home/kovid/work/calibre/src/calibre/gui2/actions/show_book_details.py:26
msgid "No detailed info available"
msgstr "无可用详细信息"

#: /home/kovid/work/calibre/src/calibre/gui2/actions/show_book_details.py:27
msgid "No detailed information is available for books on the device."
msgstr "设备上书籍没有详细信息可用。"

#: /home/kovid/work/calibre/src/calibre/gui2/actions/similar_books.py:17
msgid "Similar books..."
msgstr "类似书籍..."

#: /home/kovid/work/calibre/src/calibre/gui2/actions/similar_books.py:24
msgid "Alt+A"
msgstr "Alt+A"

#: /home/kovid/work/calibre/src/calibre/gui2/actions/similar_books.py:24
msgid "Books by same author"
msgstr "同作者的书籍"

#: /home/kovid/work/calibre/src/calibre/gui2/actions/similar_books.py:25
msgid "Books in this series"
msgstr "同系列的书籍"

#: /home/kovid/work/calibre/src/calibre/gui2/actions/similar_books.py:26
msgid "Alt+Shift+S"
msgstr "Alt+Shift+S"

#: /home/kovid/work/calibre/src/calibre/gui2/actions/similar_books.py:27
msgid "Alt+P"
msgstr "Alt+P"

#: /home/kovid/work/calibre/src/calibre/gui2/actions/similar_books.py:27
msgid "Books by this publisher"
msgstr "同出版商的书籍"

#: /home/kovid/work/calibre/src/calibre/gui2/actions/similar_books.py:28
msgid "Alt+T"
msgstr "Alt+T"

#: /home/kovid/work/calibre/src/calibre/gui2/actions/similar_books.py:28
msgid "Books with the same tags"
msgstr "同标签的书籍"

#: /home/kovid/work/calibre/src/calibre/gui2/actions/tweak_epub.py:15
#: /home/kovid/work/calibre/src/calibre/gui2/dialogs/tweak_epub_ui.py:54
msgid "Tweak ePub"
msgstr "调整ePub"

#: /home/kovid/work/calibre/src/calibre/gui2/actions/tweak_epub.py:16
msgid "Make small changes to ePub format books"
msgstr "对ePub格式的书籍作小小的更改。"

#: /home/kovid/work/calibre/src/calibre/gui2/actions/tweak_epub.py:17
msgid "T"
msgstr "T"

#: /home/kovid/work/calibre/src/calibre/gui2/actions/tweak_epub.py:27
#: /home/kovid/work/calibre/src/calibre/gui2/actions/tweak_epub.py:39
msgid "Cannot tweak ePub"
msgstr "无法调整ePub"

#: /home/kovid/work/calibre/src/calibre/gui2/actions/tweak_epub.py:40
msgid "No ePub available. First convert the book to ePub."
msgstr "没有可用的ePub。请先转换书籍到epub。"

#: /home/kovid/work/calibre/src/calibre/gui2/actions/view.py:24
msgid "V"
msgstr "V"

#: /home/kovid/work/calibre/src/calibre/gui2/actions/view.py:24
#: /home/kovid/work/calibre/src/calibre/gui2/actions/view.py:31
msgid "View"
msgstr "查看"

#: /home/kovid/work/calibre/src/calibre/gui2/actions/view.py:32
msgid "View specific format"
msgstr "查看特定格式"

#: /home/kovid/work/calibre/src/calibre/gui2/actions/view.py:85
#: /home/kovid/work/calibre/src/calibre/gui2/actions/view.py:165
msgid "Cannot view"
msgstr "无法查看"

#: /home/kovid/work/calibre/src/calibre/gui2/actions/view.py:96
#: /home/kovid/work/calibre/src/calibre/gui2/convert/regex_builder.py:77
msgid "Choose the format to view"
msgstr "选择格式进行查看"

#: /home/kovid/work/calibre/src/calibre/gui2/actions/view.py:107
msgid "Format unavailable"
msgstr "格式不可用"

#: /home/kovid/work/calibre/src/calibre/gui2/actions/view.py:108
msgid ""
"Not all the selected books were available in the %s format. You should "
"convert them first."
msgstr ""

#: /home/kovid/work/calibre/src/calibre/gui2/actions/view.py:115
msgid "Multiple Books Selected"
msgstr "选定多本书籍"

#: /home/kovid/work/calibre/src/calibre/gui2/actions/view.py:116
msgid ""
"You are attempting to open %d books. Opening too many books at once can be "
"slow and have a negative effect on the responsiveness of your computer. Once "
"started the process cannot be stopped until complete. Do you wish to "
"continue?"
msgstr "您正在试图打开 %d 本书籍。同时打开太多书籍可能会变慢，并对电脑响应速度有消极影响。一旦开始，需等待进程完成。是否继续？"

#: /home/kovid/work/calibre/src/calibre/gui2/actions/view.py:125
msgid "Cannot open folder"
msgstr "无法打开文件夹"

#: /home/kovid/work/calibre/src/calibre/gui2/actions/view.py:166
msgid "%s has no available formats."
msgstr "%s 无可用格式。"

#: /home/kovid/work/calibre/src/calibre/gui2/add.py:68
msgid "Searching in"
msgstr "搜索"

#: /home/kovid/work/calibre/src/calibre/gui2/add.py:221
msgid "Adding..."
msgstr "添加中..."

#: /home/kovid/work/calibre/src/calibre/gui2/add.py:234
msgid "Searching in all sub-directories..."
msgstr "搜索所有子文件夹..."

#: /home/kovid/work/calibre/src/calibre/gui2/add.py:245
msgid "Path error"
msgstr "路径错误"

#: /home/kovid/work/calibre/src/calibre/gui2/add.py:246
msgid "The specified directory could not be processed."
msgstr "无法处理指定目录。"

#: /home/kovid/work/calibre/src/calibre/gui2/add.py:250
#: /home/kovid/work/calibre/src/calibre/gui2/device.py:829
msgid "No books"
msgstr "没有书籍"

#: /home/kovid/work/calibre/src/calibre/gui2/add.py:315
msgid "Added"
msgstr "已添加"

#: /home/kovid/work/calibre/src/calibre/gui2/add.py:328
msgid "Adding failed"
msgstr "添加失败"

#: /home/kovid/work/calibre/src/calibre/gui2/add.py:329
msgid ""
"The add books process seems to have hung. Try restarting calibre and adding "
"the books in smaller increments, until you find the problem book."
msgstr "添加书籍进程似乎已死。请尝试重启 Calibre 并分步添加书籍，直到定位出问题的书籍。"

#: /home/kovid/work/calibre/src/calibre/gui2/add.py:344
msgid "Duplicates found!"
msgstr "发现重复"

#: /home/kovid/work/calibre/src/calibre/gui2/add.py:345
msgid ""
"Books with the same title as the following already exist in the database. "
"Add them anyway?"
msgstr "数据库中已有标题相同的书籍。确定继续添加？"

#: /home/kovid/work/calibre/src/calibre/gui2/add.py:348
msgid "Adding duplicates..."
msgstr "添加副本..."

#: /home/kovid/work/calibre/src/calibre/gui2/add.py:417
msgid "Saving..."
msgstr "正在保存..."

#: /home/kovid/work/calibre/src/calibre/gui2/add.py:492
msgid "Saved"
msgstr "已保存"

#: /home/kovid/work/calibre/src/calibre/gui2/add_wizard/__init__.py:57
msgid "Searching for sub-folders"
msgstr "搜索子文件夹"

#: /home/kovid/work/calibre/src/calibre/gui2/add_wizard/__init__.py:62
msgid "Searching for books"
msgstr "搜索书籍"

#: /home/kovid/work/calibre/src/calibre/gui2/add_wizard/__init__.py:74
msgid "Looking for duplicates based on file hash"
msgstr "依据文件哈希值查找重复文件"

#: /home/kovid/work/calibre/src/calibre/gui2/add_wizard/__init__.py:109
#: /home/kovid/work/calibre/src/calibre/gui2/add_wizard/welcome_ui.py:70
msgid "Choose root folder"
msgstr "更改根目录"

#: /home/kovid/work/calibre/src/calibre/gui2/add_wizard/__init__.py:137
msgid "Invalid root folder"
msgstr "无效的根目录"

#: /home/kovid/work/calibre/src/calibre/gui2/add_wizard/__init__.py:138
msgid "is not a valid root folder"
msgstr "不是有效的根目录"

#: /home/kovid/work/calibre/src/calibre/gui2/add_wizard/__init__.py:148
msgid "Add books to calibre"
msgstr "添加图书到calibre"

#: /home/kovid/work/calibre/src/calibre/gui2/add_wizard/scan_ui.py:26
#: /home/kovid/work/calibre/src/calibre/gui2/add_wizard/welcome_ui.py:62
#: /home/kovid/work/calibre/src/calibre/gui2/wizard/finish_ui.py:46
#: /home/kovid/work/calibre/src/calibre/gui2/wizard/kindle_ui.py:46
#: /home/kovid/work/calibre/src/calibre/gui2/wizard/library_ui.py:54
#: /home/kovid/work/calibre/src/calibre/gui2/wizard/stanza_ui.py:46
msgid "WizardPage"
msgstr "向导页"

#: /home/kovid/work/calibre/src/calibre/gui2/add_wizard/scan_ui.py:27
msgid "Scanning root folder for books"
msgstr "扫描根目录寻找图书"

#: /home/kovid/work/calibre/src/calibre/gui2/add_wizard/scan_ui.py:28
msgid "This may take a few minutes"
msgstr "本操作需要运行一段时间"

#: /home/kovid/work/calibre/src/calibre/gui2/add_wizard/welcome_ui.py:63
msgid "Choose the location to add books from"
msgstr "选择添加书籍的来源"

#: /home/kovid/work/calibre/src/calibre/gui2/add_wizard/welcome_ui.py:64
msgid "Select a folder on your hard disk"
msgstr "选择硬盘上的一个文件夹"

#: /home/kovid/work/calibre/src/calibre/gui2/add_wizard/welcome_ui.py:65
msgid ""
"<p>calibre can scan your computer for existing books automatically. These "
"books will then be <b>copied</b> into the calibre library. This wizard will "
"help you customize the scanning and import process for your existing book "
"collection.</p>\n"
"<p>Choose a root folder. Books will be searched for only inside this folder "
"and any sub-folders.</p>\n"
"<p>Make sure that the folder you chose for your calibre library <b>is "
"not</b> under the root folder you choose.</p>"
msgstr ""
"<p>calibre 可自动扫瞄电脑获取已有电子书信息。这些书会被<b>复制</b>到 calibre "
"书库。此向导将帮助您定制扫描导入已有书籍。</p>\n"
"<p>选择根目录。仅在此根目录下搜索，包含所有子目录。</p>\n"
"<p>确定您的 calibre 书库<b>不在</b>选择的搜索根目录下。</p>"

#: /home/kovid/work/calibre/src/calibre/gui2/add_wizard/welcome_ui.py:68
msgid "&Root folder:"
msgstr "根目录(&R):"

#: /home/kovid/work/calibre/src/calibre/gui2/add_wizard/welcome_ui.py:69
msgid ""
"This folder and its sub-folders will be scanned for books to import into "
"calibre's library"
msgstr "在当前文件夹及其子文件夹中搜索的书籍并添加到 calibre 书库中"

#: /home/kovid/work/calibre/src/calibre/gui2/add_wizard/welcome_ui.py:71
#: /home/kovid/work/calibre/src/calibre/gui2/convert/debug_ui.py:57
#: /home/kovid/work/calibre/src/calibre/gui2/convert/debug_ui.py:58
#: /home/kovid/work/calibre/src/calibre/gui2/convert/look_and_feel_ui.py:143
#: /home/kovid/work/calibre/src/calibre/gui2/convert/metadata_ui.py:176
#: /home/kovid/work/calibre/src/calibre/gui2/convert/xexp_edit_ui.py:58
#: /home/kovid/work/calibre/src/calibre/gui2/device_drivers/configwidget_ui.py:79
#: /home/kovid/work/calibre/src/calibre/gui2/device_drivers/configwidget_ui.py:80
#: /home/kovid/work/calibre/src/calibre/gui2/dialogs/choose_library_ui.py:86
#: /home/kovid/work/calibre/src/calibre/gui2/dialogs/metadata_single_ui.py:426
#: /home/kovid/work/calibre/src/calibre/gui2/dialogs/metadata_single_ui.py:428
#: /home/kovid/work/calibre/src/calibre/gui2/dialogs/metadata_single_ui.py:431
#: /home/kovid/work/calibre/src/calibre/gui2/dialogs/metadata_single_ui.py:436
#: /home/kovid/work/calibre/src/calibre/gui2/dialogs/metadata_single_ui.py:450
#: /home/kovid/work/calibre/src/calibre/gui2/dialogs/metadata_single_ui.py:452
#: /home/kovid/work/calibre/src/calibre/gui2/dialogs/metadata_single_ui.py:454
#: /home/kovid/work/calibre/src/calibre/gui2/dialogs/saved_search_editor_ui.py:92
#: /home/kovid/work/calibre/src/calibre/gui2/dialogs/saved_search_editor_ui.py:95
#: /home/kovid/work/calibre/src/calibre/gui2/dialogs/tag_categories_ui.py:161
#: /home/kovid/work/calibre/src/calibre/gui2/dialogs/tag_categories_ui.py:164
#: /home/kovid/work/calibre/src/calibre/gui2/dialogs/tag_categories_ui.py:168
#: /home/kovid/work/calibre/src/calibre/gui2/dialogs/tag_categories_ui.py:171
#: /home/kovid/work/calibre/src/calibre/gui2/dialogs/tag_editor_ui.py:131
#: /home/kovid/work/calibre/src/calibre/gui2/dialogs/tag_editor_ui.py:133
#: /home/kovid/work/calibre/src/calibre/gui2/dialogs/tag_editor_ui.py:136
#: /home/kovid/work/calibre/src/calibre/gui2/dialogs/tag_editor_ui.py:140
#: /home/kovid/work/calibre/src/calibre/gui2/dialogs/tag_list_editor_ui.py:80
#: /home/kovid/work/calibre/src/calibre/gui2/dialogs/tag_list_editor_ui.py:82
#: /home/kovid/work/calibre/src/calibre/gui2/dialogs/user_profiles_ui.py:272
#: /home/kovid/work/calibre/src/calibre/gui2/dialogs/user_profiles_ui.py:274
#: /home/kovid/work/calibre/src/calibre/gui2/dialogs/user_profiles_ui.py:275
#: /home/kovid/work/calibre/src/calibre/gui2/preferences/behavior_ui.py:156
#: /home/kovid/work/calibre/src/calibre/gui2/preferences/behavior_ui.py:157
#: /home/kovid/work/calibre/src/calibre/gui2/preferences/columns_ui.py:83
#: /home/kovid/work/calibre/src/calibre/gui2/preferences/columns_ui.py:85
#: /home/kovid/work/calibre/src/calibre/gui2/preferences/columns_ui.py:87
#: /home/kovid/work/calibre/src/calibre/gui2/preferences/columns_ui.py:89
#: /home/kovid/work/calibre/src/calibre/gui2/preferences/columns_ui.py:90
#: /home/kovid/work/calibre/src/calibre/gui2/preferences/custom_columns_ui.py:83
#: /home/kovid/work/calibre/src/calibre/gui2/preferences/custom_columns_ui.py:85
#: /home/kovid/work/calibre/src/calibre/gui2/preferences/custom_columns_ui.py:87
#: /home/kovid/work/calibre/src/calibre/gui2/preferences/custom_columns_ui.py:89
#: /home/kovid/work/calibre/src/calibre/gui2/preferences/custom_columns_ui.py:90
#: /home/kovid/work/calibre/src/calibre/gui2/preferences/plugins_ui.py:88
#: /home/kovid/work/calibre/src/calibre/gui2/preferences/toolbar_ui.py:103
#: /home/kovid/work/calibre/src/calibre/gui2/preferences/toolbar_ui.py:105
#: /home/kovid/work/calibre/src/calibre/gui2/preferences/toolbar_ui.py:108
#: /home/kovid/work/calibre/src/calibre/gui2/preferences/toolbar_ui.py:110
#: /home/kovid/work/calibre/src/calibre/gui2/shortcuts_ui.py:80
#: /home/kovid/work/calibre/src/calibre/gui2/shortcuts_ui.py:85
#: /home/kovid/work/calibre/src/calibre/gui2/viewer/main_ui.py:191
msgid "..."
msgstr "..."

#: /home/kovid/work/calibre/src/calibre/gui2/add_wizard/welcome_ui.py:72
msgid "Handle multiple files per book"
msgstr "为单个书籍处理多个文件"

#: /home/kovid/work/calibre/src/calibre/gui2/add_wizard/welcome_ui.py:73
msgid ""
"&One book per folder, assumes every ebook file in a folder is the same book "
"in a different format"
msgstr "&每个文件夹一本书，假定文件夹中的每个电子书文件是同一本书的不同格式。(&O)"

#: /home/kovid/work/calibre/src/calibre/gui2/add_wizard/welcome_ui.py:74
msgid ""
"&Multiple books per folder, assumes every ebook file is a different book"
msgstr "每个文件夹中放多本书籍，假定个电子书文件是不同的书籍"

#: /home/kovid/work/calibre/src/calibre/gui2/book_details.py:26
#: /home/kovid/work/calibre/src/calibre/gui2/book_details.py:53
#: /home/kovid/work/calibre/src/calibre/gui2/book_details.py:62
#: /home/kovid/work/calibre/src/calibre/gui2/book_details.py:434
#: /home/kovid/work/calibre/src/calibre/gui2/dialogs/book_info.py:130
#: /home/kovid/work/calibre/src/calibre/gui2/dialogs/book_info.py:131
#: /home/kovid/work/calibre/src/calibre/gui2/dialogs/book_info.py:132
#: /home/kovid/work/calibre/src/calibre/gui2/dialogs/book_info.py:145
#: /home/kovid/work/calibre/src/calibre/gui2/dialogs/delete_matching_from_device.py:76
#: /home/kovid/work/calibre/src/calibre/gui2/library/models.py:319
#: /home/kovid/work/calibre/src/calibre/gui2/library/models.py:1100
msgid "Path"
msgstr "路径"

#: /home/kovid/work/calibre/src/calibre/gui2/book_details.py:27
#: /home/kovid/work/calibre/src/calibre/gui2/book_details.py:56
#: /home/kovid/work/calibre/src/calibre/gui2/dialogs/book_info.py:133
#: /home/kovid/work/calibre/src/calibre/gui2/dialogs/book_info.py:134
#: /home/kovid/work/calibre/src/calibre/gui2/dialogs/book_info.py:135
#: /home/kovid/work/calibre/src/calibre/gui2/dialogs/book_info.py:138
#: /home/kovid/work/calibre/src/calibre/gui2/library/models.py:318
#: /home/kovid/work/calibre/src/calibre/gui2/preferences/emailp.py:24
#: /home/kovid/work/calibre/src/calibre/library/field_metadata.py:118
msgid "Formats"
msgstr "格式"

#: /home/kovid/work/calibre/src/calibre/gui2/book_details.py:28
#: /home/kovid/work/calibre/src/calibre/gui2/library/models.py:911
#: /home/kovid/work/calibre/src/calibre/gui2/library/models.py:1103
msgid "Collections"
msgstr "合集"

#: /home/kovid/work/calibre/src/calibre/gui2/book_details.py:55
#: /home/kovid/work/calibre/src/calibre/gui2/book_details.py:64
msgid "Click to open"
msgstr "点击打开"

#: /home/kovid/work/calibre/src/calibre/gui2/book_details.py:56
#: /home/kovid/work/calibre/src/calibre/gui2/library/models.py:311
#: /home/kovid/work/calibre/src/calibre/gui2/library/models.py:317
#: /home/kovid/work/calibre/src/calibre/gui2/library/models.py:323
#: /home/kovid/work/calibre/src/calibre/gui2/library/models.py:1109
#: /home/kovid/work/calibre/src/calibre/gui2/library/models.py:1113
#: /home/kovid/work/calibre/src/calibre/gui2/shortcuts.py:48
#: /home/kovid/work/calibre/src/calibre/gui2/shortcuts_ui.py:78
#: /home/kovid/work/calibre/src/calibre/gui2/shortcuts_ui.py:83
#: /home/kovid/work/calibre/src/calibre/gui2/widgets.py:293
msgid "None"
msgstr "无"

#: /home/kovid/work/calibre/src/calibre/gui2/book_details.py:433
msgid "Double-click to open Book Details window"
msgstr "双击打开书籍细节窗口"

#: /home/kovid/work/calibre/src/calibre/gui2/catalog/catalog_bibtex.py:16
msgid "BibTeX Options"
msgstr "BibTeX选项"

#: /home/kovid/work/calibre/src/calibre/gui2/catalog/catalog_bibtex.py:17
#: /home/kovid/work/calibre/src/calibre/gui2/catalog/catalog_csv_xml.py:17
#: /home/kovid/work/calibre/src/calibre/gui2/catalog/catalog_epub_mobi.py:19
#: /home/kovid/work/calibre/src/calibre/gui2/convert/comic_input.py:16
#: /home/kovid/work/calibre/src/calibre/gui2/convert/epub_output.py:16
#: /home/kovid/work/calibre/src/calibre/gui2/convert/fb2_input.py:13
#: /home/kovid/work/calibre/src/calibre/gui2/convert/fb2_output.py:15
#: /home/kovid/work/calibre/src/calibre/gui2/convert/lrf_output.py:20
#: /home/kovid/work/calibre/src/calibre/gui2/convert/mobi_output.py:20
#: /home/kovid/work/calibre/src/calibre/gui2/convert/pdb_output.py:17
#: /home/kovid/work/calibre/src/calibre/gui2/convert/pdf_input.py:13
#: /home/kovid/work/calibre/src/calibre/gui2/convert/pdf_output.py:18
#: /home/kovid/work/calibre/src/calibre/gui2/convert/pml_output.py:15
#: /home/kovid/work/calibre/src/calibre/gui2/convert/rb_output.py:15
#: /home/kovid/work/calibre/src/calibre/gui2/convert/snb_output.py:15
#: /home/kovid/work/calibre/src/calibre/gui2/convert/txt_input.py:13
#: /home/kovid/work/calibre/src/calibre/gui2/convert/txt_output.py:17
msgid "Options specific to"
msgstr "选项适用于"

#: /home/kovid/work/calibre/src/calibre/gui2/catalog/catalog_bibtex.py:17
#: /home/kovid/work/calibre/src/calibre/gui2/catalog/catalog_csv_xml.py:17
#: /home/kovid/work/calibre/src/calibre/gui2/catalog/catalog_epub_mobi.py:19
#: /home/kovid/work/calibre/src/calibre/gui2/convert/epub_output.py:16
#: /home/kovid/work/calibre/src/calibre/gui2/convert/fb2_output.py:15
#: /home/kovid/work/calibre/src/calibre/gui2/convert/lrf_output.py:20
#: /home/kovid/work/calibre/src/calibre/gui2/convert/mobi_output.py:20
#: /home/kovid/work/calibre/src/calibre/gui2/convert/pdb_output.py:17
#: /home/kovid/work/calibre/src/calibre/gui2/convert/pdf_output.py:18
#: /home/kovid/work/calibre/src/calibre/gui2/convert/pml_output.py:15
#: /home/kovid/work/calibre/src/calibre/gui2/convert/rb_output.py:15
#: /home/kovid/work/calibre/src/calibre/gui2/convert/snb_output.py:15
#: /home/kovid/work/calibre/src/calibre/gui2/convert/txt_output.py:17
msgid "output"
msgstr "输出"

#: /home/kovid/work/calibre/src/calibre/gui2/catalog/catalog_bibtex_ui.py:86
#: /home/kovid/work/calibre/src/calibre/gui2/catalog/catalog_csv_xml_ui.py:42
#: /home/kovid/work/calibre/src/calibre/gui2/catalog/catalog_epub_mobi_ui.py:290
#: /home/kovid/work/calibre/src/calibre/gui2/catalog/catalog_tab_template_ui.py:32
#: /home/kovid/work/calibre/src/calibre/gui2/convert/comic_input_ui.py:93
#: /home/kovid/work/calibre/src/calibre/gui2/convert/debug_ui.py:54
#: /home/kovid/work/calibre/src/calibre/gui2/convert/epub_output_ui.py:56
#: /home/kovid/work/calibre/src/calibre/gui2/convert/fb2_input_ui.py:33
#: /home/kovid/work/calibre/src/calibre/gui2/convert/fb2_output_ui.py:38
#: /home/kovid/work/calibre/src/calibre/gui2/convert/look_and_feel_ui.py:137
#: /home/kovid/work/calibre/src/calibre/gui2/convert/lrf_output_ui.py:120
#: /home/kovid/work/calibre/src/calibre/gui2/convert/metadata_ui.py:171
#: /home/kovid/work/calibre/src/calibre/gui2/convert/mobi_output_ui.py:74
#: /home/kovid/work/calibre/src/calibre/gui2/convert/page_setup_ui.py:120
#: /home/kovid/work/calibre/src/calibre/gui2/convert/pdb_input_ui.py:36
#: /home/kovid/work/calibre/src/calibre/gui2/convert/pdb_output_ui.py:47
#: /home/kovid/work/calibre/src/calibre/gui2/convert/pdf_input_ui.py:43
#: /home/kovid/work/calibre/src/calibre/gui2/convert/pdf_output_ui.py:47
#: /home/kovid/work/calibre/src/calibre/gui2/convert/pmlz_output_ui.py:46
#: /home/kovid/work/calibre/src/calibre/gui2/convert/rb_output_ui.py:33
#: /home/kovid/work/calibre/src/calibre/gui2/convert/snb_output_ui.py:42
#: /home/kovid/work/calibre/src/calibre/gui2/convert/structure_detection_ui.py:80
#: /home/kovid/work/calibre/src/calibre/gui2/convert/toc_ui.py:67
#: /home/kovid/work/calibre/src/calibre/gui2/convert/txt_input_ui.py:58
#: /home/kovid/work/calibre/src/calibre/gui2/convert/txt_output_ui.py:66
#: /home/kovid/work/calibre/src/calibre/gui2/convert/xexp_edit_ui.py:55
#: /home/kovid/work/calibre/src/calibre/gui2/convert/xpath_wizard_ui.py:72
#: /home/kovid/work/calibre/src/calibre/gui2/device_drivers/configwidget_ui.py:77
#: /home/kovid/work/calibre/src/calibre/gui2/dialogs/search_item_ui.py:40
#: /home/kovid/work/calibre/src/calibre/gui2/filename_pattern_ui.py:111
#: /home/kovid/work/calibre/src/calibre/gui2/preferences/adding_ui.py:48
#: /home/kovid/work/calibre/src/calibre/gui2/preferences/behavior_ui.py:136
#: /home/kovid/work/calibre/src/calibre/gui2/preferences/columns_ui.py:81
#: /home/kovid/work/calibre/src/calibre/gui2/preferences/conversion_ui.py:54
#: /home/kovid/work/calibre/src/calibre/gui2/preferences/custom_columns_ui.py:81
#: /home/kovid/work/calibre/src/calibre/gui2/preferences/email_ui.py:65
#: /home/kovid/work/calibre/src/calibre/gui2/preferences/look_feel_ui.py:139
#: /home/kovid/work/calibre/src/calibre/gui2/preferences/misc_ui.py:60
#: /home/kovid/work/calibre/src/calibre/gui2/preferences/plugboard_ui.py:113
#: /home/kovid/work/calibre/src/calibre/gui2/preferences/plugins_ui.py:81
#: /home/kovid/work/calibre/src/calibre/gui2/preferences/save_template_ui.py:46
#: /home/kovid/work/calibre/src/calibre/gui2/preferences/saving_ui.py:67
#: /home/kovid/work/calibre/src/calibre/gui2/preferences/sending_ui.py:68
#: /home/kovid/work/calibre/src/calibre/gui2/preferences/server_ui.py:123
#: /home/kovid/work/calibre/src/calibre/gui2/preferences/toolbar_ui.py:98
#: /home/kovid/work/calibre/src/calibre/gui2/preferences/tweaks_ui.py:49
#: /home/kovid/work/calibre/src/calibre/gui2/wizard/send_email_ui.py:123
msgid "Form"
msgstr "来自"

#: /home/kovid/work/calibre/src/calibre/gui2/catalog/catalog_bibtex_ui.py:87
msgid "Bib file encoding:"
msgstr "Bib文件编码："

#: /home/kovid/work/calibre/src/calibre/gui2/catalog/catalog_bibtex_ui.py:88
#: /home/kovid/work/calibre/src/calibre/gui2/catalog/catalog_csv_xml_ui.py:43
msgid "Fields to include in output:"
msgstr "输出中索包含的域："

#: /home/kovid/work/calibre/src/calibre/gui2/catalog/catalog_bibtex_ui.py:89
msgid "ascii/LaTeX"
msgstr "ascii/LaTeX"

#: /home/kovid/work/calibre/src/calibre/gui2/catalog/catalog_bibtex_ui.py:90
msgid "Encoding configuration (change if you have errors) :"
msgstr "编码配置(如有报错，请更改之)："

#: /home/kovid/work/calibre/src/calibre/gui2/catalog/catalog_bibtex_ui.py:91
msgid "strict"
msgstr "严谨"

#: /home/kovid/work/calibre/src/calibre/gui2/catalog/catalog_bibtex_ui.py:92
msgid "replace"
msgstr "替换"

#: /home/kovid/work/calibre/src/calibre/gui2/catalog/catalog_bibtex_ui.py:93
msgid "ignore"
msgstr "忽略"

#: /home/kovid/work/calibre/src/calibre/gui2/catalog/catalog_bibtex_ui.py:94
msgid "backslashreplace"
msgstr "反斜杠替换"

#: /home/kovid/work/calibre/src/calibre/gui2/catalog/catalog_bibtex_ui.py:95
msgid "BibTeX entry type:"
msgstr "BibTeX条目类型："

#: /home/kovid/work/calibre/src/calibre/gui2/catalog/catalog_bibtex_ui.py:96
msgid "mixed"
msgstr "混合"

#: /home/kovid/work/calibre/src/calibre/gui2/catalog/catalog_bibtex_ui.py:97
msgid "misc"
msgstr "混杂"

#: /home/kovid/work/calibre/src/calibre/gui2/catalog/catalog_bibtex_ui.py:98
msgid "book"
msgstr "书籍"

#: /home/kovid/work/calibre/src/calibre/gui2/catalog/catalog_bibtex_ui.py:99
msgid "Create a citation tag?"
msgstr "创建引文标签？"

#: /home/kovid/work/calibre/src/calibre/gui2/catalog/catalog_bibtex_ui.py:100
msgid "Expression to form the BibTeX citation tag:"
msgstr ""

#: /home/kovid/work/calibre/src/calibre/gui2/catalog/catalog_bibtex_ui.py:101
msgid ""
"Some explanation about this template:\n"
" -The fields availables are 'author_sort', 'authors', 'id',\n"
"    'isbn', 'pubdate', 'publisher', 'series_index', 'series',\n"
"   'tags', 'timestamp', 'title', 'uuid'\n"
" -For list types ie authors and tags, only the first element\n"
"   wil be selected.\n"
" -For time field, only the date will be used. "
msgstr ""
"关于此模板的几个说明：\n"
" -有效的字段是‘作者_排序’，‘作者’，‘ID’；\n"
"    ‘isbn’，‘出版日期’，‘出版商’，‘系列_索引’，‘系列’；\n"
"   ‘标签’，‘时间信息’，‘标题’，‘UUID’；\n"
" -对于列表类型即作者和标签，仅有第一元素才会被选定。\n"
" -对于时间字段，仅日期会被使用到。 "

#: /home/kovid/work/calibre/src/calibre/gui2/catalog/catalog_csv_xml.py:16
msgid "CSV/XML Options"
msgstr "CSV/XML 选项"

#: /home/kovid/work/calibre/src/calibre/gui2/catalog/catalog_epub_mobi.py:18
msgid "E-book options"
msgstr "电子书选项"

#: /home/kovid/work/calibre/src/calibre/gui2/catalog/catalog_epub_mobi_ui.py:291
msgid ""
"Sections to include in catalog.  All catalogs include 'Books by Author'."
msgstr "分类中包含章节。所有分类包括“作者分类”。"

#: /home/kovid/work/calibre/src/calibre/gui2/catalog/catalog_epub_mobi_ui.py:292
msgid "Included sections"
msgstr "包含章节"

#: /home/kovid/work/calibre/src/calibre/gui2/catalog/catalog_epub_mobi_ui.py:293
msgid "Books by &Title"
msgstr "标题分类(&T)"

#: /home/kovid/work/calibre/src/calibre/gui2/catalog/catalog_epub_mobi_ui.py:294
msgid "Books by &Series"
msgstr "系列分类(&S)"

#: /home/kovid/work/calibre/src/calibre/gui2/catalog/catalog_epub_mobi_ui.py:295
msgid "Recently &Added"
msgstr "最新添加(&A)"

#: /home/kovid/work/calibre/src/calibre/gui2/catalog/catalog_epub_mobi_ui.py:296
msgid "Books by &Genre"
msgstr "流派分类(&G)"

#: /home/kovid/work/calibre/src/calibre/gui2/catalog/catalog_epub_mobi_ui.py:297
msgid "&Descriptions"
msgstr "描述(&D)"

#: /home/kovid/work/calibre/src/calibre/gui2/catalog/catalog_epub_mobi_ui.py:298
msgid ""
"<!DOCTYPE HTML PUBLIC \"-//W3C//DTD HTML 4.0//EN\" "
"\"http://www.w3.org/TR/REC-html40/strict.dtd\">\n"
"<html><head><meta name=\"qrichtext\" content=\"1\" /><style "
"type=\"text/css\">\n"
"p, li { white-space: pre-wrap; }\n"
"</style></head><body style=\" font-family:'Lucida Grande'; font-size:13pt; "
"font-weight:400; font-style:normal;\">\n"
"<p style=\" margin-top:0px; margin-bottom:0px; margin-left:0px; margin-"
"right:0px; -qt-block-indent:0; text-indent:0px;\">Default pattern </p>\n"
"<p style=\" margin-top:0px; margin-bottom:0px; margin-left:0px; margin-"
"right:0px; -qt-block-indent:0; text-indent:0px;\"><span style=\" font-"
"family:'Courier New,courier';\">\\[.+\\]</span></p>\n"
"<p style=\" margin-top:0px; margin-bottom:0px; margin-left:0px; margin-"
"right:0px; -qt-block-indent:0; text-indent:0px;\">excludes tags of the form "
"[<span style=\" font-family:'Courier New,courier';\">tag</span>], </p>\n"
"<p style=\" margin-top:0px; margin-bottom:0px; margin-left:0px; margin-"
"right:0px; -qt-block-indent:0; text-indent:0px;\">e.g., [Project "
"Gutenberg]</p></body></html>"
msgstr ""
"<!DOCTYPE HTML PUBLIC \"-//W3C//DTD HTML 4.0//EN\" "
"\"http://www.w3.org/TR/REC-html40/strict.dtd\">\n"
"<html><head><meta name=\"qrichtext\" content=\"1\" /><style "
"type=\"text/css\">\n"
"p, li { white-space: pre-wrap; }\n"
"</style></head><body style=\" font-family:'Lucida Grande'; font-size:13pt; "
"font-weight:400; font-style:normal;\">\n"
"<p style=\" margin-top:0px; margin-bottom:0px; margin-left:0px; margin-"
"right:0px; -qt-block-indent:0; text-indent:0px;\">Default pattern </p>\n"
"<p style=\" margin-top:0px; margin-bottom:0px; margin-left:0px; margin-"
"right:0px; -qt-block-indent:0; text-indent:0px;\"><span style=\" font-"
"family:'Courier New,courier';\">\\[.+\\]</span></p>\n"
"<p style=\" margin-top:0px; margin-bottom:0px; margin-left:0px; margin-"
"right:0px; -qt-block-indent:0; text-indent:0px;\">excludes tags of the form "
"[<span style=\" font-family:'Courier New,courier';\">tag</span>], </p>\n"
"<p style=\" margin-top:0px; margin-bottom:0px; margin-left:0px; margin-"
"right:0px; -qt-block-indent:0; text-indent:0px;\">e.g., [Project "
"Gutenberg]</p></body></html>"

#: /home/kovid/work/calibre/src/calibre/gui2/catalog/catalog_epub_mobi_ui.py:306
msgid "Excluded genres"
msgstr "排除流派"

#: /home/kovid/work/calibre/src/calibre/gui2/catalog/catalog_epub_mobi_ui.py:307
#: /home/kovid/work/calibre/src/calibre/gui2/catalog/catalog_epub_mobi_ui.py:310
msgid "Tags to &exclude"
msgstr "排除标签(&E)"

#: /home/kovid/work/calibre/src/calibre/gui2/catalog/catalog_epub_mobi_ui.py:308
msgid ""
"Books matching either pattern will not be included in generated catalog. "
msgstr "生成分类中不包含能够匹配任意条件的书籍。 "

#: /home/kovid/work/calibre/src/calibre/gui2/catalog/catalog_epub_mobi_ui.py:309
msgid "Excluded books"
msgstr "排除书籍"

#: /home/kovid/work/calibre/src/calibre/gui2/catalog/catalog_epub_mobi_ui.py:311
msgid ""
"<!DOCTYPE HTML PUBLIC \"-//W3C//DTD HTML 4.0//EN\" "
"\"http://www.w3.org/TR/REC-html40/strict.dtd\">\n"
"<html><head><meta name=\"qrichtext\" content=\"1\" /><style "
"type=\"text/css\">\n"
"p, li { white-space: pre-wrap; }\n"
"</style></head><body style=\" font-family:'Lucida Grande'; font-size:13pt; "
"font-weight:400; font-style:normal;\">\n"
"<p style=\" margin-top:0px; margin-bottom:0px; margin-left:0px; margin-"
"right:0px; -qt-block-indent:0; text-indent:0px;\"><span style=\" font-"
"size:12pt;\">Comma-separated list of tags to exclude.</span></p>\n"
"<p style=\" margin-top:0px; margin-bottom:0px; margin-left:0px; margin-"
"right:0px; -qt-block-indent:0; text-indent:0px;\"><span style=\" font-"
"size:12pt;\">Default:</span><span style=\" font-family:'Courier "
"New,courier'; font-size:12pt;\"> ~,Catalog</span></p></body></html>"
msgstr ""
"<!DOCTYPE HTML PUBLIC \"-//W3C//DTD HTML 4.0//EN\" "
"\"http://www.w3.org/TR/REC-html40/strict.dtd\">\n"
"<html><head><meta name=\"qrichtext\" content=\"1\" /><style "
"type=\"text/css\">\n"
"p, li { white-space: pre-wrap; }\n"
"</style></head><body style=\" font-family:'Lucida Grande'; font-size:13pt; "
"font-weight:400; font-style:normal;\">\n"
"<p style=\" margin-top:0px; margin-bottom:0px; margin-left:0px; margin-"
"right:0px; -qt-block-indent:0; text-indent:0px;\"><span style=\" font-"
"size:12pt;\">Comma-separated list of tags to exclude.</span></p>\n"
"<p style=\" margin-top:0px; margin-bottom:0px; margin-left:0px; margin-"
"right:0px; -qt-block-indent:0; text-indent:0px;\"><span style=\" font-"
"size:12pt;\">Default:</span><span style=\" font-family:'Courier "
"New,courier'; font-size:12pt;\"> ~,Catalog</span></p></body></html>"

#: /home/kovid/work/calibre/src/calibre/gui2/catalog/catalog_epub_mobi_ui.py:317
#: /home/kovid/work/calibre/src/calibre/gui2/catalog/catalog_epub_mobi_ui.py:322
msgid "&Column/value"
msgstr "栏/值(&C)"

#: /home/kovid/work/calibre/src/calibre/gui2/catalog/catalog_epub_mobi_ui.py:318
msgid "Column containing additional exclusion criteria"
msgstr "包含附加排除条件的栏"

#: /home/kovid/work/calibre/src/calibre/gui2/catalog/catalog_epub_mobi_ui.py:319
msgid "Exclusion pattern"
msgstr "排除条件"

#: /home/kovid/work/calibre/src/calibre/gui2/catalog/catalog_epub_mobi_ui.py:320
msgid "Matching books will be displayed with ✓"
msgstr "匹配书籍将显示带有 ✓"

#: /home/kovid/work/calibre/src/calibre/gui2/catalog/catalog_epub_mobi_ui.py:321
msgid "Read books"
msgstr ""

#: /home/kovid/work/calibre/src/calibre/gui2/catalog/catalog_epub_mobi_ui.py:323
msgid "Column containing 'read' status"
msgstr ""

#: /home/kovid/work/calibre/src/calibre/gui2/catalog/catalog_epub_mobi_ui.py:324
msgid "'read book' pattern"
msgstr ""

#: /home/kovid/work/calibre/src/calibre/gui2/catalog/catalog_epub_mobi_ui.py:325
msgid "Other options"
msgstr "其它选项"

#: /home/kovid/work/calibre/src/calibre/gui2/catalog/catalog_epub_mobi_ui.py:326
msgid "&Wishlist tag"
msgstr ""

#: /home/kovid/work/calibre/src/calibre/gui2/catalog/catalog_epub_mobi_ui.py:327
msgid "Books tagged as Wishlist items will be displayed with ✕"
msgstr ""

#: /home/kovid/work/calibre/src/calibre/gui2/catalog/catalog_epub_mobi_ui.py:328
msgid "&Thumbnail width"
msgstr "缩略图宽度(&T)"

#: /home/kovid/work/calibre/src/calibre/gui2/catalog/catalog_epub_mobi_ui.py:329
msgid "Size hint for Description cover thumbnails"
msgstr ""

#: /home/kovid/work/calibre/src/calibre/gui2/catalog/catalog_epub_mobi_ui.py:330
msgid " inch"
msgstr " 英寸"

#: /home/kovid/work/calibre/src/calibre/gui2/catalog/catalog_epub_mobi_ui.py:331
msgid "&Description note"
msgstr ""

#: /home/kovid/work/calibre/src/calibre/gui2/catalog/catalog_epub_mobi_ui.py:332
msgid "Custom column source for note to include in Description header area"
msgstr ""

#: /home/kovid/work/calibre/src/calibre/gui2/catalog/catalog_epub_mobi_ui.py:333
msgid "&Merge with Comments"
msgstr ""

#: /home/kovid/work/calibre/src/calibre/gui2/catalog/catalog_epub_mobi_ui.py:334
msgid "Additional content merged with Comments during catalog generation"
msgstr ""

#: /home/kovid/work/calibre/src/calibre/gui2/catalog/catalog_epub_mobi_ui.py:335
msgid "Merge additional content before Comments"
msgstr ""

#: /home/kovid/work/calibre/src/calibre/gui2/catalog/catalog_epub_mobi_ui.py:336
msgid "&Before"
msgstr ""

#: /home/kovid/work/calibre/src/calibre/gui2/catalog/catalog_epub_mobi_ui.py:337
msgid "Merge additional content after Comments"
msgstr ""

#: /home/kovid/work/calibre/src/calibre/gui2/catalog/catalog_epub_mobi_ui.py:338
msgid "&After"
msgstr ""

#: /home/kovid/work/calibre/src/calibre/gui2/catalog/catalog_epub_mobi_ui.py:339
msgid "Separate Comments and additional content with horizontal rule"
msgstr ""

#: /home/kovid/work/calibre/src/calibre/gui2/catalog/catalog_epub_mobi_ui.py:340
msgid "&Separator"
msgstr "分隔符(&S)"

#: /home/kovid/work/calibre/src/calibre/gui2/catalog/catalog_tab_template_ui.py:33
msgid "Tab template for catalog.ui"
msgstr "catalog.ui 的 Tab 模板"

#: /home/kovid/work/calibre/src/calibre/gui2/comments_editor.py:68
msgid "Bold"
msgstr "粗体"

#: /home/kovid/work/calibre/src/calibre/gui2/comments_editor.py:69
msgid "Italic"
msgstr "斜体"

#: /home/kovid/work/calibre/src/calibre/gui2/comments_editor.py:72
msgid "Underline"
msgstr "下划线"

#: /home/kovid/work/calibre/src/calibre/gui2/comments_editor.py:74
msgid "Strikethrough"
msgstr "删除线"

#: /home/kovid/work/calibre/src/calibre/gui2/comments_editor.py:76
msgid "Superscript"
msgstr "上标"

#: /home/kovid/work/calibre/src/calibre/gui2/comments_editor.py:78
msgid "Subscript"
msgstr "下标"

#: /home/kovid/work/calibre/src/calibre/gui2/comments_editor.py:80
msgid "Ordered list"
msgstr "排序列表"

#: /home/kovid/work/calibre/src/calibre/gui2/comments_editor.py:82
msgid "Unordered list"
msgstr "未排序列表"

#: /home/kovid/work/calibre/src/calibre/gui2/comments_editor.py:85
msgid "Align left"
msgstr "左对齐"

#: /home/kovid/work/calibre/src/calibre/gui2/comments_editor.py:87
msgid "Align center"
msgstr "居中"

#: /home/kovid/work/calibre/src/calibre/gui2/comments_editor.py:89
msgid "Align right"
msgstr "右对齐"

#: /home/kovid/work/calibre/src/calibre/gui2/comments_editor.py:91
msgid "Align justified"
msgstr "两端对齐"

#: /home/kovid/work/calibre/src/calibre/gui2/comments_editor.py:92
msgid "Undo"
msgstr "撤销"

#: /home/kovid/work/calibre/src/calibre/gui2/comments_editor.py:93
msgid "Redo"
msgstr "重做"

#: /home/kovid/work/calibre/src/calibre/gui2/comments_editor.py:94
msgid "Remove formatting"
msgstr "移除格式"

#: /home/kovid/work/calibre/src/calibre/gui2/comments_editor.py:96
msgid "Paste"
msgstr "粘贴"

#: /home/kovid/work/calibre/src/calibre/gui2/comments_editor.py:97
msgid "Cut"
msgstr "剪切"

#: /home/kovid/work/calibre/src/calibre/gui2/comments_editor.py:99
msgid "Increase Indentation"
msgstr "增加缩进"

#: /home/kovid/work/calibre/src/calibre/gui2/comments_editor.py:101
msgid "Decrease Indentation"
msgstr "减少缩进"

#: /home/kovid/work/calibre/src/calibre/gui2/comments_editor.py:103
msgid "Select all"
msgstr "全选"

#: /home/kovid/work/calibre/src/calibre/gui2/comments_editor.py:108
msgid "Foreground color"
msgstr "前景色"

#: /home/kovid/work/calibre/src/calibre/gui2/comments_editor.py:113
msgid "Background color"
msgstr "背景色"

#: /home/kovid/work/calibre/src/calibre/gui2/comments_editor.py:117
msgid "Style text block"
msgstr "对文字框应用样式"

#: /home/kovid/work/calibre/src/calibre/gui2/comments_editor.py:119
msgid "Style the selected text block"
msgstr "对选定文字框应用样式"

#: /home/kovid/work/calibre/src/calibre/gui2/comments_editor.py:124
#: /home/kovid/work/calibre/src/calibre/gui2/preferences/behavior.py:33
#: /home/kovid/work/calibre/src/calibre/gui2/preferences/behavior_ui.py:145
msgid "Normal"
msgstr "普通"

#: /home/kovid/work/calibre/src/calibre/gui2/comments_editor.py:125
#: /home/kovid/work/calibre/src/calibre/gui2/comments_editor.py:126
#: /home/kovid/work/calibre/src/calibre/gui2/comments_editor.py:127
#: /home/kovid/work/calibre/src/calibre/gui2/comments_editor.py:128
#: /home/kovid/work/calibre/src/calibre/gui2/comments_editor.py:129
#: /home/kovid/work/calibre/src/calibre/gui2/comments_editor.py:130
msgid "Heading"
msgstr "抬头"

#: /home/kovid/work/calibre/src/calibre/gui2/comments_editor.py:131
msgid "Pre-formatted"
msgstr "预置格式"

#: /home/kovid/work/calibre/src/calibre/gui2/comments_editor.py:132
msgid "Blockquote"
msgstr "引用框"

#: /home/kovid/work/calibre/src/calibre/gui2/comments_editor.py:133
msgid "Address"
msgstr "地址"

#: /home/kovid/work/calibre/src/calibre/gui2/comments_editor.py:140
msgid "Insert link"
msgstr "插入链接"

#: /home/kovid/work/calibre/src/calibre/gui2/comments_editor.py:142
#: /home/kovid/work/calibre/src/calibre/gui2/shortcuts_ui.py:79
#: /home/kovid/work/calibre/src/calibre/gui2/shortcuts_ui.py:84
msgid "Clear"
msgstr "清除"

#: /home/kovid/work/calibre/src/calibre/gui2/comments_editor.py:160
msgid "Choose foreground color"
msgstr "选择前景色"

#: /home/kovid/work/calibre/src/calibre/gui2/comments_editor.py:166
msgid "Choose background color"
msgstr "悬着后景色"

#: /home/kovid/work/calibre/src/calibre/gui2/comments_editor.py:171
msgid "Create link"
msgstr "创建链接"

#: /home/kovid/work/calibre/src/calibre/gui2/comments_editor.py:172
msgid "Enter URL"
msgstr "输入 URL"

#: /home/kovid/work/calibre/src/calibre/gui2/comments_editor.py:516
msgid "Normal view"
msgstr "普通视图"

#: /home/kovid/work/calibre/src/calibre/gui2/comments_editor.py:517
msgid "HTML Source"
msgstr "HTML 源代码"

#: /home/kovid/work/calibre/src/calibre/gui2/convert/bulk.py:36
msgid ""
"For settings that cannot be specified in this dialog, use the values saved "
"in a previous conversion (if they exist) instead of using the defaults "
"specified in the Preferences"
msgstr "对于不能在此对话框中指定的选项，使用前一个转换(若存在)中存储的值，而非首选项中的默认设置。"

#: /home/kovid/work/calibre/src/calibre/gui2/convert/bulk.py:70
msgid "Bulk Convert"
msgstr "批量转换"

#: /home/kovid/work/calibre/src/calibre/gui2/convert/bulk.py:83
#: /home/kovid/work/calibre/src/calibre/gui2/convert/single.py:185
msgid "Options specific to the output format."
msgstr "设置输出格式选项"

#: /home/kovid/work/calibre/src/calibre/gui2/convert/comic_input.py:15
msgid "Comic Input"
msgstr "漫画输入"

#: /home/kovid/work/calibre/src/calibre/gui2/convert/comic_input.py:16
#: /home/kovid/work/calibre/src/calibre/gui2/convert/fb2_input.py:13
#: /home/kovid/work/calibre/src/calibre/gui2/convert/pdf_input.py:13
#: /home/kovid/work/calibre/src/calibre/gui2/convert/txt_input.py:13
msgid "input"
msgstr "输入"

#: /home/kovid/work/calibre/src/calibre/gui2/convert/comic_input_ui.py:94
#: /home/kovid/work/calibre/src/calibre/gui2/dialogs/comicconf_ui.py:99
msgid "&Number of Colors:"
msgstr "颜色数(&N):"

#: /home/kovid/work/calibre/src/calibre/gui2/convert/comic_input_ui.py:95
#: /home/kovid/work/calibre/src/calibre/gui2/dialogs/comicconf_ui.py:101
msgid "Disable &normalize"
msgstr "关闭图像规范化(&N)"

#: /home/kovid/work/calibre/src/calibre/gui2/convert/comic_input_ui.py:96
#: /home/kovid/work/calibre/src/calibre/gui2/dialogs/comicconf_ui.py:102
msgid "Keep &aspect ratio"
msgstr "保持宽高比(&A)"

#: /home/kovid/work/calibre/src/calibre/gui2/convert/comic_input_ui.py:97
#: /home/kovid/work/calibre/src/calibre/gui2/dialogs/comicconf_ui.py:103
msgid "Disable &Sharpening"
msgstr "关闭锐化(&S)"

#: /home/kovid/work/calibre/src/calibre/gui2/convert/comic_input_ui.py:98
#: /home/kovid/work/calibre/src/calibre/gui2/dialogs/comicconf_ui.py:109
msgid "Disable &Trimming"
msgstr "关闭切边(&T)"

#: /home/kovid/work/calibre/src/calibre/gui2/convert/comic_input_ui.py:99
#: /home/kovid/work/calibre/src/calibre/gui2/dialogs/comicconf_ui.py:108
msgid "&Wide"
msgstr "宽度(&W)"

#: /home/kovid/work/calibre/src/calibre/gui2/convert/comic_input_ui.py:100
#: /home/kovid/work/calibre/src/calibre/gui2/dialogs/comicconf_ui.py:104
msgid "&Landscape"
msgstr "横向(&L)"

#: /home/kovid/work/calibre/src/calibre/gui2/convert/comic_input_ui.py:101
#: /home/kovid/work/calibre/src/calibre/gui2/dialogs/comicconf_ui.py:106
msgid "&Right to left"
msgstr "从右向左(&R)"

#: /home/kovid/work/calibre/src/calibre/gui2/convert/comic_input_ui.py:102
#: /home/kovid/work/calibre/src/calibre/gui2/dialogs/comicconf_ui.py:105
msgid "Don't so&rt"
msgstr "不要排序(&R)"

#: /home/kovid/work/calibre/src/calibre/gui2/convert/comic_input_ui.py:103
#: /home/kovid/work/calibre/src/calibre/gui2/dialogs/comicconf_ui.py:107
msgid "De&speckle"
msgstr "除噪点(&S)"

#: /home/kovid/work/calibre/src/calibre/gui2/convert/comic_input_ui.py:104
msgid "&Disable comic processing"
msgstr "关闭漫画处理(&D)"

#: /home/kovid/work/calibre/src/calibre/gui2/convert/comic_input_ui.py:105
#: /home/kovid/work/calibre/src/calibre/gui2/convert/single_ui.py:120
msgid "&Output format:"
msgstr "输出格式(&O)："

#: /home/kovid/work/calibre/src/calibre/gui2/convert/comic_input_ui.py:106
msgid "Disable conversion of images to &black and white"
msgstr "禁用图像黑白转换(&b)"

#: /home/kovid/work/calibre/src/calibre/gui2/convert/debug.py:19
msgid "Debug"
msgstr "调试"

#: /home/kovid/work/calibre/src/calibre/gui2/convert/debug.py:21
msgid "Debug the conversion process."
msgstr "调试转换过程。"

#: /home/kovid/work/calibre/src/calibre/gui2/convert/debug.py:39
#: /home/kovid/work/calibre/src/calibre/gui2/convert/debug_ui.py:56
msgid "Choose debug folder"
msgstr "选择调试目录"

#: /home/kovid/work/calibre/src/calibre/gui2/convert/debug.py:58
msgid "Invalid debug directory"
msgstr "无效调试目录"

#: /home/kovid/work/calibre/src/calibre/gui2/convert/debug.py:59
msgid "Failed to create debug directory"
msgstr "创建调试目录失败"

#: /home/kovid/work/calibre/src/calibre/gui2/convert/debug_ui.py:55
msgid ""
"Choose a folder to put the debug output into. If you specify a folder, "
"calibre will place a lot of debug output into it. This will be useful in "
"understanding the conversion process and figuring out the correct values for "
"conversion parameters like Table of Contents and Chapter Detection."
msgstr "选择文件夹放置调试输出。如果您选择文件夹，将在期内放置众多调试输出。这对了解转换过程和找到正确转换参数(如目录和章节检测)很有用。"

#: /home/kovid/work/calibre/src/calibre/gui2/convert/debug_ui.py:59
msgid ""
"The debug process outputs the intermediate HTML generated at various stages "
"of the conversion process. This HTML can sometimes serve as a good starting "
"point for hand editing a conversion."
msgstr "调试过程会输出转换各个阶段种生成的中转 HTML。此 HTML 常可以作为手动编辑转换的起点。"

#: /home/kovid/work/calibre/src/calibre/gui2/convert/epub_output.py:15
msgid "EPUB Output"
msgstr "EPUB 输出"

#: /home/kovid/work/calibre/src/calibre/gui2/convert/epub_output_ui.py:57
msgid "Do not &split on page breaks"
msgstr "不要在分页符上进行切分(&S)"

#: /home/kovid/work/calibre/src/calibre/gui2/convert/epub_output_ui.py:58
msgid "No default &cover"
msgstr "无默认封面(&C)"

#: /home/kovid/work/calibre/src/calibre/gui2/convert/epub_output_ui.py:59
msgid "No &SVG cover"
msgstr "不使用SVG格式的封面(&S)"

#: /home/kovid/work/calibre/src/calibre/gui2/convert/epub_output_ui.py:60
msgid "Preserve cover &aspect ratio"
msgstr "保持封面的长宽比(&A)"

#: /home/kovid/work/calibre/src/calibre/gui2/convert/epub_output_ui.py:61
msgid "Split files &larger than:"
msgstr "切分超过此大小的文件(&L)："

#: /home/kovid/work/calibre/src/calibre/gui2/convert/epub_output_ui.py:62
msgid " KB"
msgstr " KB"

#: /home/kovid/work/calibre/src/calibre/gui2/convert/epub_output_ui.py:63
msgid "&Flatten EPUB file structure"
msgstr "展开 EPUB 文件结构(&F)"

#: /home/kovid/work/calibre/src/calibre/gui2/convert/fb2_input.py:12
msgid "FB2 Input"
msgstr "FB2 输入"

#: /home/kovid/work/calibre/src/calibre/gui2/convert/fb2_input_ui.py:34
msgid "Do not insert a &Table of Contents at the beginning of the book."
msgstr "不要在书籍开始插入目录(&T)。"

#: /home/kovid/work/calibre/src/calibre/gui2/convert/fb2_output.py:14
msgid "FB2 Output"
msgstr "FB2 输出"

#: /home/kovid/work/calibre/src/calibre/gui2/convert/fb2_output_ui.py:39
msgid "Sectionize:"
msgstr "分节："

#: /home/kovid/work/calibre/src/calibre/gui2/convert/font_key_ui.py:104
msgid "Font rescaling wizard"
msgstr "字体缩放向导"

#: /home/kovid/work/calibre/src/calibre/gui2/convert/font_key_ui.py:105
msgid ""
"<p>This wizard will help you choose an appropriate font size key for your "
"needs. Just enter the base font size of the input document and then enter an "
"input font size. The wizard will display what font size it will be mapped "
"to, by the font rescaling algorithm. You can adjust the algorithm by "
"adjusting the output base font size and font key below. When you find values "
"suitable for you, click OK.</p>\n"
"<p>By default, if the output base font size is zero and/or no font size key "
"is specified, calibre will use the values from the current Output Profile. "
"</p>\n"
"<p>See the <a href=\"http://calibre-"
"ebook.com/user_manual/conversion.html#font-size-rescaling\">User Manual</a> "
"for a discussion of how font size rescaling works.</p>"
msgstr ""

#: /home/kovid/work/calibre/src/calibre/gui2/convert/font_key_ui.py:108
msgid "&Output document"
msgstr "输出文档(&O)"

#: /home/kovid/work/calibre/src/calibre/gui2/convert/font_key_ui.py:109
#: /home/kovid/work/calibre/src/calibre/gui2/convert/font_key_ui.py:114
msgid "&Base font size:"
msgstr "基准字体大小(&B)"

#: /home/kovid/work/calibre/src/calibre/gui2/convert/font_key_ui.py:110
#: /home/kovid/work/calibre/src/calibre/gui2/convert/look_and_feel_ui.py:141
msgid "Font size &key:"
msgstr "字体大小 Key(&K)："

#: /home/kovid/work/calibre/src/calibre/gui2/convert/font_key_ui.py:111
#: /home/kovid/work/calibre/src/calibre/gui2/convert/font_key_ui.py:115
#: /home/kovid/work/calibre/src/calibre/gui2/convert/font_key_ui.py:117
#: /home/kovid/work/calibre/src/calibre/gui2/convert/look_and_feel_ui.py:140
#: /home/kovid/work/calibre/src/calibre/gui2/convert/look_and_feel_ui.py:145
#: /home/kovid/work/calibre/src/calibre/gui2/convert/lrf_output_ui.py:123
#: /home/kovid/work/calibre/src/calibre/gui2/convert/lrf_output_ui.py:125
#: /home/kovid/work/calibre/src/calibre/gui2/convert/lrf_output_ui.py:130
#: /home/kovid/work/calibre/src/calibre/gui2/convert/page_setup_ui.py:126
#: /home/kovid/work/calibre/src/calibre/gui2/convert/page_setup_ui.py:128
#: /home/kovid/work/calibre/src/calibre/gui2/convert/page_setup_ui.py:130
#: /home/kovid/work/calibre/src/calibre/gui2/convert/page_setup_ui.py:132
msgid " pt"
msgstr " pt"

#: /home/kovid/work/calibre/src/calibre/gui2/convert/font_key_ui.py:112
msgid "Use &default values"
msgstr "使用默认值(&D)"

#: /home/kovid/work/calibre/src/calibre/gui2/convert/font_key_ui.py:113
msgid "&Input document"
msgstr "输入文档(&I)"

#: /home/kovid/work/calibre/src/calibre/gui2/convert/font_key_ui.py:116
msgid "&Font size: "
msgstr "字体大小： "

#: /home/kovid/work/calibre/src/calibre/gui2/convert/font_key_ui.py:118
msgid " will map to size: "
msgstr " 将映射到大小： "

#: /home/kovid/work/calibre/src/calibre/gui2/convert/font_key_ui.py:119
msgid "0.0 pt"
msgstr "0.0 pt"

#: /home/kovid/work/calibre/src/calibre/gui2/convert/look_and_feel.py:16
msgid "Look & Feel"
msgstr "外观"

#: /home/kovid/work/calibre/src/calibre/gui2/convert/look_and_feel.py:18
msgid "Control the look and feel of the output"
msgstr "控制输出文件外观"

#: /home/kovid/work/calibre/src/calibre/gui2/convert/look_and_feel.py:31
msgid "Original"
msgstr "原始"

#: /home/kovid/work/calibre/src/calibre/gui2/convert/look_and_feel.py:32
msgid "Left align"
msgstr "左对齐"

#: /home/kovid/work/calibre/src/calibre/gui2/convert/look_and_feel.py:33
msgid "Justify text"
msgstr "两端对齐"

#: /home/kovid/work/calibre/src/calibre/gui2/convert/look_and_feel_ui.py:138
msgid "&Disable font size rescaling"
msgstr "关闭文字大小缩放(&D)"

#: /home/kovid/work/calibre/src/calibre/gui2/convert/look_and_feel_ui.py:139
msgid "Base &font size:"
msgstr "基准字体大小(&f):"

#: /home/kovid/work/calibre/src/calibre/gui2/convert/look_and_feel_ui.py:142
msgid "Wizard to help you choose an appropriate font size key"
msgstr "帮助您选择合适字体大小的向导"

#: /home/kovid/work/calibre/src/calibre/gui2/convert/look_and_feel_ui.py:144
msgid "Line &height:"
msgstr "行高(&H)："

#: /home/kovid/work/calibre/src/calibre/gui2/convert/look_and_feel_ui.py:146
msgid "Input character &encoding:"
msgstr "输入字符编码(&E)："

#: /home/kovid/work/calibre/src/calibre/gui2/convert/look_and_feel_ui.py:147
msgid "Remove &spacing between paragraphs"
msgstr "删除段间空行(&S)"

#: /home/kovid/work/calibre/src/calibre/gui2/convert/look_and_feel_ui.py:148
msgid "Indent size:"
msgstr "缩进大小："

#: /home/kovid/work/calibre/src/calibre/gui2/convert/look_and_feel_ui.py:149
msgid ""
"<p>When calibre removes inter paragraph spacing, it automatically sets a "
"paragraph indent, to ensure that paragraphs can be easily distinguished. "
"This option controls the width of that indent."
msgstr "<p>calibre 移除段间距后，会自动设置段落缩进，保证区分段落。此选项控制缩进宽度。"

#: /home/kovid/work/calibre/src/calibre/gui2/convert/look_and_feel_ui.py:150
msgid " em"
msgstr " em"

#: /home/kovid/work/calibre/src/calibre/gui2/convert/look_and_feel_ui.py:151
msgid "Text justification:"
msgstr "文本对齐："

#: /home/kovid/work/calibre/src/calibre/gui2/convert/look_and_feel_ui.py:152
msgid "&Linearize tables"
msgstr "线性化重整表格(&L)"

#: /home/kovid/work/calibre/src/calibre/gui2/convert/look_and_feel_ui.py:153
msgid "Extra &CSS"
msgstr "额外CSS样式(&C)"

#: /home/kovid/work/calibre/src/calibre/gui2/convert/look_and_feel_ui.py:154
msgid "&Transliterate unicode characters to ASCII"
msgstr "转换unicode字符到ASCII(&T)"

#: /home/kovid/work/calibre/src/calibre/gui2/convert/look_and_feel_ui.py:155
msgid "Insert &blank line"
msgstr "插入空行(&B)"

#: /home/kovid/work/calibre/src/calibre/gui2/convert/look_and_feel_ui.py:156
msgid "Keep &ligatures"
msgstr "保持连字(&L)"

#: /home/kovid/work/calibre/src/calibre/gui2/convert/look_and_feel_ui.py:157
msgid "Smarten &punctuation"
msgstr "压缩标点(&P)"

#: /home/kovid/work/calibre/src/calibre/gui2/convert/look_and_feel_ui.py:158
msgid "Minimum &line height:"
msgstr "最小行高(&L):"

#: /home/kovid/work/calibre/src/calibre/gui2/convert/look_and_feel_ui.py:159
msgid " %"
msgstr " %"

#: /home/kovid/work/calibre/src/calibre/gui2/convert/lrf_output.py:19
msgid "LRF Output"
msgstr "LRF 输出"

#: /home/kovid/work/calibre/src/calibre/gui2/convert/lrf_output_ui.py:121
msgid "Enable &autorotation of wide images"
msgstr "自动旋转过宽图片(&A)"

#: /home/kovid/work/calibre/src/calibre/gui2/convert/lrf_output_ui.py:122
msgid "&Wordspace:"
msgstr "文字间距(&W)："

#: /home/kovid/work/calibre/src/calibre/gui2/convert/lrf_output_ui.py:124
msgid "Minimum para. &indent:"
msgstr "最小段落缩进(&I)："

#: /home/kovid/work/calibre/src/calibre/gui2/convert/lrf_output_ui.py:126
msgid "Render &tables as images"
msgstr "将表格渲染为图片(&t)"

#: /home/kovid/work/calibre/src/calibre/gui2/convert/lrf_output_ui.py:127
msgid "Text size multiplier for text in rendered tables:"
msgstr "将渲染表格中的文字放大一倍"

#: /home/kovid/work/calibre/src/calibre/gui2/convert/lrf_output_ui.py:128
msgid "Add &header"
msgstr "添加页眉(&H)"

#: /home/kovid/work/calibre/src/calibre/gui2/convert/lrf_output_ui.py:129
msgid "Header &separation:"
msgstr "页首分割(&S)"

#: /home/kovid/work/calibre/src/calibre/gui2/convert/lrf_output_ui.py:131
msgid "Header &format:"
msgstr "页眉格式(&F)："

#: /home/kovid/work/calibre/src/calibre/gui2/convert/lrf_output_ui.py:132
msgid "&Embed fonts"
msgstr "内嵌字体(&E)"

#: /home/kovid/work/calibre/src/calibre/gui2/convert/lrf_output_ui.py:133
msgid "&Serif font family:"
msgstr "衬线字体(&S)："

#: /home/kovid/work/calibre/src/calibre/gui2/convert/lrf_output_ui.py:134
msgid "S&ans-serif font family:"
msgstr "Sans-seif 字体(&A)："

#: /home/kovid/work/calibre/src/calibre/gui2/convert/lrf_output_ui.py:135
msgid "&Monospaced font family:"
msgstr "等宽字体(&M):"

#: /home/kovid/work/calibre/src/calibre/gui2/convert/metadata.py:45
#: /home/kovid/work/calibre/src/calibre/gui2/viewer/main.py:114
#: /home/kovid/work/calibre/src/calibre/gui2/viewer/main_ui.py:200
msgid "Metadata"
msgstr "元数据"

#: /home/kovid/work/calibre/src/calibre/gui2/convert/metadata.py:47
msgid ""
"Set the metadata. The output file will contain as much of this metadata as "
"possible."
msgstr "设置元数据。输出文件将尽可能多的携带元数据信息。"

#: /home/kovid/work/calibre/src/calibre/gui2/convert/metadata.py:169
#: /home/kovid/work/calibre/src/calibre/gui2/dialogs/metadata_single.py:171
msgid "Choose cover for "
msgstr "选择该书籍的封面 "

#: /home/kovid/work/calibre/src/calibre/gui2/convert/metadata.py:176
#: /home/kovid/work/calibre/src/calibre/gui2/dialogs/metadata_single.py:178
msgid "Cannot read"
msgstr "无法读取"

#: /home/kovid/work/calibre/src/calibre/gui2/convert/metadata.py:177
#: /home/kovid/work/calibre/src/calibre/gui2/dialogs/metadata_single.py:179
msgid "You do not have permission to read the file: "
msgstr "你没有读取该文件的权限 "

#: /home/kovid/work/calibre/src/calibre/gui2/convert/metadata.py:185
#: /home/kovid/work/calibre/src/calibre/gui2/convert/metadata.py:192
#: /home/kovid/work/calibre/src/calibre/gui2/dialogs/metadata_single.py:187
msgid "Error reading file"
msgstr "读取文件出错"

#: /home/kovid/work/calibre/src/calibre/gui2/convert/metadata.py:186
#: /home/kovid/work/calibre/src/calibre/gui2/dialogs/metadata_single.py:188
msgid "<p>There was an error reading from file: <br /><b>"
msgstr "<p>读取此文件时发生错误：<br/><b>"

#: /home/kovid/work/calibre/src/calibre/gui2/convert/metadata.py:193
#: /home/kovid/work/calibre/src/calibre/gui2/dialogs/metadata_single.py:196
msgid " is not a valid picture"
msgstr " 不是合法的图片"

#: /home/kovid/work/calibre/src/calibre/gui2/convert/metadata_ui.py:172
#: /home/kovid/work/calibre/src/calibre/gui2/dialogs/metadata_single_ui.py:438
msgid "Book Cover"
msgstr "封面"

#: /home/kovid/work/calibre/src/calibre/gui2/convert/metadata_ui.py:173
msgid "Use cover from &source file"
msgstr "使用该源文件作为封面(&S)"

#: /home/kovid/work/calibre/src/calibre/gui2/convert/metadata_ui.py:174
#: /home/kovid/work/calibre/src/calibre/gui2/dialogs/metadata_single_ui.py:439
msgid "Change &cover image:"
msgstr "改变封面图像(&C)："

#: /home/kovid/work/calibre/src/calibre/gui2/convert/metadata_ui.py:175
msgid "Browse for an image to use as the cover of this book."
msgstr "浏览并选择图片作为书籍的封面."

#: /home/kovid/work/calibre/src/calibre/gui2/convert/metadata_ui.py:177
#: /home/kovid/work/calibre/src/calibre/gui2/dialogs/metadata_single_ui.py:401
msgid "&Title: "
msgstr "标题(&T)： "

#: /home/kovid/work/calibre/src/calibre/gui2/convert/metadata_ui.py:178
#: /home/kovid/work/calibre/src/calibre/gui2/dialogs/metadata_single_ui.py:402
msgid "Change the title of this book"
msgstr "改变该书籍标题"

#: /home/kovid/work/calibre/src/calibre/gui2/convert/metadata_ui.py:179
#: /home/kovid/work/calibre/src/calibre/gui2/dialogs/metadata_bulk_ui.py:397
#: /home/kovid/work/calibre/src/calibre/gui2/dialogs/metadata_single_ui.py:405
msgid "&Author(s): "
msgstr "作者(&A): "

#: /home/kovid/work/calibre/src/calibre/gui2/convert/metadata_ui.py:180
msgid "Author So&rt:"
msgstr "按作者排序(&r):"

#: /home/kovid/work/calibre/src/calibre/gui2/convert/metadata_ui.py:181
msgid ""
"Change the author(s) of this book. Multiple authors should be separated by a "
"comma"
msgstr "变更书籍作者。多作者可以用逗号分隔"

#: /home/kovid/work/calibre/src/calibre/gui2/convert/metadata_ui.py:182
#: /home/kovid/work/calibre/src/calibre/gui2/dialogs/metadata_bulk_ui.py:406
#: /home/kovid/work/calibre/src/calibre/gui2/dialogs/metadata_single_ui.py:413
msgid "&Publisher: "
msgstr "出版商(&P)： "

#: /home/kovid/work/calibre/src/calibre/gui2/convert/metadata_ui.py:183
#: /home/kovid/work/calibre/src/calibre/gui2/dialogs/metadata_single_ui.py:414
msgid "Ta&gs: "
msgstr "标签(&g): "

#: /home/kovid/work/calibre/src/calibre/gui2/convert/metadata_ui.py:184
#: /home/kovid/work/calibre/src/calibre/gui2/dialogs/metadata_bulk_ui.py:408
#: /home/kovid/work/calibre/src/calibre/gui2/dialogs/metadata_single_ui.py:432
msgid ""
"Tags categorize the book. This is particularly useful while searching. "
"<br><br>They can be any words or phrases, separated by commas."
msgstr "电子书籍的分类标签. 此标签对于数字搜索非常有用. <br><br>该标签可以是词语或短语, 使用逗号分隔."

#: /home/kovid/work/calibre/src/calibre/gui2/convert/metadata_ui.py:185
#: /home/kovid/work/calibre/src/calibre/gui2/dialogs/metadata_bulk_ui.py:415
#: /home/kovid/work/calibre/src/calibre/gui2/dialogs/metadata_single_ui.py:415
#: /home/kovid/work/calibre/src/calibre/gui2/dialogs/search_ui.py:214
msgid "&Series:"
msgstr "系列(&S)："

#: /home/kovid/work/calibre/src/calibre/gui2/convert/metadata_ui.py:186
#: /home/kovid/work/calibre/src/calibre/gui2/convert/metadata_ui.py:187
#: /home/kovid/work/calibre/src/calibre/gui2/dialogs/metadata_bulk_ui.py:416
#: /home/kovid/work/calibre/src/calibre/gui2/dialogs/metadata_bulk_ui.py:417
#: /home/kovid/work/calibre/src/calibre/gui2/dialogs/metadata_single_ui.py:416
#: /home/kovid/work/calibre/src/calibre/gui2/dialogs/metadata_single_ui.py:417
msgid "List of known series. You can add new series."
msgstr "现有书籍系列。您可以添加新的书籍系列。"

#: /home/kovid/work/calibre/src/calibre/gui2/convert/metadata_ui.py:188
#: /home/kovid/work/calibre/src/calibre/gui2/dialogs/metadata_single_ui.py:418
msgid "Book "
msgstr "书籍 "

#: /home/kovid/work/calibre/src/calibre/gui2/convert/mobi_output.py:19
msgid "MOBI Output"
msgstr "MOBI 输出"

#: /home/kovid/work/calibre/src/calibre/gui2/convert/mobi_output.py:44
msgid "Default"
msgstr "默认"

#: /home/kovid/work/calibre/src/calibre/gui2/convert/mobi_output_ui.py:75
msgid "&Title for Table of Contents:"
msgstr "书籍目录标题(&T)："

#: /home/kovid/work/calibre/src/calibre/gui2/convert/mobi_output_ui.py:76
msgid "Rescale images for &Palm devices"
msgstr "为 Palm 设备缩放图片(&P)"

#: /home/kovid/work/calibre/src/calibre/gui2/convert/mobi_output_ui.py:77
msgid "Use author &sort for author"
msgstr "使用作者项作为按作者排序索引(&S)"

#: /home/kovid/work/calibre/src/calibre/gui2/convert/mobi_output_ui.py:78
msgid "Disable compression of the file contents"
msgstr "禁用文件内容压缩"

#: /home/kovid/work/calibre/src/calibre/gui2/convert/mobi_output_ui.py:79
msgid "Do not add Table of Contents to book"
msgstr "不将目录添加到书籍"

#: /home/kovid/work/calibre/src/calibre/gui2/convert/mobi_output_ui.py:80
msgid "Kindle options"
msgstr "Kindle 选项"

#: /home/kovid/work/calibre/src/calibre/gui2/convert/mobi_output_ui.py:81
msgid "Periodical masthead font:"
msgstr "期刊主标题字体："

#: /home/kovid/work/calibre/src/calibre/gui2/convert/mobi_output_ui.py:82
msgid "Personal Doc tag:"
msgstr "个人文档标签："

#: /home/kovid/work/calibre/src/calibre/gui2/convert/mobi_output_ui.py:83
msgid "Ignore &margins"
msgstr "忽略边距(&M)"

#: /home/kovid/work/calibre/src/calibre/gui2/convert/page_setup.py:35
msgid "Page Setup"
msgstr "页面设置"

#: /home/kovid/work/calibre/src/calibre/gui2/convert/page_setup_ui.py:121
msgid "&Output profile:"
msgstr "输出配置文件(&O)："

#: /home/kovid/work/calibre/src/calibre/gui2/convert/page_setup_ui.py:122
msgid "Profile description"
msgstr "配置文件描述"

#: /home/kovid/work/calibre/src/calibre/gui2/convert/page_setup_ui.py:123
msgid "&Input profile:"
msgstr "输入配置文件(&I)："

#: /home/kovid/work/calibre/src/calibre/gui2/convert/page_setup_ui.py:124
msgid "Margins"
msgstr "页边距"

#: /home/kovid/work/calibre/src/calibre/gui2/convert/page_setup_ui.py:125
msgid "&Left:"
msgstr "左(&L):"

#: /home/kovid/work/calibre/src/calibre/gui2/convert/page_setup_ui.py:127
msgid "&Top:"
msgstr "上(&T):"

#: /home/kovid/work/calibre/src/calibre/gui2/convert/page_setup_ui.py:129
msgid "&Right:"
msgstr "右(&R):"

#: /home/kovid/work/calibre/src/calibre/gui2/convert/page_setup_ui.py:131
msgid "&Bottom:"
msgstr "底(&B):"

#: /home/kovid/work/calibre/src/calibre/gui2/convert/pdb_input_ui.py:37
msgid "Treat each &line as a paragraph"
msgstr "将每行文字作为段落处理(&L)"

#: /home/kovid/work/calibre/src/calibre/gui2/convert/pdb_input_ui.py:38
msgid "Assume print formatting"
msgstr "假定打印格式"

#: /home/kovid/work/calibre/src/calibre/gui2/convert/pdb_output.py:16
msgid "PDB Output"
msgstr "PDB 输出"

#: /home/kovid/work/calibre/src/calibre/gui2/convert/pdb_output_ui.py:48
msgid "&Format:"
msgstr "格式(&F)："

#: /home/kovid/work/calibre/src/calibre/gui2/convert/pdb_output_ui.py:49
#: /home/kovid/work/calibre/src/calibre/gui2/convert/pmlz_output_ui.py:47
#: /home/kovid/work/calibre/src/calibre/gui2/convert/rb_output_ui.py:34
#: /home/kovid/work/calibre/src/calibre/gui2/convert/txt_output_ui.py:68
msgid "&Inline TOC"
msgstr "内置目录(&I)"

#: /home/kovid/work/calibre/src/calibre/gui2/convert/pdb_output_ui.py:50
#: /home/kovid/work/calibre/src/calibre/gui2/convert/pmlz_output_ui.py:49
#: /home/kovid/work/calibre/src/calibre/gui2/convert/txt_output_ui.py:74
msgid "Output Encoding:"
msgstr "输出编码:"

#: /home/kovid/work/calibre/src/calibre/gui2/convert/pdf_input.py:12
msgid "PDF Input"
msgstr "PDF 输入"

#: /home/kovid/work/calibre/src/calibre/gui2/convert/pdf_input_ui.py:44
msgid "Line &Un-Wrapping Factor:"
msgstr "不折行系数(&U)："

#: /home/kovid/work/calibre/src/calibre/gui2/convert/pdf_input_ui.py:45
msgid "No &Images"
msgstr "无图像(&I)"

#: /home/kovid/work/calibre/src/calibre/gui2/convert/pdf_output.py:17
msgid "PDF Output"
msgstr "PDF 输出"

#: /home/kovid/work/calibre/src/calibre/gui2/convert/pdf_output_ui.py:48
msgid "&Paper Size:"
msgstr "纸张大小(&P)："

#: /home/kovid/work/calibre/src/calibre/gui2/convert/pdf_output_ui.py:49
msgid "&Orientation:"
msgstr "纸张方向(&O)："

#: /home/kovid/work/calibre/src/calibre/gui2/convert/pdf_output_ui.py:50
msgid "Preserve &aspect ratio of cover"
msgstr "保持封面纵宽比(&A)"

#: /home/kovid/work/calibre/src/calibre/gui2/convert/pml_output.py:14
msgid "PMLZ Output"
msgstr "PMLZ 输出"

#: /home/kovid/work/calibre/src/calibre/gui2/convert/pmlz_output_ui.py:48
msgid "Do not reduce image size and depth"
msgstr "不缩小图像大小和深度"

#: /home/kovid/work/calibre/src/calibre/gui2/convert/rb_output.py:14
msgid "RB Output"
msgstr "RB 输出"

#: /home/kovid/work/calibre/src/calibre/gui2/convert/regex_builder.py:83
msgid "No formats available"
msgstr "无格式何用"

#: /home/kovid/work/calibre/src/calibre/gui2/convert/regex_builder.py:84
msgid "Cannot build regex using the GUI builder without a book."
msgstr "缺少书籍，无法使用图形界面构建器构建正则表达式。"

#: /home/kovid/work/calibre/src/calibre/gui2/convert/regex_builder.py:103
msgid "Open book"
msgstr "打开书籍"

#: /home/kovid/work/calibre/src/calibre/gui2/convert/regex_builder_ui.py:57
msgid "Regex Builder"
msgstr "正则表达式生成器"

#: /home/kovid/work/calibre/src/calibre/gui2/convert/regex_builder_ui.py:58
msgid "Preview"
msgstr "预览"

#: /home/kovid/work/calibre/src/calibre/gui2/convert/regex_builder_ui.py:59
msgid "Regex:"
msgstr "正则表达式："

#: /home/kovid/work/calibre/src/calibre/gui2/convert/regex_builder_ui.py:60
#: /home/kovid/work/calibre/src/calibre/gui2/filename_pattern_ui.py:122
msgid "Test"
msgstr "测试"

#: /home/kovid/work/calibre/src/calibre/gui2/convert/single.py:171
msgid "Convert"
msgstr "转换"

#: /home/kovid/work/calibre/src/calibre/gui2/convert/single.py:196
msgid "Options specific to the input format."
msgstr "仅针对特定输入格式的选项。"

#: /home/kovid/work/calibre/src/calibre/gui2/convert/single_ui.py:117
#: /home/kovid/work/calibre/src/calibre/gui2/dialogs/book_info_ui.py:76
#: /home/kovid/work/calibre/src/calibre/gui2/dialogs/comicconf_ui.py:96
#: /home/kovid/work/calibre/src/calibre/gui2/dialogs/progress_ui.py:53
msgid "Dialog"
msgstr "对话框"

#: /home/kovid/work/calibre/src/calibre/gui2/convert/single_ui.py:118
msgid "&Input format:"
msgstr "输入格式(&I)："

#: /home/kovid/work/calibre/src/calibre/gui2/convert/single_ui.py:119
msgid "Use &saved conversion settings for individual books"
msgstr "为指定书籍使用已存转换设定(&S)"

#: /home/kovid/work/calibre/src/calibre/gui2/convert/snb_output.py:14
msgid "SNB Output"
msgstr "SNB 输出"

#: /home/kovid/work/calibre/src/calibre/gui2/convert/snb_output_ui.py:43
msgid "Hide chapter name"
msgstr "隐藏章节名称"

#: /home/kovid/work/calibre/src/calibre/gui2/convert/snb_output_ui.py:44
msgid "Don't indent the first line for each paragraph"
msgstr "每段首行不缩进"

#: /home/kovid/work/calibre/src/calibre/gui2/convert/snb_output_ui.py:45
msgid "Insert empty line between paragraphs"
msgstr "段间插入空行"

#: /home/kovid/work/calibre/src/calibre/gui2/convert/snb_output_ui.py:46
msgid "Optimize for full-sceen view "
msgstr "为全屏视图优化 "

#: /home/kovid/work/calibre/src/calibre/gui2/convert/structure_detection.py:17
msgid ""
"Structure\n"
"Detection"
msgstr ""
"结构\n"
"检测"

#: /home/kovid/work/calibre/src/calibre/gui2/convert/structure_detection.py:19
msgid ""
"Fine tune the detection of chapter headings and other document structure."
msgstr "优化章节标题和其它文档结构的检测。"

#: /home/kovid/work/calibre/src/calibre/gui2/convert/structure_detection.py:37
msgid "Detect chapters at (XPath expression):"
msgstr "检测章节位置(XPath 表达式)："

#: /home/kovid/work/calibre/src/calibre/gui2/convert/structure_detection.py:38
msgid "Insert page breaks before (XPath expression):"
msgstr "之前插入分页位置(XPath 表达式)："

#: /home/kovid/work/calibre/src/calibre/gui2/convert/structure_detection.py:40
msgid "Header regular expression:"
msgstr "页眉正则表达式："

#: /home/kovid/work/calibre/src/calibre/gui2/convert/structure_detection.py:43
msgid "Footer regular expression:"
msgstr "页脚正则表达式："

#: /home/kovid/work/calibre/src/calibre/gui2/convert/structure_detection.py:59
#: /home/kovid/work/calibre/src/calibre/gui2/widgets.py:86
msgid "Invalid regular expression"
msgstr "无效正则表达式"

#: /home/kovid/work/calibre/src/calibre/gui2/convert/structure_detection.py:60
#: /home/kovid/work/calibre/src/calibre/gui2/widgets.py:87
msgid "Invalid regular expression: %s"
msgstr "无效正则表达式：%s"

#: /home/kovid/work/calibre/src/calibre/gui2/convert/structure_detection.py:65
#: /home/kovid/work/calibre/src/calibre/gui2/convert/toc.py:39
msgid "Invalid XPath"
msgstr "无效 XPath"

#: /home/kovid/work/calibre/src/calibre/gui2/convert/structure_detection.py:66
#: /home/kovid/work/calibre/src/calibre/gui2/convert/toc.py:40
msgid "The XPath expression %s is invalid."
msgstr "XPath 表达式 %s 无效。"

#: /home/kovid/work/calibre/src/calibre/gui2/convert/structure_detection_ui.py:81
msgid "Chapter &mark:"
msgstr "章节标记(&M)："

#: /home/kovid/work/calibre/src/calibre/gui2/convert/structure_detection_ui.py:82
msgid "Remove first &image"
msgstr "移除首个图像(&I)"

#: /home/kovid/work/calibre/src/calibre/gui2/convert/structure_detection_ui.py:83
msgid "Insert &metadata as page at start of book"
msgstr "书籍开始页面插入元数据(&M)"

#: /home/kovid/work/calibre/src/calibre/gui2/convert/structure_detection_ui.py:84
msgid "Remove F&ooter"
msgstr "移除脚注(&O)"

#: /home/kovid/work/calibre/src/calibre/gui2/convert/structure_detection_ui.py:85
msgid "Remove H&eader"
msgstr "移除头注(&E)"

#: /home/kovid/work/calibre/src/calibre/gui2/convert/structure_detection_ui.py:86
msgid "Line &un-wrap factor during preprocess:"
msgstr "预处理过程中合并换行因子："

#: /home/kovid/work/calibre/src/calibre/gui2/convert/structure_detection_ui.py:87
msgid "&Preprocess input file to possibly improve structure detection"
msgstr "预处理输入文件，尽可能改善文档结构检测(&D)"

#: /home/kovid/work/calibre/src/calibre/gui2/convert/toc.py:16
msgid ""
"Table of\n"
"Contents"
msgstr ""
"内容\n"
"目录"

#: /home/kovid/work/calibre/src/calibre/gui2/convert/toc.py:18
msgid "Control the creation/conversion of the Table of Contents."
msgstr "控制内容目录的创建/转换"

#: /home/kovid/work/calibre/src/calibre/gui2/convert/toc.py:30
msgid "Level &1 TOC (XPath expression):"
msgstr "&一级目录(XPath 表达式)："

#: /home/kovid/work/calibre/src/calibre/gui2/convert/toc.py:31
msgid "Level &2 TOC (XPath expression):"
msgstr "&二级目录(XPath 表达式)："

#: /home/kovid/work/calibre/src/calibre/gui2/convert/toc.py:32
msgid "Level &3 TOC (XPath expression):"
msgstr "&三级目录(XPath 表达式)："

#: /home/kovid/work/calibre/src/calibre/gui2/convert/toc_ui.py:68
msgid "Do not add &detected chapters to the Table of Contents"
msgstr "关闭自动章节检测和添加到目录的功能"

#: /home/kovid/work/calibre/src/calibre/gui2/convert/toc_ui.py:69
msgid "Number of &links to add to Table of Contents"
msgstr "目录中的链接数"

#: /home/kovid/work/calibre/src/calibre/gui2/convert/toc_ui.py:70
msgid "Chapter &threshold"
msgstr "章节开始(&T)"

#: /home/kovid/work/calibre/src/calibre/gui2/convert/toc_ui.py:71
msgid "&Force use of auto-generated Table of Contents"
msgstr "强制使用自动生成目录(&F)"

#: /home/kovid/work/calibre/src/calibre/gui2/convert/toc_ui.py:72
msgid "TOC &Filter:"
msgstr "目录过滤(&F)："

#: /home/kovid/work/calibre/src/calibre/gui2/convert/txt_input.py:12
msgid "TXT Input"
msgstr "TXT 输入"

#: /home/kovid/work/calibre/src/calibre/gui2/convert/txt_input_ui.py:59
msgid "Paragraph style:"
msgstr ""

#: /home/kovid/work/calibre/src/calibre/gui2/convert/txt_input_ui.py:60
msgid "Preserve &spaces"
msgstr "保留空格(&S)"

#: /home/kovid/work/calibre/src/calibre/gui2/convert/txt_input_ui.py:61
msgid "Formatting style:"
msgstr ""

#: /home/kovid/work/calibre/src/calibre/gui2/convert/txt_input_ui.py:62
msgid "Markdown Options"
msgstr ""

#: /home/kovid/work/calibre/src/calibre/gui2/convert/txt_input_ui.py:63
msgid ""
"<p>Markdown is a simple markup language for text files, that allows for "
"advanced formatting. To learn more visit <a "
"href=\"http://daringfireball.net/projects/markdown\">markdown</a>."
msgstr ""
"<p>Markdown 是一种简单的文本标记语言，允许进行高级格式化。了解更多在 <a "
"href=\"http://daringfireball.net/projects/markdown\">markdown</a>。"

#: /home/kovid/work/calibre/src/calibre/gui2/convert/txt_input_ui.py:64
msgid "Do not insert Table of Contents into output text when using markdown"
msgstr "使用Markdown时，不要在输出文本中插入目录"

#: /home/kovid/work/calibre/src/calibre/gui2/convert/txt_output.py:16
msgid "TXT Output"
msgstr "TXT 输出"

#: /home/kovid/work/calibre/src/calibre/gui2/convert/txt_output_ui.py:67
msgid "&Line ending style:"
msgstr "行尾风格(&L)："

#: /home/kovid/work/calibre/src/calibre/gui2/convert/txt_output_ui.py:69
msgid "&Maximum line length:"
msgstr "最大行宽(&M)"

#: /home/kovid/work/calibre/src/calibre/gui2/convert/txt_output_ui.py:70
msgid "Force maximum line length"
msgstr "约束最大行长"

#: /home/kovid/work/calibre/src/calibre/gui2/convert/txt_output_ui.py:71
msgid "Apply Markdown formatting to text"
msgstr "对文本应用 Markdown 格式"

#: /home/kovid/work/calibre/src/calibre/gui2/convert/txt_output_ui.py:72
msgid "Do not remove links (<a> tags) before processing"
msgstr "处理前请勿移除链接(<a> 标记)"

#: /home/kovid/work/calibre/src/calibre/gui2/convert/txt_output_ui.py:73
msgid "Do not remove image references before processing"
msgstr "处理前请勿移除图像引用"

#: /home/kovid/work/calibre/src/calibre/gui2/convert/xexp_edit_ui.py:56
#: /home/kovid/work/calibre/src/calibre/gui2/dialogs/book_info_ui.py:77
#: /home/kovid/work/calibre/src/calibre/gui2/dialogs/book_info_ui.py:78
#: /home/kovid/work/calibre/src/calibre/gui2/dialogs/choose_format_ui.py:46
#: /home/kovid/work/calibre/src/calibre/gui2/dialogs/confirm_delete_ui.py:54
#: /home/kovid/work/calibre/src/calibre/gui2/dialogs/password_ui.py:62
#: /home/kovid/work/calibre/src/calibre/gui2/dialogs/progress_ui.py:54
#: /home/kovid/work/calibre/src/calibre/gui2/dialogs/progress_ui.py:55
msgid "TextLabel"
msgstr "文本标签"

#: /home/kovid/work/calibre/src/calibre/gui2/convert/xexp_edit_ui.py:57
msgid "Use a wizard to help construct the XPath expression"
msgstr "使用向导帮助构建 XPath 表达式"

#: /home/kovid/work/calibre/src/calibre/gui2/convert/xpath_wizard_ui.py:73
msgid "Match HTML &tags with tag name:"
msgstr "用标签名匹配 HTML 标签(&T)："

#: /home/kovid/work/calibre/src/calibre/gui2/convert/xpath_wizard_ui.py:74
msgid "*"
msgstr "*"

#: /home/kovid/work/calibre/src/calibre/gui2/convert/xpath_wizard_ui.py:75
msgid "a"
msgstr "a"

#: /home/kovid/work/calibre/src/calibre/gui2/convert/xpath_wizard_ui.py:76
msgid "br"
msgstr "br"

#: /home/kovid/work/calibre/src/calibre/gui2/convert/xpath_wizard_ui.py:77
msgid "div"
msgstr "div"

#: /home/kovid/work/calibre/src/calibre/gui2/convert/xpath_wizard_ui.py:78
msgid "h1"
msgstr "h1"

#: /home/kovid/work/calibre/src/calibre/gui2/convert/xpath_wizard_ui.py:79
msgid "h2"
msgstr "h2"

#: /home/kovid/work/calibre/src/calibre/gui2/convert/xpath_wizard_ui.py:80
msgid "h3"
msgstr "h3"

#: /home/kovid/work/calibre/src/calibre/gui2/convert/xpath_wizard_ui.py:81
msgid "h4"
msgstr "h4"

#: /home/kovid/work/calibre/src/calibre/gui2/convert/xpath_wizard_ui.py:82
msgid "h5"
msgstr "h5"

#: /home/kovid/work/calibre/src/calibre/gui2/convert/xpath_wizard_ui.py:83
msgid "h6"
msgstr "h6"

#: /home/kovid/work/calibre/src/calibre/gui2/convert/xpath_wizard_ui.py:84
msgid "hr"
msgstr "hr"

#: /home/kovid/work/calibre/src/calibre/gui2/convert/xpath_wizard_ui.py:85
msgid "span"
msgstr "span"

#: /home/kovid/work/calibre/src/calibre/gui2/convert/xpath_wizard_ui.py:86
msgid "Having the &attribute:"
msgstr "拥有属性(&A)："

#: /home/kovid/work/calibre/src/calibre/gui2/convert/xpath_wizard_ui.py:87
msgid "With &value:"
msgstr "值为(&V)："

#: /home/kovid/work/calibre/src/calibre/gui2/convert/xpath_wizard_ui.py:88
msgid "(A regular expression)"
msgstr "(一条正则表达式)"

#: /home/kovid/work/calibre/src/calibre/gui2/convert/xpath_wizard_ui.py:89
msgid ""
"<p>For example, to match all h2 tags that have class=\"chapter\", set tag to "
"<i>h2</i>, attribute to <i>class</i> and value to "
"<i>chapter</i>.</p><p>Leaving attribute blank will match any attribute and "
"leaving value blank will match any value. Setting tag to * will match any "
"tag.</p><p>To learn more advanced usage of XPath see the <a "
"href=\"http://calibre-ebook.com/user_manual/xpath.html\">XPath Tutorial</a>."
msgstr ""
"<p>例如，要匹配所有使用 class=\"chapter\" 的 h2 标签，设定标签为 <i>h2</i>，属性为 <i>class</i> "
"同时赋值 <i>chapter</i>。</p><p>将属性值留空将匹配任何值。设标签为 * 则匹配任意标签。</p><p>学习 XPath "
"高级用法参见 <a href=\"http://calibre-ebook.com/user_manual/xpath.html\">XPath "
"教程</a>。"

#: /home/kovid/work/calibre/src/calibre/gui2/cover_flow.py:118
msgid "Browse by covers"
msgstr "用封面浏览"

#: /home/kovid/work/calibre/src/calibre/gui2/cover_flow.py:149
msgid "Cover browser could not be loaded"
msgstr "封面浏览器无法加载"

#: /home/kovid/work/calibre/src/calibre/gui2/custom_column_widgets.py:62
#: /home/kovid/work/calibre/src/calibre/gui2/custom_column_widgets.py:87
#: /home/kovid/work/calibre/src/calibre/gui2/custom_column_widgets.py:111
#: /home/kovid/work/calibre/src/calibre/gui2/custom_column_widgets.py:148
#: /home/kovid/work/calibre/src/calibre/gui2/custom_column_widgets.py:167
#: /home/kovid/work/calibre/src/calibre/gui2/custom_column_widgets.py:273
#: /home/kovid/work/calibre/src/calibre/gui2/custom_column_widgets.py:494
#: /home/kovid/work/calibre/src/calibre/gui2/library/delegates.py:114
#: /home/kovid/work/calibre/src/calibre/gui2/library/delegates.py:134
#: /home/kovid/work/calibre/src/calibre/gui2/library/delegates.py:210
#: /home/kovid/work/calibre/src/calibre/gui2/library/delegates.py:243
#: /home/kovid/work/calibre/src/calibre/gui2/library/delegates.py:247
msgid "Undefined"
msgstr "未定义"

#: /home/kovid/work/calibre/src/calibre/gui2/custom_column_widgets.py:125
msgid "star(s)"
msgstr "星"

#: /home/kovid/work/calibre/src/calibre/gui2/custom_column_widgets.py:126
msgid "Unrated"
msgstr "未评星级"

#: /home/kovid/work/calibre/src/calibre/gui2/custom_column_widgets.py:159
msgid "Set '%s' to today"
msgstr "将'%s'设为今天"

#: /home/kovid/work/calibre/src/calibre/gui2/custom_column_widgets.py:269
msgid " index:"
msgstr " 索引"

#: /home/kovid/work/calibre/src/calibre/gui2/custom_column_widgets.py:335
msgid ""
"The enumeration \"{0}\" contains an invalid value that will be set to the "
"default"
msgstr ""

#: /home/kovid/work/calibre/src/calibre/gui2/custom_column_widgets.py:494
msgid "Do not change"
msgstr "不变更"

#: /home/kovid/work/calibre/src/calibre/gui2/custom_column_widgets.py:543
msgid "Remove series"
msgstr "移除系列"

#: /home/kovid/work/calibre/src/calibre/gui2/custom_column_widgets.py:546
msgid "Automatically number books"
msgstr "为书籍自动编号"

#: /home/kovid/work/calibre/src/calibre/gui2/custom_column_widgets.py:549
#: /home/kovid/work/calibre/src/calibre/gui2/dialogs/metadata_bulk_ui.py:428
msgid "Force numbers to start with "
msgstr "从 强制开始编号 "

#: /home/kovid/work/calibre/src/calibre/gui2/custom_column_widgets.py:607
msgid ""
"The enumeration \"{0}\" contains invalid values that will not appear in the "
"list"
msgstr ""

#: /home/kovid/work/calibre/src/calibre/gui2/custom_column_widgets.py:663
msgid "Remove all tags"
msgstr "移除所有标签"

#: /home/kovid/work/calibre/src/calibre/gui2/custom_column_widgets.py:684
msgid "tags to add"
msgstr "要添加的标签"

#: /home/kovid/work/calibre/src/calibre/gui2/custom_column_widgets.py:689
msgid "tags to remove"
msgstr "要移除的标签"

#: /home/kovid/work/calibre/src/calibre/gui2/device.py:45
#: /home/kovid/work/calibre/src/calibre/utils/ipc/job.py:136
msgid "No details available."
msgstr "无详情可用。"

#: /home/kovid/work/calibre/src/calibre/gui2/device.py:191
msgid "Device no longer connected."
msgstr "设备未连接。"

#: /home/kovid/work/calibre/src/calibre/gui2/device.py:309
msgid "Get device information"
msgstr "获取设备信息"

#: /home/kovid/work/calibre/src/calibre/gui2/device.py:320
msgid "Get list of books on device"
msgstr "获取设备书籍列表"

#: /home/kovid/work/calibre/src/calibre/gui2/device.py:330
msgid "Get annotations from device"
msgstr "从设备抓取注释"

#: /home/kovid/work/calibre/src/calibre/gui2/device.py:342
msgid "Send metadata to device"
msgstr "传输元数据到设备上"

#: /home/kovid/work/calibre/src/calibre/gui2/device.py:347
msgid "Send collections to device"
msgstr "发送合集到设备"

#: /home/kovid/work/calibre/src/calibre/gui2/device.py:382
msgid "Upload %d books to device"
msgstr "上传 %d 本书到设备"

#: /home/kovid/work/calibre/src/calibre/gui2/device.py:397
msgid "Delete books from device"
msgstr "从设备上删除书籍"

#: /home/kovid/work/calibre/src/calibre/gui2/device.py:414
msgid "Download books from device"
msgstr "从设备上下载书籍"

#: /home/kovid/work/calibre/src/calibre/gui2/device.py:424
msgid "View book on device"
msgstr "查看设备上的书籍"

#: /home/kovid/work/calibre/src/calibre/gui2/device.py:458
msgid "Set default send to device action"
msgstr "设置传送到设备的默认操作"

#: /home/kovid/work/calibre/src/calibre/gui2/device.py:464
msgid "Send to main memory"
msgstr "传送到主内存"

#: /home/kovid/work/calibre/src/calibre/gui2/device.py:466
msgid "Send to storage card A"
msgstr "发送到存储卡 A"

#: /home/kovid/work/calibre/src/calibre/gui2/device.py:468
msgid "Send to storage card B"
msgstr "发送到存储卡 B"

#: /home/kovid/work/calibre/src/calibre/gui2/device.py:473
#: /home/kovid/work/calibre/src/calibre/gui2/device.py:482
msgid "Main Memory"
msgstr "主内存"

#: /home/kovid/work/calibre/src/calibre/gui2/device.py:494
msgid "Send specific format to"
msgstr "发送特定格式至"

#: /home/kovid/work/calibre/src/calibre/gui2/device.py:495
msgid "Send and delete from library"
msgstr "发送并从书库中删除"

#: /home/kovid/work/calibre/src/calibre/gui2/device.py:538
msgid "Eject device"
msgstr "安全移除设备"

#: /home/kovid/work/calibre/src/calibre/gui2/device.py:601
msgid "Error communicating with device"
msgstr "与设备通信发生错误"

#: /home/kovid/work/calibre/src/calibre/gui2/device.py:617
#: /home/kovid/work/calibre/src/calibre/gui2/device.py:1105
#: /home/kovid/work/calibre/src/calibre/gui2/email.py:297
msgid "No suitable formats"
msgstr "无合适格式"

#: /home/kovid/work/calibre/src/calibre/gui2/device.py:635
msgid "Select folder to open as device"
msgstr "选择一个将做为设备打开的文件夹"

#: /home/kovid/work/calibre/src/calibre/gui2/device.py:686
msgid "Error talking to device"
msgstr "设备通讯错误。"

#: /home/kovid/work/calibre/src/calibre/gui2/device.py:687
msgid ""
"There was a temporary error talking to the device. Please unplug and "
"reconnect the device and or reboot."
msgstr "与设备通讯出现临时性错误。请拔下再重新连接设备，或可能需要重启。"

#: /home/kovid/work/calibre/src/calibre/gui2/device.py:730
msgid "Device: "
msgstr "设备： "

#: /home/kovid/work/calibre/src/calibre/gui2/device.py:732
msgid " detected."
msgstr " 被检测到。"

#: /home/kovid/work/calibre/src/calibre/gui2/device.py:830
msgid "selected to send"
msgstr "选择传送"

#: /home/kovid/work/calibre/src/calibre/gui2/device.py:835
msgid "Choose format to send to device"
msgstr "选择传送到设备的格式"

#: /home/kovid/work/calibre/src/calibre/gui2/device.py:844
msgid "No device"
msgstr "无设备"

#: /home/kovid/work/calibre/src/calibre/gui2/device.py:845
msgid "Cannot send: No device is connected"
msgstr "无法传送：无连接设备"

#: /home/kovid/work/calibre/src/calibre/gui2/device.py:848
#: /home/kovid/work/calibre/src/calibre/gui2/device.py:852
msgid "No card"
msgstr "无卡"

#: /home/kovid/work/calibre/src/calibre/gui2/device.py:849
#: /home/kovid/work/calibre/src/calibre/gui2/device.py:853
msgid "Cannot send: Device has no storage card"
msgstr "无法传送：设备中无储存卡"

#: /home/kovid/work/calibre/src/calibre/gui2/device.py:899
#: /home/kovid/work/calibre/src/calibre/gui2/device.py:982
#: /home/kovid/work/calibre/src/calibre/gui2/device.py:1099
msgid "Auto convert the following books before uploading to the device?"
msgstr "上传到设备之前自动转换如下书籍？"

#: /home/kovid/work/calibre/src/calibre/gui2/device.py:928
msgid "Sending catalogs to device."
msgstr "正在发送分类到设备。"

#: /home/kovid/work/calibre/src/calibre/gui2/device.py:1013
msgid "Sending news to device."
msgstr "将新闻传送到设备."

#: /home/kovid/work/calibre/src/calibre/gui2/device.py:1066
msgid "Sending books to device."
msgstr "传送书籍到设备。"

#: /home/kovid/work/calibre/src/calibre/gui2/device.py:1106
msgid ""
"Could not upload the following books to the device, as no suitable formats "
"were found. Convert the book(s) to a format supported by your device first."
msgstr "无法上传下列书籍到设备，未找到何时格式。请先将书籍转换为设备支持的格式。"

#: /home/kovid/work/calibre/src/calibre/gui2/device.py:1170
msgid "No space on device"
msgstr "设备存储空间不足"

#: /home/kovid/work/calibre/src/calibre/gui2/device.py:1171
msgid ""
"<p>Cannot upload books to device there is no more free space available "
msgstr "<p>由于设备存储空间不足无法将书籍传送到设备上 "

#: /home/kovid/work/calibre/src/calibre/gui2/device_drivers/configwidget.py:118
#: /home/kovid/work/calibre/src/calibre/gui2/library/delegates.py:388
#: /home/kovid/work/calibre/src/calibre/gui2/preferences/plugboard.py:234
#: /home/kovid/work/calibre/src/calibre/gui2/preferences/save_template.py:61
msgid "Invalid template"
msgstr "无效模板"

#: /home/kovid/work/calibre/src/calibre/gui2/device_drivers/configwidget.py:119
#: /home/kovid/work/calibre/src/calibre/gui2/library/delegates.py:389
#: /home/kovid/work/calibre/src/calibre/gui2/preferences/plugboard.py:235
#: /home/kovid/work/calibre/src/calibre/gui2/preferences/save_template.py:62
msgid "The template %s is invalid:"
msgstr "模板 %s 无效："

#: /home/kovid/work/calibre/src/calibre/gui2/device_drivers/configwidget_ui.py:78
msgid "Select available formats and their order for this device"
msgstr "为此设备选择可用格式和格式顺序"

#: /home/kovid/work/calibre/src/calibre/gui2/device_drivers/configwidget_ui.py:82
msgid "Use sub directories"
msgstr "使用子目录"

#: /home/kovid/work/calibre/src/calibre/gui2/device_drivers/configwidget_ui.py:83
msgid "Use author sort for author"
msgstr "用作者排序字段作为作者"

#: /home/kovid/work/calibre/src/calibre/gui2/device_drivers/configwidget_ui.py:84
msgid "Save &template:"
msgstr "保存模板(&T)："

#: /home/kovid/work/calibre/src/calibre/gui2/dialogs/add_from_isbn_ui.py:48
msgid "Add books by ISBN"
msgstr "按ISBN号添加书籍"

#: /home/kovid/work/calibre/src/calibre/gui2/dialogs/add_from_isbn_ui.py:49
msgid ""
"<p>Enter a list of ISBNs in the box to the left, one per line. calibre will "
"automatically create entries for books based on the ISBN and download "
"metadata and covers for them.</p>\n"
"<p>Any invalid ISBNs in the list will be ignored.</p>\n"
"<p>You can also specify a file that will be added with each ISBN. To do this "
"enter the full path to the file after a <code>>></code>.  For example:</p>\n"
"<p><code>9788842915232 >> %s</code></p>"
msgstr ""

#: /home/kovid/work/calibre/src/calibre/gui2/dialogs/add_from_isbn_ui.py:53
msgid "&Paste from clipboard"
msgstr "从剪贴板粘贴(&P)"

#: /home/kovid/work/calibre/src/calibre/gui2/dialogs/book_info_ui.py:80
msgid "Fit &cover within view"
msgstr "封面以适合屏幕大小显示(&C)"

#: /home/kovid/work/calibre/src/calibre/gui2/dialogs/book_info_ui.py:81
msgid "&Previous"
msgstr "上一个(&P)"

#: /home/kovid/work/calibre/src/calibre/gui2/dialogs/book_info_ui.py:82
msgid "&Next"
msgstr "下一个(&N)"

#: /home/kovid/work/calibre/src/calibre/gui2/dialogs/catalog.py:38
msgid "My Books"
msgstr "我的书籍"

#: /home/kovid/work/calibre/src/calibre/gui2/dialogs/catalog_ui.py:80
#: /home/kovid/work/calibre/src/calibre/gui2/tools.py:309
msgid "Generate catalog"
msgstr "生成分类"

#: /home/kovid/work/calibre/src/calibre/gui2/dialogs/catalog_ui.py:81
msgid "Generate catalog for {0} books"
msgstr "为 {0} 本书生成分类"

#: /home/kovid/work/calibre/src/calibre/gui2/dialogs/catalog_ui.py:82
msgid "Catalog &format:"
msgstr "分类格式(&F)："

#: /home/kovid/work/calibre/src/calibre/gui2/dialogs/catalog_ui.py:83
msgid ""
"Catalog &title (existing catalog with the same title will be replaced):"
msgstr "分类标题(&T)(若当前已有分类标题则替换)："

#: /home/kovid/work/calibre/src/calibre/gui2/dialogs/catalog_ui.py:84
msgid "&Send catalog to device automatically"
msgstr "自动发送分类到设备(&S)"

#: /home/kovid/work/calibre/src/calibre/gui2/dialogs/catalog_ui.py:85
msgid "Catalog options"
msgstr "分类选项"

#: /home/kovid/work/calibre/src/calibre/gui2/dialogs/check_library.py:26
msgid "Check Library"
msgstr "检查书库"

#: /home/kovid/work/calibre/src/calibre/gui2/dialogs/check_library.py:35
msgid "&Run the check"
msgstr "进行检查(&R)"

#: /home/kovid/work/calibre/src/calibre/gui2/dialogs/check_library.py:38
msgid "Copy &to clipboard"
msgstr "复到到剪贴板(&T)"

#: /home/kovid/work/calibre/src/calibre/gui2/dialogs/check_library.py:45
msgid "Delete marked files (checked subitems)"
msgstr "删除标记文件(检查子项)"

#: /home/kovid/work/calibre/src/calibre/gui2/dialogs/check_library.py:51
msgid "Fix marked sections (checked fixable items)"
msgstr "修复标记章节(可修复项)"

#: /home/kovid/work/calibre/src/calibre/gui2/dialogs/check_library.py:61
msgid "Names to ignore:"
msgstr "要忽略的名称："

#: /home/kovid/work/calibre/src/calibre/gui2/dialogs/check_library.py:66
msgid ""
"Enter comma-separated standard file name wildcards, such as synctoy*.dat"
msgstr ""

#: /home/kovid/work/calibre/src/calibre/gui2/dialogs/check_library.py:69
msgid "Extensions to ignore"
msgstr "要忽略的扩展名"

#: /home/kovid/work/calibre/src/calibre/gui2/dialogs/check_library.py:74
msgid ""
"Enter comma-separated extensions without a leading dot. Used only in book "
"folders"
msgstr ""

#: /home/kovid/work/calibre/src/calibre/gui2/dialogs/check_library.py:111
msgid "(fixable)"
msgstr "(可修复)"

#: /home/kovid/work/calibre/src/calibre/gui2/dialogs/check_library.py:134
msgid "Path from library"
msgstr "书库的路径"

#: /home/kovid/work/calibre/src/calibre/gui2/dialogs/check_library.py:134
#: /home/kovid/work/calibre/src/calibre/gui2/viewer/bookmarkmanager.py:89
#: /home/kovid/work/calibre/src/calibre/library/server/browse.py:253
msgid "Name"
msgstr "名称"

#: /home/kovid/work/calibre/src/calibre/gui2/dialogs/check_library.py:158
msgid ""
"The marked files and folders will be <b>permanently deleted</b>. Are you "
"sure?"
msgstr "被标记的文件和文件夹将被<b>永久删除</b>。你确定吗？"

#: /home/kovid/work/calibre/src/calibre/gui2/dialogs/choose_format_ui.py:45
msgid "Choose Format"
msgstr "选择格式"

#: /home/kovid/work/calibre/src/calibre/gui2/dialogs/choose_library.py:43
msgid "Choose location for calibre library"
msgstr "选择作为calibre书库的位置"

#: /home/kovid/work/calibre/src/calibre/gui2/dialogs/choose_library.py:50
msgid "Same as current"
msgstr "与当前相同"

#: /home/kovid/work/calibre/src/calibre/gui2/dialogs/choose_library.py:51
msgid "The location %s contains the current calibre library"
msgstr "所选的位置%s包含了当前的calibre书库"

#: /home/kovid/work/calibre/src/calibre/gui2/dialogs/choose_library.py:56
msgid "No existing library found"
msgstr "找不到已有的书库"

#: /home/kovid/work/calibre/src/calibre/gui2/dialogs/choose_library.py:57
msgid "There is no existing calibre library at %s"
msgstr "%s 没有现存的calibre书库"

#: /home/kovid/work/calibre/src/calibre/gui2/dialogs/choose_library.py:61
msgid "Not empty"
msgstr "不为空"

#: /home/kovid/work/calibre/src/calibre/gui2/dialogs/choose_library.py:62
msgid "The folder %s is not empty. Please choose an empty folder"
msgstr "文件夹 %s 不为空，请选择一个空文件夹"

#: /home/kovid/work/calibre/src/calibre/gui2/dialogs/choose_library.py:85
msgid "No location"
msgstr "没有位置"

#: /home/kovid/work/calibre/src/calibre/gui2/dialogs/choose_library.py:85
msgid "No location selected"
msgstr "没有选择位置"

#: /home/kovid/work/calibre/src/calibre/gui2/dialogs/choose_library.py:89
#: /home/kovid/work/calibre/src/calibre/gui2/wizard/__init__.py:654
msgid "Bad location"
msgstr "错误的位置"

#: /home/kovid/work/calibre/src/calibre/gui2/dialogs/choose_library.py:90
msgid "%s is not an existing folder"
msgstr "%s 文件夹不存在"

#: /home/kovid/work/calibre/src/calibre/gui2/dialogs/choose_library_ui.py:77
msgid "Choose your calibre library"
msgstr "选择你的 calibre 书库"

#: /home/kovid/work/calibre/src/calibre/gui2/dialogs/choose_library_ui.py:78
msgid "Your calibre library is currently located at {0}"
msgstr "你的calibre书库目前位于{0}"

#: /home/kovid/work/calibre/src/calibre/gui2/dialogs/choose_library_ui.py:79
msgid "New &Location:"
msgstr "新位置(&L):"

#: /home/kovid/work/calibre/src/calibre/gui2/dialogs/choose_library_ui.py:80
msgid "Use &existing library at the new location"
msgstr "在新位置使用现有的书库(&E)"

#: /home/kovid/work/calibre/src/calibre/gui2/dialogs/choose_library_ui.py:81
msgid "&Create an empty library at the new location"
msgstr "在新位置创建一个空的书库(&C)"

#: /home/kovid/work/calibre/src/calibre/gui2/dialogs/choose_library_ui.py:82
msgid "&Copy structure from the current library"
msgstr "从当前书库复制结构(&C)"

#: /home/kovid/work/calibre/src/calibre/gui2/dialogs/choose_library_ui.py:83
msgid ""
"Copy the custom columns, saved searches, column widths, plugboards,\n"
"user categories, and other information from the old to the new library"
msgstr ""

#: /home/kovid/work/calibre/src/calibre/gui2/dialogs/choose_library_ui.py:85
msgid "&Move current library to new location"
msgstr "移动当前书库到新位置(&M)"

#: /home/kovid/work/calibre/src/calibre/gui2/dialogs/comicconf.py:33
msgid "Set defaults for conversion of comics (CBR/CBZ files)"
msgstr "设置漫画文件的转换选项 (CBR/CBZ files)"

#: /home/kovid/work/calibre/src/calibre/gui2/dialogs/comicconf.py:48
msgid "Set options for converting %s"
msgstr "设置转换 %s 的选项"

#: /home/kovid/work/calibre/src/calibre/gui2/dialogs/comicconf_ui.py:97
#: /home/kovid/work/calibre/src/calibre/gui2/dialogs/search_ui.py:211
msgid "&Title:"
msgstr "标题(&T);"

#: /home/kovid/work/calibre/src/calibre/gui2/dialogs/comicconf_ui.py:98
msgid "&Author(s):"
msgstr "作者(&A):"

#: /home/kovid/work/calibre/src/calibre/gui2/dialogs/comicconf_ui.py:100
msgid "&Profile:"
msgstr "配置文件(&P);"

#: /home/kovid/work/calibre/src/calibre/gui2/dialogs/comments_dialog.py:24
#: /home/kovid/work/calibre/src/calibre/gui2/dialogs/template_dialog.py:23
msgid "&OK"
msgstr "&OK"

#: /home/kovid/work/calibre/src/calibre/gui2/dialogs/comments_dialog.py:25
#: /home/kovid/work/calibre/src/calibre/gui2/dialogs/template_dialog.py:24
#: /home/kovid/work/calibre/src/calibre/gui2/dialogs/tweak_epub_ui.py:60
#: /home/kovid/work/calibre/src/calibre/gui2/preferences/main.py:225
msgid "&Cancel"
msgstr "取消(&C)"

#: /home/kovid/work/calibre/src/calibre/gui2/dialogs/comments_dialog_ui.py:43
#: /home/kovid/work/calibre/src/calibre/gui2/dialogs/template_dialog_ui.py:43
msgid "Edit Comments"
msgstr "编辑评论"

#: /home/kovid/work/calibre/src/calibre/gui2/dialogs/confirm_delete_location_ui.py:62
msgid "Where do you want to delete from?"
msgstr "删除何处的书籍？"

#: /home/kovid/work/calibre/src/calibre/gui2/dialogs/confirm_delete_location_ui.py:63
#: /home/kovid/work/calibre/src/calibre/gui2/layout.py:63
#: /home/kovid/work/calibre/src/calibre/library/server/opds.py:230
msgid "Library"
msgstr "书库"

#: /home/kovid/work/calibre/src/calibre/gui2/dialogs/confirm_delete_location_ui.py:64
#: /home/kovid/work/calibre/src/calibre/gui2/layout.py:65
msgid "Device"
msgstr "设备"

#: /home/kovid/work/calibre/src/calibre/gui2/dialogs/confirm_delete_location_ui.py:65
msgid "Library and Device"
msgstr "书库和设备"

#: /home/kovid/work/calibre/src/calibre/gui2/dialogs/confirm_delete_ui.py:55
msgid "&Show this warning again"
msgstr "一直显示此警告信息(&S)"

#: /home/kovid/work/calibre/src/calibre/gui2/dialogs/conversion_error_ui.py:47
msgid "ERROR"
msgstr "错误"

#: /home/kovid/work/calibre/src/calibre/gui2/dialogs/delete_matching_from_device.py:67
msgid ""
"All checked books will be <b>permanently deleted</b> from your device. "
"Please verify the list."
msgstr "所有选中的书籍将从您的设备上<b>永久删除</b>。请检查此列表。"

#: /home/kovid/work/calibre/src/calibre/gui2/dialogs/delete_matching_from_device.py:75
msgid "Location"
msgstr "位置"

#: /home/kovid/work/calibre/src/calibre/gui2/dialogs/delete_matching_from_device.py:76
#: /home/kovid/work/calibre/src/calibre/gui2/library/models.py:69
#: /home/kovid/work/calibre/src/calibre/gui2/library/models.py:909
#: /home/kovid/work/calibre/src/calibre/gui2/preferences/create_custom_column.py:33
#: /home/kovid/work/calibre/src/calibre/library/field_metadata.py:295
#: /home/kovid/work/calibre/src/calibre/library/server/opds.py:589
msgid "Date"
msgstr "日期"

#: /home/kovid/work/calibre/src/calibre/gui2/dialogs/delete_matching_from_device.py:76
#: /home/kovid/work/calibre/src/calibre/gui2/library/models.py:1099
msgid "Format"
msgstr "格式"

#: /home/kovid/work/calibre/src/calibre/gui2/dialogs/delete_matching_from_device_ui.py:55
msgid "Delete from device"
msgstr "从设备删除"

#: /home/kovid/work/calibre/src/calibre/gui2/dialogs/edit_authors_dialog.py:35
msgid "Author sort"
msgstr "按作者排序"

#: /home/kovid/work/calibre/src/calibre/gui2/dialogs/edit_authors_dialog.py:117
#: /home/kovid/work/calibre/src/calibre/gui2/tag_view.py:828
msgid "Invalid author name"
msgstr "无效的作者名"

#: /home/kovid/work/calibre/src/calibre/gui2/dialogs/edit_authors_dialog.py:118
#: /home/kovid/work/calibre/src/calibre/gui2/tag_view.py:829
msgid "Author names cannot contain & characters."
msgstr "作者名中不能包含&符号"

#: /home/kovid/work/calibre/src/calibre/gui2/dialogs/edit_authors_dialog_ui.py:71
msgid "Manage authors"
msgstr "管理作者"

#: /home/kovid/work/calibre/src/calibre/gui2/dialogs/edit_authors_dialog_ui.py:72
msgid "Sort by author"
msgstr "以作者排序"

#: /home/kovid/work/calibre/src/calibre/gui2/dialogs/edit_authors_dialog_ui.py:73
msgid "Sort by author sort"
msgstr "按作者排序字段排序"

#: /home/kovid/work/calibre/src/calibre/gui2/dialogs/edit_authors_dialog_ui.py:74
msgid ""
"Reset all the author sort values to a value automatically generated from the "
"author. Exactly how this value is automatically generated can be controlled "
"via Preferences->Advanced->Tweaks"
msgstr "把作者排序字段全部重置为跟据作者字段值自动生成的值。具体的生成规则可以在首选项->高级->优化调整中配置"

#: /home/kovid/work/calibre/src/calibre/gui2/dialogs/edit_authors_dialog_ui.py:75
msgid "Recalculate all author sort values"
msgstr "重新生成作者排序字段值"

#: /home/kovid/work/calibre/src/calibre/gui2/dialogs/fetch_metadata.py:62
msgid "Author Sort"
msgstr "作者排序"

#: /home/kovid/work/calibre/src/calibre/gui2/dialogs/fetch_metadata.py:64
msgid "ISBN"
msgstr "ISBN"

#: /home/kovid/work/calibre/src/calibre/gui2/dialogs/fetch_metadata.py:66
msgid "Has Cover"
msgstr "有封面"

#: /home/kovid/work/calibre/src/calibre/gui2/dialogs/fetch_metadata.py:67
msgid "Has Summary"
msgstr ""

#: /home/kovid/work/calibre/src/calibre/gui2/dialogs/fetch_metadata.py:192
msgid "Finding metadata..."
msgstr "正在寻找元数据..."

#: /home/kovid/work/calibre/src/calibre/gui2/dialogs/fetch_metadata.py:206
msgid "Could not find metadata"
msgstr "无法找到元数据"

#: /home/kovid/work/calibre/src/calibre/gui2/dialogs/fetch_metadata.py:207
msgid "The metadata download seems to have stalled. Try again later."
msgstr "下载元数据失败。请稍后再试。"

#: /home/kovid/work/calibre/src/calibre/gui2/dialogs/fetch_metadata.py:216
msgid "Warning"
msgstr "警告"

#: /home/kovid/work/calibre/src/calibre/gui2/dialogs/fetch_metadata.py:217
msgid "Could not fetch metadata from:"
msgstr "无法从如下位置抓取元数据："

#: /home/kovid/work/calibre/src/calibre/gui2/dialogs/fetch_metadata.py:221
msgid "No metadata found"
msgstr "未找到元数据"

#: /home/kovid/work/calibre/src/calibre/gui2/dialogs/fetch_metadata.py:222
msgid ""
"No metadata found, try adjusting the title and author and/or removing the "
"ISBN."
msgstr "没有找到相关的元信息，请尝试调整标题和作者字段的值，并/或清除ISBN值。"

#: /home/kovid/work/calibre/src/calibre/gui2/dialogs/fetch_metadata_ui.py:93
msgid "Fetch metadata"
msgstr "获取元数据"

#: /home/kovid/work/calibre/src/calibre/gui2/dialogs/fetch_metadata_ui.py:94
msgid ""
"<p>calibre can find metadata for your books from two locations: <b>Google "
"Books</b> and <b>isbndb.com</b>. <p>To use isbndb.com you must sign up for a "
"<a href=\"http://www.isbndb.com\">free account</a> and enter your access key "
"below."
msgstr ""
"<p>Calibre 可以以下两个服务器获取书籍的元数据：<b>Google Books</b> 和 <b>isbndb.com</b>。<p>若使用 "
"isbndb.com 您必须注册<a href=\"http://www.isbndb.com\">免费账户</a> 并在下方填写您的访问密码。"

#: /home/kovid/work/calibre/src/calibre/gui2/dialogs/fetch_metadata_ui.py:95
msgid "&Access Key:"
msgstr "访问密码(&A)："

#: /home/kovid/work/calibre/src/calibre/gui2/dialogs/fetch_metadata_ui.py:96
msgid "Fetch"
msgstr "抓取"

#: /home/kovid/work/calibre/src/calibre/gui2/dialogs/fetch_metadata_ui.py:97
msgid "Matches"
msgstr "匹配项"

#: /home/kovid/work/calibre/src/calibre/gui2/dialogs/fetch_metadata_ui.py:98
msgid ""
"Select the book that most closely matches your copy from the list below"
msgstr "从下面的列表中选择最匹配的书籍"

#: /home/kovid/work/calibre/src/calibre/gui2/dialogs/fetch_metadata_ui.py:99
msgid "Overwrite author and title with author and title of selected book"
msgstr "使用选定书籍作者标题覆盖当前值"

#: /home/kovid/work/calibre/src/calibre/gui2/dialogs/fetch_metadata_ui.py:100
msgid "Download &social metadata (tags/rating/etc.) for the selected book"
msgstr "为选定书籍下载社会性元数据(标签、评分等)(&S)"

#: /home/kovid/work/calibre/src/calibre/gui2/dialogs/job_view_ui.py:42
msgid "Details of job"
msgstr "任务信息"

#: /home/kovid/work/calibre/src/calibre/gui2/dialogs/jobs_ui.py:49
msgid "Active Jobs"
msgstr "活动任务"

#: /home/kovid/work/calibre/src/calibre/gui2/dialogs/jobs_ui.py:50
msgid "&Stop selected job"
msgstr "停止选中任务(&S)"

#: /home/kovid/work/calibre/src/calibre/gui2/dialogs/jobs_ui.py:51
msgid "Show job &details"
msgstr "显示任务信息(&D)"

#: /home/kovid/work/calibre/src/calibre/gui2/dialogs/jobs_ui.py:52
msgid "Stop &all non device jobs"
msgstr "停止所有非设备任务"

#: /home/kovid/work/calibre/src/calibre/gui2/dialogs/metadata_bulk.py:57
msgid "Title/Author"
msgstr "题目/作者"

#: /home/kovid/work/calibre/src/calibre/gui2/dialogs/metadata_bulk.py:58
msgid "Standard metadata"
msgstr "标准元数据"

#: /home/kovid/work/calibre/src/calibre/gui2/dialogs/metadata_bulk.py:59
msgid "Custom metadata"
msgstr "自定义元数据"

#: /home/kovid/work/calibre/src/calibre/gui2/dialogs/metadata_bulk.py:60
msgid "Search/Replace"
msgstr "查找/替换"

#: /home/kovid/work/calibre/src/calibre/gui2/dialogs/metadata_bulk.py:64
#: /home/kovid/work/calibre/src/calibre/gui2/dialogs/progress.py:76
msgid "Working"
msgstr "执行中"

#: /home/kovid/work/calibre/src/calibre/gui2/dialogs/metadata_bulk.py:248
#: /home/kovid/work/calibre/src/calibre/gui2/widgets.py:386
msgid "Lower Case"
msgstr "小写"

#: /home/kovid/work/calibre/src/calibre/gui2/dialogs/metadata_bulk.py:249
#: /home/kovid/work/calibre/src/calibre/gui2/widgets.py:385
msgid "Upper Case"
msgstr "大写"

#: /home/kovid/work/calibre/src/calibre/gui2/dialogs/metadata_bulk.py:250
#: /home/kovid/work/calibre/src/calibre/gui2/widgets.py:388
msgid "Title Case"
msgstr "标题大写"

#: /home/kovid/work/calibre/src/calibre/gui2/dialogs/metadata_bulk.py:251
msgid "Capitalize"
msgstr "大写"

#: /home/kovid/work/calibre/src/calibre/gui2/dialogs/metadata_bulk.py:254
msgid "Character match"
msgstr "字符匹配"

#: /home/kovid/work/calibre/src/calibre/gui2/dialogs/metadata_bulk.py:255
msgid "Regular Expression"
msgstr "正则表达式"

#: /home/kovid/work/calibre/src/calibre/gui2/dialogs/metadata_bulk.py:258
msgid "Replace field"
msgstr "替换字段"

#: /home/kovid/work/calibre/src/calibre/gui2/dialogs/metadata_bulk.py:259
msgid "Prepend to field"
msgstr "前置到字段"

#: /home/kovid/work/calibre/src/calibre/gui2/dialogs/metadata_bulk.py:260
msgid "Append to field"
msgstr "追加到字段"

#: /home/kovid/work/calibre/src/calibre/gui2/dialogs/metadata_bulk.py:271
msgid "Editing meta information for <b>%d books</b>"
msgstr "正在为<b>%d本书</b>编辑元信息"

#: /home/kovid/work/calibre/src/calibre/gui2/dialogs/metadata_bulk.py:300
msgid ""
"Immediately make all changes without closing the dialog. This operation "
"cannot be canceled or undone"
msgstr "不关闭对话框，立即是先变更。此操作无法取消和撤销"

#: /home/kovid/work/calibre/src/calibre/gui2/dialogs/metadata_bulk.py:339
msgid "Book %d:"
msgstr "书籍%d："

#: /home/kovid/work/calibre/src/calibre/gui2/dialogs/metadata_bulk.py:354
msgid ""
"<b>You can destroy your library using this feature.</b> Changes are "
"permanent. There is no undo function. You are strongly encouraged to back up "
"your library before proceeding.<p>Search and replace in text fields using "
"character matching or regular expressions. "
msgstr "<b>可用此功能毁灭书库。</b> 永久性变更，不可撤销。在继续前强烈建议您备份书库。<p>是用文字匹配或正则表达式进行搜索替换。 "

#: /home/kovid/work/calibre/src/calibre/gui2/dialogs/metadata_bulk.py:362
msgid ""
"In character mode, the field is searched for the entered search text. The "
"text is replaced by the specified replacement text everywhere it is found in "
"the specified field. After replacement is finished, the text can be changed "
"to upper-case, lower-case, or title-case. If the case-sensitive check box is "
"checked, the search text must match exactly. If it is unchecked, the search "
"text will match both upper- and lower-case letters"
msgstr ""

#: /home/kovid/work/calibre/src/calibre/gui2/dialogs/metadata_bulk.py:373
msgid ""
"In regular expression mode, the search text is an arbitrary python-"
"compatible regular expression. The replacement text can contain "
"backreferences to parenthesized expressions in the pattern. The search is "
"not anchored, and can match and replace multiple times on the same string. "
"The modification functions (lower-case etc) are applied to the matched text, "
"not to the field as a whole. The destination box specifies the field where "
"the result after matching and replacement is to be assigned. You can replace "
"the text in the field, or prepend or append the matched text. See <a "
"href=\"http://docs.python.org/library/re.html\"> this reference</a> for more "
"information on python's regular expressions, and in particular the 'sub' "
"function."
msgstr ""

#: /home/kovid/work/calibre/src/calibre/gui2/dialogs/metadata_bulk.py:428
msgid "S/R TEMPLATE ERROR"
msgstr "S/R 模版错误"

#: /home/kovid/work/calibre/src/calibre/gui2/dialogs/metadata_bulk.py:548
msgid "You must specify a destination when source is a composite field"
msgstr "当源是复合域时，你必须指定一个目标。"

#: /home/kovid/work/calibre/src/calibre/gui2/dialogs/metadata_bulk.py:651
#: /home/kovid/work/calibre/src/calibre/gui2/dialogs/metadata_bulk.py:659
#: /home/kovid/work/calibre/src/calibre/gui2/dialogs/metadata_bulk.py:754
msgid "Search/replace invalid"
msgstr "查找/替换无效"

#: /home/kovid/work/calibre/src/calibre/gui2/dialogs/metadata_bulk.py:652
msgid ""
"Authors cannot be set to the empty string. Book title %s not processed"
msgstr "作者处不能设置为空字串。书名为 %s 的书籍未作处理"

#: /home/kovid/work/calibre/src/calibre/gui2/dialogs/metadata_bulk.py:660
msgid "Title cannot be set to the empty string. Book title %s not processed"
msgstr "标题不能设置为空字串。书名为 %s 的书籍未作处理"

#: /home/kovid/work/calibre/src/calibre/gui2/dialogs/metadata_bulk.py:755
msgid "Search pattern is invalid: %s"
msgstr "以下搜索模式是无效的：%s"

#: /home/kovid/work/calibre/src/calibre/gui2/dialogs/metadata_bulk.py:799
msgid ""
"Applying changes to %d books.\n"
"Phase {0} {1}%%."
msgstr ""
"正在应用更改到%d本书籍。\n"
"暂停{0} {1}%%。"

#: /home/kovid/work/calibre/src/calibre/gui2/dialogs/metadata_bulk_ui.py:396
msgid "Edit Meta information"
msgstr "编辑元信息"

#: /home/kovid/work/calibre/src/calibre/gui2/dialogs/metadata_bulk_ui.py:398
msgid "A&utomatically set author sort"
msgstr "自动设置作者排序(&u)"

#: /home/kovid/work/calibre/src/calibre/gui2/dialogs/metadata_bulk_ui.py:399
msgid "Author s&ort: "
msgstr "作者排序(&O)： "

#: /home/kovid/work/calibre/src/calibre/gui2/dialogs/metadata_bulk_ui.py:400
msgid ""
"Specify how the author(s) of this book should be sorted. For example Charles "
"Dickens should be sorted as Dickens, Charles."
msgstr "指定如何按书籍作者姓名排序。如 Charles Dickens 会被作为 Dickens, Charles 进行排序。"

#: /home/kovid/work/calibre/src/calibre/gui2/dialogs/metadata_bulk_ui.py:401
#: /home/kovid/work/calibre/src/calibre/gui2/dialogs/metadata_single_ui.py:409
msgid "&Rating:"
msgstr "星级(&R):"

#: /home/kovid/work/calibre/src/calibre/gui2/dialogs/metadata_bulk_ui.py:402
#: /home/kovid/work/calibre/src/calibre/gui2/dialogs/metadata_bulk_ui.py:403
#: /home/kovid/work/calibre/src/calibre/gui2/dialogs/metadata_single_ui.py:410
#: /home/kovid/work/calibre/src/calibre/gui2/dialogs/metadata_single_ui.py:411
msgid "Rating of this book. 0-5 stars"
msgstr "为该书评分。0-5 星"

#: /home/kovid/work/calibre/src/calibre/gui2/dialogs/metadata_bulk_ui.py:404
msgid "No change"
msgstr "无变更"

#: /home/kovid/work/calibre/src/calibre/gui2/dialogs/metadata_bulk_ui.py:405
#: /home/kovid/work/calibre/src/calibre/gui2/dialogs/metadata_single_ui.py:412
msgid " stars"
msgstr " 星"

#: /home/kovid/work/calibre/src/calibre/gui2/dialogs/metadata_bulk_ui.py:407
msgid "Add ta&gs: "
msgstr "添加标签(&G)： "

#: /home/kovid/work/calibre/src/calibre/gui2/dialogs/metadata_bulk_ui.py:409
#: /home/kovid/work/calibre/src/calibre/gui2/dialogs/metadata_bulk_ui.py:410
#: /home/kovid/work/calibre/src/calibre/gui2/dialogs/metadata_single_ui.py:433
#: /home/kovid/work/calibre/src/calibre/gui2/dialogs/metadata_single_ui.py:434
msgid "Open Tag Editor"
msgstr "打开标签编辑器"

#: /home/kovid/work/calibre/src/calibre/gui2/dialogs/metadata_bulk_ui.py:411
msgid "&Remove tags:"
msgstr "移除标签(&R)："

#: /home/kovid/work/calibre/src/calibre/gui2/dialogs/metadata_bulk_ui.py:412
msgid "Comma separated list of tags to remove from the books. "
msgstr "删除多个标签, 标签列表由逗号分割. "

#: /home/kovid/work/calibre/src/calibre/gui2/dialogs/metadata_bulk_ui.py:413
msgid "Check this box to remove all tags from the books."
msgstr "勾选此框将从书籍中移除所有标签。"

#: /home/kovid/work/calibre/src/calibre/gui2/dialogs/metadata_bulk_ui.py:414
msgid "Remove all"
msgstr "全部移除"

#: /home/kovid/work/calibre/src/calibre/gui2/dialogs/metadata_bulk_ui.py:418
msgid "If checked, the series will be cleared"
msgstr "如果勾选了，系列将被清除"

#: /home/kovid/work/calibre/src/calibre/gui2/dialogs/metadata_bulk_ui.py:419
msgid "Clear series"
msgstr "清除系列"

#: /home/kovid/work/calibre/src/calibre/gui2/dialogs/metadata_bulk_ui.py:420
msgid ""
"If not checked, the series number for the books will be set to 1.\n"
"If checked, selected books will be automatically numbered, in the order\n"
"you selected them. So if you selected Book A and then Book B,\n"
"Book A will have series number 1 and Book B series number 2."
msgstr ""

#: /home/kovid/work/calibre/src/calibre/gui2/dialogs/metadata_bulk_ui.py:424
msgid "Automatically number books in this series"
msgstr "为此系列自动数字排序"

#: /home/kovid/work/calibre/src/calibre/gui2/dialogs/metadata_bulk_ui.py:425
msgid ""
"Series will normally be renumbered from the highest number in the database\n"
"for that series. Checking this box will tell calibre to start numbering\n"
"from the value in the box"
msgstr ""

#: /home/kovid/work/calibre/src/calibre/gui2/dialogs/metadata_bulk_ui.py:429
msgid "Remove &format:"
msgstr "移除格式(&F)："

#: /home/kovid/work/calibre/src/calibre/gui2/dialogs/metadata_bulk_ui.py:430
msgid "&Swap title and author"
msgstr "对调作者和书名(&W)"

#: /home/kovid/work/calibre/src/calibre/gui2/dialogs/metadata_bulk_ui.py:431
msgid ""
"Force the title to be in title case. If both this and swap authors are "
"checked,\n"
"title and author are swapped before the title case is set"
msgstr ""

#: /home/kovid/work/calibre/src/calibre/gui2/dialogs/metadata_bulk_ui.py:433
msgid "Change title to title case"
msgstr "更改标题为大写标题"

#: /home/kovid/work/calibre/src/calibre/gui2/dialogs/metadata_bulk_ui.py:434
msgid ""
"Remove stored conversion settings for the selected books.\n"
"\n"
"Future conversion of these books will use the default settings."
msgstr ""

#: /home/kovid/work/calibre/src/calibre/gui2/dialogs/metadata_bulk_ui.py:437
msgid "Remove &stored conversion settings for the selected books"
msgstr ""

#: /home/kovid/work/calibre/src/calibre/gui2/dialogs/metadata_bulk_ui.py:438
msgid "Change &cover"
msgstr "更换封面(&C)"

#: /home/kovid/work/calibre/src/calibre/gui2/dialogs/metadata_bulk_ui.py:439
msgid "&Generate default cover"
msgstr "生成默认封面(&G)"

#: /home/kovid/work/calibre/src/calibre/gui2/dialogs/metadata_bulk_ui.py:440
msgid "&Remove cover"
msgstr "移除封面(&R)"

#: /home/kovid/work/calibre/src/calibre/gui2/dialogs/metadata_bulk_ui.py:441
msgid "Set from &ebook file(s)"
msgstr ""

#: /home/kovid/work/calibre/src/calibre/gui2/dialogs/metadata_bulk_ui.py:442
#: /home/kovid/work/calibre/src/calibre/gui2/dialogs/metadata_single_ui.py:457
msgid "&Basic metadata"
msgstr "基本元数据(&B)"

#: /home/kovid/work/calibre/src/calibre/gui2/dialogs/metadata_bulk_ui.py:443
#: /home/kovid/work/calibre/src/calibre/gui2/dialogs/metadata_single_ui.py:458
msgid "&Custom metadata"
msgstr "自定义元数据(&C)"

#: /home/kovid/work/calibre/src/calibre/gui2/dialogs/metadata_bulk_ui.py:444
msgid "Search &field:"
msgstr "查找范围(&F):"

#: /home/kovid/work/calibre/src/calibre/gui2/dialogs/metadata_bulk_ui.py:445
msgid "The name of the field that you want to search"
msgstr "你要进行查找的范围的名称"

#: /home/kovid/work/calibre/src/calibre/gui2/dialogs/metadata_bulk_ui.py:446
msgid "Search &mode:"
msgstr "搜索模式(&M):"

#: /home/kovid/work/calibre/src/calibre/gui2/dialogs/metadata_bulk_ui.py:447
msgid ""
"Choose whether to use basic text matching or advanced regular expression "
"matching"
msgstr "选择是否使用基本文本匹配或高级下面正则表达式匹配"

#: /home/kovid/work/calibre/src/calibre/gui2/dialogs/metadata_bulk_ui.py:448
msgid "Te&mplate:"
msgstr "模版(&M)："

#: /home/kovid/work/calibre/src/calibre/gui2/dialogs/metadata_bulk_ui.py:449
msgid "Enter a template to be used as the source for the search/replace"
msgstr ""

#: /home/kovid/work/calibre/src/calibre/gui2/dialogs/metadata_bulk_ui.py:450
msgid "&Search for:"
msgstr "搜索(&S)："

#: /home/kovid/work/calibre/src/calibre/gui2/dialogs/metadata_bulk_ui.py:451
msgid ""
"Enter the what you are looking for, either plain text or a regular "
"expression, depending on the mode"
msgstr "输入你要查找的内容，可以是纯文本或正则表达式，取决于你所用的模式"

#: /home/kovid/work/calibre/src/calibre/gui2/dialogs/metadata_bulk_ui.py:452
msgid ""
"Check this box if the search string must match exactly upper and lower case. "
"Uncheck it if case is to be ignored"
msgstr "请勾选此框，如果你查找的字串需要精确区分大小写的话。不勾选则表示忽略大小写"

#: /home/kovid/work/calibre/src/calibre/gui2/dialogs/metadata_bulk_ui.py:453
msgid "Cas&e sensitive"
msgstr "大小写敏感(&E)"

#: /home/kovid/work/calibre/src/calibre/gui2/dialogs/metadata_bulk_ui.py:454
msgid "&Replace with:"
msgstr "替换为(&R)："

#: /home/kovid/work/calibre/src/calibre/gui2/dialogs/metadata_bulk_ui.py:455
msgid ""
"The replacement text. The matched search text will be replaced with this "
"string"
msgstr ""

#: /home/kovid/work/calibre/src/calibre/gui2/dialogs/metadata_bulk_ui.py:456
msgid "&Apply function after replace:"
msgstr ""

#: /home/kovid/work/calibre/src/calibre/gui2/dialogs/metadata_bulk_ui.py:457
msgid ""
"Specify how the text is to be processed after matching and replacement. In "
"character mode, the entire\n"
"field is processed. In regular expression mode, only the matched text is "
"processed"
msgstr ""

#: /home/kovid/work/calibre/src/calibre/gui2/dialogs/metadata_bulk_ui.py:459
msgid "&Destination field:"
msgstr "目标区(&D)："

#: /home/kovid/work/calibre/src/calibre/gui2/dialogs/metadata_bulk_ui.py:460
msgid ""
"The field that the text will be put into after all replacements.\n"
"If blank, the source field is used if the field is modifiable"
msgstr ""

#: /home/kovid/work/calibre/src/calibre/gui2/dialogs/metadata_bulk_ui.py:462
msgid "M&ode:"
msgstr "模式(&O):"

#: /home/kovid/work/calibre/src/calibre/gui2/dialogs/metadata_bulk_ui.py:463
msgid "Specify how the text should be copied into the destination."
msgstr "指定文本要如何复制到目标。"

#: /home/kovid/work/calibre/src/calibre/gui2/dialogs/metadata_bulk_ui.py:464
msgid ""
"Specifies whether result items should be split into multiple values or\n"
"left as single values. This option has the most effect when the source field "
"is\n"
"not multiple and the destination field is multiple"
msgstr ""

#: /home/kovid/work/calibre/src/calibre/gui2/dialogs/metadata_bulk_ui.py:467
msgid "Split &result"
msgstr ""

#: /home/kovid/work/calibre/src/calibre/gui2/dialogs/metadata_bulk_ui.py:468
msgid "For multiple-valued fields, sho&w"
msgstr ""

#: /home/kovid/work/calibre/src/calibre/gui2/dialogs/metadata_bulk_ui.py:469
msgid "values starting a&t"
msgstr ""

#: /home/kovid/work/calibre/src/calibre/gui2/dialogs/metadata_bulk_ui.py:470
msgid "with values separated b&y"
msgstr ""

#: /home/kovid/work/calibre/src/calibre/gui2/dialogs/metadata_bulk_ui.py:471
msgid ""
"Used when displaying test results to separate values in multiple-valued "
"fields"
msgstr ""

#: /home/kovid/work/calibre/src/calibre/gui2/dialogs/metadata_bulk_ui.py:472
msgid "Test text"
msgstr "测试文本"

#: /home/kovid/work/calibre/src/calibre/gui2/dialogs/metadata_bulk_ui.py:473
msgid "Test result"
msgstr "测试结果"

#: /home/kovid/work/calibre/src/calibre/gui2/dialogs/metadata_bulk_ui.py:474
msgid "Your test:"
msgstr "测试内容："

#: /home/kovid/work/calibre/src/calibre/gui2/dialogs/metadata_bulk_ui.py:475
msgid "&Search and replace"
msgstr "搜索替换(&S)"

#: /home/kovid/work/calibre/src/calibre/gui2/dialogs/metadata_single.py:98
msgid "Last modified: %s"
msgstr "最近修改：%s"

#: /home/kovid/work/calibre/src/calibre/gui2/dialogs/metadata_single.py:122
#: /home/kovid/work/calibre/src/calibre/gui2/dialogs/metadata_single.py:128
msgid "Could not read cover"
msgstr "无法读取封面"

#: /home/kovid/work/calibre/src/calibre/gui2/dialogs/metadata_single.py:123
msgid "Could not read cover from %s format"
msgstr "无法从 %s 格式中读取封面"

#: /home/kovid/work/calibre/src/calibre/gui2/dialogs/metadata_single.py:129
msgid "The cover in the %s format is invalid"
msgstr "%s 格式中封面无效"

#: /home/kovid/work/calibre/src/calibre/gui2/dialogs/metadata_single.py:158
msgid "Cover size: %dx%d pixels"
msgstr "封面尺寸：%dx%d 像素"

#: /home/kovid/work/calibre/src/calibre/gui2/dialogs/metadata_single.py:195
msgid "Not a valid picture"
msgstr "非有效图片"

#: /home/kovid/work/calibre/src/calibre/gui2/dialogs/metadata_single.py:212
msgid "Specify title and author"
msgstr "指定标题和作者"

#: /home/kovid/work/calibre/src/calibre/gui2/dialogs/metadata_single.py:213
msgid "You must specify a title and author before generating a cover"
msgstr "生成封面前，你必须先指定标题和作者"

#: /home/kovid/work/calibre/src/calibre/gui2/dialogs/metadata_single.py:244
msgid "Downloading cover..."
msgstr "正在下载封面..."

#: /home/kovid/work/calibre/src/calibre/gui2/dialogs/metadata_single.py:260
#: /home/kovid/work/calibre/src/calibre/gui2/dialogs/metadata_single.py:265
#: /home/kovid/work/calibre/src/calibre/gui2/dialogs/metadata_single.py:271
#: /home/kovid/work/calibre/src/calibre/gui2/dialogs/metadata_single.py:276
msgid "Cannot fetch cover"
msgstr "无法抓取封面"

#: /home/kovid/work/calibre/src/calibre/gui2/dialogs/metadata_single.py:261
#: /home/kovid/work/calibre/src/calibre/gui2/dialogs/metadata_single.py:272
#: /home/kovid/work/calibre/src/calibre/gui2/dialogs/metadata_single.py:277
msgid "<b>Could not fetch cover.</b><br/>"
msgstr "<b>无法抓取封面。</b><br/>"

#: /home/kovid/work/calibre/src/calibre/gui2/dialogs/metadata_single.py:262
msgid "The download timed out."
msgstr "下载超时。"

#: /home/kovid/work/calibre/src/calibre/gui2/dialogs/metadata_single.py:266
msgid "Could not find cover for this book. Try specifying the ISBN first."
msgstr "无法找到书籍对应的封面。请尝试首先指定 ISBN。"

#: /home/kovid/work/calibre/src/calibre/gui2/dialogs/metadata_single.py:278
msgid ""
"For the error message from each cover source, click Show details below."
msgstr "每个封面源文件中的错误信息，点击在下边查看详情"

#: /home/kovid/work/calibre/src/calibre/gui2/dialogs/metadata_single.py:285
msgid "Bad cover"
msgstr "非法封面"

#: /home/kovid/work/calibre/src/calibre/gui2/dialogs/metadata_single.py:286
msgid "The cover is not a valid picture"
msgstr "封面不是有效图片"

#: /home/kovid/work/calibre/src/calibre/gui2/dialogs/metadata_single.py:305
msgid "Choose formats for "
msgstr "选择格式 "

#: /home/kovid/work/calibre/src/calibre/gui2/dialogs/metadata_single.py:336
msgid "No permission"
msgstr "无权限"

#: /home/kovid/work/calibre/src/calibre/gui2/dialogs/metadata_single.py:337
msgid "You do not have permission to read the following files:"
msgstr "您没有权限读下列文件："

#: /home/kovid/work/calibre/src/calibre/gui2/dialogs/metadata_single.py:364
#: /home/kovid/work/calibre/src/calibre/gui2/dialogs/metadata_single.py:365
msgid "No format selected"
msgstr "未选择格式"

#: /home/kovid/work/calibre/src/calibre/gui2/dialogs/metadata_single.py:376
msgid "Could not read metadata"
msgstr "无法读取元数据"

#: /home/kovid/work/calibre/src/calibre/gui2/dialogs/metadata_single.py:377
msgid "Could not read metadata from %s format"
msgstr "无法从 %s 格式中读取元数据"

#: /home/kovid/work/calibre/src/calibre/gui2/dialogs/metadata_single.py:449
msgid ""
" The green color indicates that the current author sort matches the current "
"author"
msgstr " 绿色表示当前作者排序匹配当前的作者"

#: /home/kovid/work/calibre/src/calibre/gui2/dialogs/metadata_single.py:452
msgid ""
" The red color indicates that the current author sort does not match the "
"current author. No action is required if this is what you want."
msgstr " 红色表示当前作者排序不匹配当前作者。若是期望结果，则无需其它操作。"

#: /home/kovid/work/calibre/src/calibre/gui2/dialogs/metadata_single.py:459
msgid ""
" The green color indicates that the current title sort matches the current "
"title"
msgstr " 绿色表示当前标题排序匹配当前标题"

#: /home/kovid/work/calibre/src/calibre/gui2/dialogs/metadata_single.py:462
msgid ""
" The red color warns that the current title sort does not match the current "
"title. No action is required if this is what you want."
msgstr " 红色表示当前标题排序不匹配当前标题。若是期望结果，则无需其它操作。"

#: /home/kovid/work/calibre/src/calibre/gui2/dialogs/metadata_single.py:468
#: /home/kovid/work/calibre/src/calibre/library/server/browse.py:102
#: /home/kovid/work/calibre/src/calibre/web/feeds/templates.py:221
#: /home/kovid/work/calibre/src/calibre/web/feeds/templates.py:384
msgid "Previous"
msgstr "前一项"

#: /home/kovid/work/calibre/src/calibre/gui2/dialogs/metadata_single.py:471
#: /home/kovid/work/calibre/src/calibre/gui2/dialogs/metadata_single.py:479
msgid "Save changes and edit the metadata of %s"
msgstr "保存梗概，编辑 %s 元数据"

#: /home/kovid/work/calibre/src/calibre/gui2/dialogs/metadata_single.py:476
#: /home/kovid/work/calibre/src/calibre/library/server/browse.py:103
#: /home/kovid/work/calibre/src/calibre/web/feeds/templates.py:211
#: /home/kovid/work/calibre/src/calibre/web/feeds/templates.py:401
msgid "Next"
msgstr "下一项"

#: /home/kovid/work/calibre/src/calibre/gui2/dialogs/metadata_single.py:673
#: /home/kovid/work/calibre/src/calibre/gui2/dialogs/metadata_single.py:678
msgid "This ISBN number is valid"
msgstr "ISBN 编号有效"

#: /home/kovid/work/calibre/src/calibre/gui2/dialogs/metadata_single.py:681
msgid "This ISBN number is invalid"
msgstr "ISBN 编号无效"

#: /home/kovid/work/calibre/src/calibre/gui2/dialogs/metadata_single.py:757
msgid "Tags changed"
msgstr "改变的标签"

#: /home/kovid/work/calibre/src/calibre/gui2/dialogs/metadata_single.py:758
msgid ""
"You have changed the tags. In order to use the tags editor, you must either "
"discard or apply these changes"
msgstr "您改变了标签。要编辑标签，必须取消或者应用这些变更"

#: /home/kovid/work/calibre/src/calibre/gui2/dialogs/metadata_single.py:796
msgid "There were errors"
msgstr "出错"

#: /home/kovid/work/calibre/src/calibre/gui2/dialogs/metadata_single.py:797
msgid "There were errors downloading social metadata"
msgstr "下载社会性元数据出错"

#: /home/kovid/work/calibre/src/calibre/gui2/dialogs/metadata_single.py:831
msgid "Cannot fetch metadata"
msgstr "无法抓取元数据"

#: /home/kovid/work/calibre/src/calibre/gui2/dialogs/metadata_single.py:832
msgid "You must specify at least one of ISBN, Title, Authors or Publisher"
msgstr "您必须设定 ISBN，标题，作者或出版商中的至少一个条件"

#: /home/kovid/work/calibre/src/calibre/gui2/dialogs/metadata_single.py:927
msgid "Permission denied"
msgstr "权限拒绝"

#: /home/kovid/work/calibre/src/calibre/gui2/dialogs/metadata_single.py:928
msgid "Could not open %s. Is it being used by another program?"
msgstr "无法打开 %s。它是否被其它程序占用。"

#: /home/kovid/work/calibre/src/calibre/gui2/dialogs/metadata_single_ui.py:399
msgid "Edit Meta Information"
msgstr "编辑元信息"

#: /home/kovid/work/calibre/src/calibre/gui2/dialogs/metadata_single_ui.py:400
msgid "Meta information"
msgstr "元信息"

#: /home/kovid/work/calibre/src/calibre/gui2/dialogs/metadata_single_ui.py:403
msgid "Title &sort: "
msgstr "标题排序： "

#: /home/kovid/work/calibre/src/calibre/gui2/dialogs/metadata_single_ui.py:404
msgid ""
"Specify how this book should be sorted when by title. For example, The "
"Exorcist might be sorted as Exorcist, The."
msgstr ""

#: /home/kovid/work/calibre/src/calibre/gui2/dialogs/metadata_single_ui.py:406
msgid "Author S&ort: "
msgstr "作者排序：(&O) "

#: /home/kovid/work/calibre/src/calibre/gui2/dialogs/metadata_single_ui.py:407
msgid ""
"Specify how the author(s) of this book should be sorted. For example Charles "
"Dickens should be sorted as Dickens, Charles.\n"
"If the box is colored green, then text matches the individual author's sort "
"strings. If it is colored red, then the authors and this text do not match."
msgstr ""

#: /home/kovid/work/calibre/src/calibre/gui2/dialogs/metadata_single_ui.py:419
msgid "IS&BN:"
msgstr "ISBN(&B)："

#: /home/kovid/work/calibre/src/calibre/gui2/dialogs/metadata_single_ui.py:420
msgid "&Date:"
msgstr "日期(&D)："

#: /home/kovid/work/calibre/src/calibre/gui2/dialogs/metadata_single_ui.py:421
msgid "dd MMM yyyy"
msgstr "dd MMM yyyy"

#: /home/kovid/work/calibre/src/calibre/gui2/dialogs/metadata_single_ui.py:422
msgid "Publishe&d:"
msgstr "出版于(&D)："

#: /home/kovid/work/calibre/src/calibre/gui2/dialogs/metadata_single_ui.py:424
msgid ""
"Automatically create the title sort entry based on the current title entry.\n"
"Using this button to create title sort will change title sort from red to "
"green."
msgstr ""

#: /home/kovid/work/calibre/src/calibre/gui2/dialogs/metadata_single_ui.py:427
msgid "Swap the author and title"
msgstr "对调作者和标题信息"

#: /home/kovid/work/calibre/src/calibre/gui2/dialogs/metadata_single_ui.py:429
msgid ""
"Automatically create the author sort entry based on the current author "
"entry.\n"
"Using this button to create author sort will change author sort from red to "
"green."
msgstr ""

#: /home/kovid/work/calibre/src/calibre/gui2/dialogs/metadata_single_ui.py:435
msgid "Remove unused series (Series that have no books)"
msgstr "删除空系列(系列中没有书籍)"

#: /home/kovid/work/calibre/src/calibre/gui2/dialogs/metadata_single_ui.py:437
msgid "&Fetch metadata from server"
msgstr "从服务器抓取元数据(&F)"

#: /home/kovid/work/calibre/src/calibre/gui2/dialogs/metadata_single_ui.py:440
msgid "&Browse"
msgstr "浏览(&B)"

#: /home/kovid/work/calibre/src/calibre/gui2/dialogs/metadata_single_ui.py:441
msgid "Remove border (if any) from cover"
msgstr "如果有边框的话，则从封面移除之"

#: /home/kovid/work/calibre/src/calibre/gui2/dialogs/metadata_single_ui.py:442
msgid "T&rim"
msgstr "装饰(&R)"

#: /home/kovid/work/calibre/src/calibre/gui2/dialogs/metadata_single_ui.py:443
msgid "Reset cover to default"
msgstr "恢复默认封面"

#: /home/kovid/work/calibre/src/calibre/gui2/dialogs/metadata_single_ui.py:444
msgid "&Remove"
msgstr "移除(&R)"

#: /home/kovid/work/calibre/src/calibre/gui2/dialogs/metadata_single_ui.py:445
msgid "Download co&ver"
msgstr "下载封面(&V)"

#: /home/kovid/work/calibre/src/calibre/gui2/dialogs/metadata_single_ui.py:446
msgid "Generate a default cover based on the title and author"
msgstr "生成基于标题和作者的默认封面"

#: /home/kovid/work/calibre/src/calibre/gui2/dialogs/metadata_single_ui.py:447
msgid "&Generate cover"
msgstr "生成封面(&G)"

#: /home/kovid/work/calibre/src/calibre/gui2/dialogs/metadata_single_ui.py:448
msgid "Available Formats"
msgstr "可用格式"

#: /home/kovid/work/calibre/src/calibre/gui2/dialogs/metadata_single_ui.py:449
msgid "Add a new format for this book to the database"
msgstr "为此书添加新格式到数据库中"

#: /home/kovid/work/calibre/src/calibre/gui2/dialogs/metadata_single_ui.py:451
msgid "Remove the selected formats for this book from the database."
msgstr "从数据库中移除此书的选定格式。"

#: /home/kovid/work/calibre/src/calibre/gui2/dialogs/metadata_single_ui.py:453
msgid "Set the cover for the book from the selected format"
msgstr "为此书的选定格式设定封面"

#: /home/kovid/work/calibre/src/calibre/gui2/dialogs/metadata_single_ui.py:455
msgid "Update metadata from the metadata in the selected format"
msgstr "使用来自选定格式的元数据作为元数据"

#: /home/kovid/work/calibre/src/calibre/gui2/dialogs/metadata_single_ui.py:456
msgid "&Comments"
msgstr "&注释"

#: /home/kovid/work/calibre/src/calibre/gui2/dialogs/password_ui.py:61
msgid "Password needed"
msgstr "需要密码"

#: /home/kovid/work/calibre/src/calibre/gui2/dialogs/password_ui.py:63
#: /home/kovid/work/calibre/src/calibre/gui2/dialogs/scheduler_ui.py:217
#: /home/kovid/work/calibre/src/calibre/gui2/preferences/server_ui.py:125
#: /home/kovid/work/calibre/src/calibre/gui2/wizard/send_email_ui.py:133
msgid "&Username:"
msgstr "用户名(&U):"

#: /home/kovid/work/calibre/src/calibre/gui2/dialogs/password_ui.py:64
#: /home/kovid/work/calibre/src/calibre/gui2/dialogs/scheduler_ui.py:218
#: /home/kovid/work/calibre/src/calibre/gui2/preferences/server_ui.py:126
#: /home/kovid/work/calibre/src/calibre/gui2/wizard/send_email_ui.py:135
msgid "&Password:"
msgstr "密码(&P):"

#: /home/kovid/work/calibre/src/calibre/gui2/dialogs/password_ui.py:65
#: /home/kovid/work/calibre/src/calibre/gui2/dialogs/scheduler_ui.py:219
#: /home/kovid/work/calibre/src/calibre/gui2/preferences/server_ui.py:130
#: /home/kovid/work/calibre/src/calibre/gui2/wizard/send_email.py:172
msgid "&Show password"
msgstr "显示密码(&S)"

#: /home/kovid/work/calibre/src/calibre/gui2/dialogs/progress.py:59
msgid "Aborting..."
msgstr "正在中止..."

#: /home/kovid/work/calibre/src/calibre/gui2/dialogs/saved_search_editor.py:55
msgid ""
"The current saved search will be <b>permanently deleted</b>. Are you sure?"
msgstr "当前保存的查找会被<b>永久的删除</b>。你确定要这样做吗？"

#: /home/kovid/work/calibre/src/calibre/gui2/dialogs/saved_search_editor_ui.py:88
msgid "Saved Search Editor"
msgstr "已存搜索的编辑器"

#: /home/kovid/work/calibre/src/calibre/gui2/dialogs/saved_search_editor_ui.py:89
msgid "Saved Search: "
msgstr "已存的搜索 "

#: /home/kovid/work/calibre/src/calibre/gui2/dialogs/saved_search_editor_ui.py:90
msgid "Select a saved search to edit"
msgstr "选定一个已在的搜索来编辑"

#: /home/kovid/work/calibre/src/calibre/gui2/dialogs/saved_search_editor_ui.py:91
msgid "Delete this selected saved search"
msgstr "删除当前已存的搜索结果"

#: /home/kovid/work/calibre/src/calibre/gui2/dialogs/saved_search_editor_ui.py:93
msgid "Enter a new saved search name."
msgstr "输入新的已存搜索名称。"

#: /home/kovid/work/calibre/src/calibre/gui2/dialogs/saved_search_editor_ui.py:94
msgid "Add the new saved search"
msgstr "添加新的已存搜索"

#: /home/kovid/work/calibre/src/calibre/gui2/dialogs/saved_search_editor_ui.py:96
msgid "Change the contents of the saved search"
msgstr "更改已存搜索的目录"

#: /home/kovid/work/calibre/src/calibre/gui2/dialogs/scheduler.py:35
msgid "&Search:"
msgstr "搜索(&S)："

#: /home/kovid/work/calibre/src/calibre/gui2/dialogs/scheduler.py:133
msgid "Need username and password"
msgstr "需要用户名和密码"

#: /home/kovid/work/calibre/src/calibre/gui2/dialogs/scheduler.py:134
msgid "You must provide a username and/or password to use this news source."
msgstr "您必须为该新闻源提供用户名和/或密码"

#: /home/kovid/work/calibre/src/calibre/gui2/dialogs/scheduler.py:173
msgid "Account"
msgstr "账户"

#: /home/kovid/work/calibre/src/calibre/gui2/dialogs/scheduler.py:174
msgid "(optional)"
msgstr "(可选)"

#: /home/kovid/work/calibre/src/calibre/gui2/dialogs/scheduler.py:175
msgid "(required)"
msgstr "(必需)"

#: /home/kovid/work/calibre/src/calibre/gui2/dialogs/scheduler.py:192
msgid "Created by: "
msgstr "创建者： "

#: /home/kovid/work/calibre/src/calibre/gui2/dialogs/scheduler.py:199
msgid "Last downloaded: never"
msgstr "最后下载：无"

#: /home/kovid/work/calibre/src/calibre/gui2/dialogs/scheduler.py:214
msgid "%d days, %d hours and %d minutes ago"
msgstr "%d 天 %d 小时 %d 分钟前"

#: /home/kovid/work/calibre/src/calibre/gui2/dialogs/scheduler.py:216
msgid "Last downloaded"
msgstr "最后下载"

#: /home/kovid/work/calibre/src/calibre/gui2/dialogs/scheduler.py:240
#: /home/kovid/work/calibre/src/calibre/gui2/dialogs/scheduler_ui.py:197
msgid "Schedule news download"
msgstr "计划新闻下载"

#: /home/kovid/work/calibre/src/calibre/gui2/dialogs/scheduler.py:243
msgid "Add a custom news source"
msgstr "添加自定义新闻源"

#: /home/kovid/work/calibre/src/calibre/gui2/dialogs/scheduler.py:248
msgid "Download all scheduled new sources"
msgstr "下载所有计划中的新来源"

#: /home/kovid/work/calibre/src/calibre/gui2/dialogs/scheduler.py:348
msgid "No internet connection"
msgstr "无网络连接"

#: /home/kovid/work/calibre/src/calibre/gui2/dialogs/scheduler.py:349
msgid "Cannot download news as no internet connection is active"
msgstr "无法下载新闻，无活动网络连接"

#: /home/kovid/work/calibre/src/calibre/gui2/dialogs/scheduler_ui.py:198
#: /home/kovid/work/calibre/src/calibre/gui2/dialogs/user_profiles.py:284
msgid "Recipes"
msgstr "订阅清单"

#: /home/kovid/work/calibre/src/calibre/gui2/dialogs/scheduler_ui.py:199
msgid "Download all scheduled recipes at once"
msgstr "立即下载所有计划中的订阅清单"

#: /home/kovid/work/calibre/src/calibre/gui2/dialogs/scheduler_ui.py:200
msgid "Download &all scheduled"
msgstr "下载所有计划任务(&A)"

#: /home/kovid/work/calibre/src/calibre/gui2/dialogs/scheduler_ui.py:201
msgid "blurb"
msgstr "介绍"

#: /home/kovid/work/calibre/src/calibre/gui2/dialogs/scheduler_ui.py:202
msgid "&Schedule for download:"
msgstr "计划下载(&S)："

#: /home/kovid/work/calibre/src/calibre/gui2/dialogs/scheduler_ui.py:203
#: /home/kovid/work/calibre/src/calibre/gui2/dialogs/scheduler_ui.py:213
msgid "Every "
msgstr "每个 "

#: /home/kovid/work/calibre/src/calibre/gui2/dialogs/scheduler_ui.py:204
msgid "day"
msgstr "天"

#: /home/kovid/work/calibre/src/calibre/gui2/dialogs/scheduler_ui.py:205
msgid "Monday"
msgstr "星期一"

#: /home/kovid/work/calibre/src/calibre/gui2/dialogs/scheduler_ui.py:206
msgid "Tuesday"
msgstr "星期二"

#: /home/kovid/work/calibre/src/calibre/gui2/dialogs/scheduler_ui.py:207
msgid "Wednesday"
msgstr "星期三"

#: /home/kovid/work/calibre/src/calibre/gui2/dialogs/scheduler_ui.py:208
msgid "Thursday"
msgstr "星期四"

#: /home/kovid/work/calibre/src/calibre/gui2/dialogs/scheduler_ui.py:209
msgid "Friday"
msgstr "星期五"

#: /home/kovid/work/calibre/src/calibre/gui2/dialogs/scheduler_ui.py:210
msgid "Saturday"
msgstr "星期六"

#: /home/kovid/work/calibre/src/calibre/gui2/dialogs/scheduler_ui.py:211
msgid "Sunday"
msgstr "星期日"

#: /home/kovid/work/calibre/src/calibre/gui2/dialogs/scheduler_ui.py:212
msgid "at"
msgstr "在"

#: /home/kovid/work/calibre/src/calibre/gui2/dialogs/scheduler_ui.py:214
msgid ""
"Interval at which to download this recipe. A value of zero means that the "
"recipe will be downloaded every hour."
msgstr "订阅清单下载间隔。0 表示每小时下载该订阅清单。"

#: /home/kovid/work/calibre/src/calibre/gui2/dialogs/scheduler_ui.py:215
#: /home/kovid/work/calibre/src/calibre/gui2/dialogs/scheduler_ui.py:227
#: /home/kovid/work/calibre/src/calibre/gui2/dialogs/user_profiles_ui.py:268
msgid " days"
msgstr " 天"

#: /home/kovid/work/calibre/src/calibre/gui2/dialogs/scheduler_ui.py:216
msgid "&Account"
msgstr "账户(&A)"

#: /home/kovid/work/calibre/src/calibre/gui2/dialogs/scheduler_ui.py:220
msgid "For the scheduling to work, you must leave calibre running."
msgstr "若需执行计划任务，请保持 Calibre 一直运行。"

#: /home/kovid/work/calibre/src/calibre/gui2/dialogs/scheduler_ui.py:221
msgid "&Schedule"
msgstr "日程表(&S)"

#: /home/kovid/work/calibre/src/calibre/gui2/dialogs/scheduler_ui.py:222
msgid "Add &title as tag"
msgstr "添加标题作为标签(&T)"

#: /home/kovid/work/calibre/src/calibre/gui2/dialogs/scheduler_ui.py:223
msgid "&Extra  tags:"
msgstr "附加标签(&E)："

#: /home/kovid/work/calibre/src/calibre/gui2/dialogs/scheduler_ui.py:224
msgid "&Advanced"
msgstr "高级(&A)"

#: /home/kovid/work/calibre/src/calibre/gui2/dialogs/scheduler_ui.py:225
msgid "&Download now"
msgstr "立即下载(&D)"

#: /home/kovid/work/calibre/src/calibre/gui2/dialogs/scheduler_ui.py:226
msgid ""
"Delete downloaded news older than the specified number of days. Set to zero "
"to disable."
msgstr "设置删除已下载的超过一定天数旧新闻。天数为 0 表示从不删除旧新闻。"

#: /home/kovid/work/calibre/src/calibre/gui2/dialogs/scheduler_ui.py:228
msgid "Delete downloaded news older than "
msgstr "删除已下载的旧新闻，过期天数 "

#: /home/kovid/work/calibre/src/calibre/gui2/dialogs/search_item_ui.py:41
msgid "contains"
msgstr "含"

#: /home/kovid/work/calibre/src/calibre/gui2/dialogs/search_item_ui.py:42
msgid "The text to search for. It is interpreted as a regular expression."
msgstr "要查找的文本。可以是正则表达。"

#: /home/kovid/work/calibre/src/calibre/gui2/dialogs/search_item_ui.py:43
msgid ""
"<p>Negate this match. That is, only return results that <b>do not</b> match "
"this query."
msgstr "<p>不符合此条件。即仅列出<b>不</b>符合该条件的项目。"

#: /home/kovid/work/calibre/src/calibre/gui2/dialogs/search_item_ui.py:44
msgid "Negate"
msgstr "条件否"

#: /home/kovid/work/calibre/src/calibre/gui2/dialogs/search_ui.py:198
msgid "Advanced Search"
msgstr "高级搜索"

#: /home/kovid/work/calibre/src/calibre/gui2/dialogs/search_ui.py:199
msgid "&What kind of match to use:"
msgstr ""

#: /home/kovid/work/calibre/src/calibre/gui2/dialogs/search_ui.py:200
msgid "Contains: the word or phrase matches anywhere in the metadata field"
msgstr "包含：元数据域中任意部分匹配词组"

#: /home/kovid/work/calibre/src/calibre/gui2/dialogs/search_ui.py:201
msgid "Equals: the word or phrase must match the entire metadata field"
msgstr "等于：整个元数据域完全匹配词组"

#: /home/kovid/work/calibre/src/calibre/gui2/dialogs/search_ui.py:202
msgid ""
"Regular expression: the expression must match anywhere in the metadata field"
msgstr "正则表达式：元数据域中任意部分匹配表达式"

#: /home/kovid/work/calibre/src/calibre/gui2/dialogs/search_ui.py:203
msgid "Find entries that have..."
msgstr "搜索包含..."

#: /home/kovid/work/calibre/src/calibre/gui2/dialogs/search_ui.py:204
msgid "&All these words:"
msgstr "所有下列关键字(&A)："

#: /home/kovid/work/calibre/src/calibre/gui2/dialogs/search_ui.py:205
msgid "This exact &phrase:"
msgstr "精确匹配关键字(&P)："

#: /home/kovid/work/calibre/src/calibre/gui2/dialogs/search_ui.py:206
msgid "&One or more of these words:"
msgstr "包含一个或多个下列关键字(&O)："

#: /home/kovid/work/calibre/src/calibre/gui2/dialogs/search_ui.py:207
msgid "But dont show entries that have..."
msgstr "搜索结果不包含..."

#: /home/kovid/work/calibre/src/calibre/gui2/dialogs/search_ui.py:208
msgid "Any of these &unwanted words:"
msgstr "搜索结果不包含任何以下关键字(&U)："

#: /home/kovid/work/calibre/src/calibre/gui2/dialogs/search_ui.py:209
msgid ""
"See the <a href=\"http://calibre-ebook.com/user_manual/gui.html#the-search-"
"interface\">User Manual</a> for more help"
msgstr ""
"参见<a href=\"http://calibre-ebook.com/user_manual/gui.html#the-search-"
"interface\">用户手册</a>获取更多帮助"

#: /home/kovid/work/calibre/src/calibre/gui2/dialogs/search_ui.py:210
msgid "A&dvanced Search"
msgstr "高级搜索(&D)"

#: /home/kovid/work/calibre/src/calibre/gui2/dialogs/search_ui.py:212
msgid "Enter the title."
msgstr "输入标题。"

#: /home/kovid/work/calibre/src/calibre/gui2/dialogs/search_ui.py:213
msgid "&Author:"
msgstr "作者(&A)："

#: /home/kovid/work/calibre/src/calibre/gui2/dialogs/search_ui.py:215
msgid "Ta&gs:"
msgstr "标签(G):"

#: /home/kovid/work/calibre/src/calibre/gui2/dialogs/search_ui.py:216
msgid "Enter an author's name. Only one author can be used."
msgstr "编辑作者名。仅能使用一位作者。"

#: /home/kovid/work/calibre/src/calibre/gui2/dialogs/search_ui.py:217
msgid ""
"Enter a series name, without an index. Only one series name can be used."
msgstr "输入系列名，无索引。仅能是用一个系列名。"

#: /home/kovid/work/calibre/src/calibre/gui2/dialogs/search_ui.py:218
msgid "Enter tags separated by spaces"
msgstr "输入标签，用空格间隔"

#: /home/kovid/work/calibre/src/calibre/gui2/dialogs/search_ui.py:219
msgid "&Clear"
msgstr "清除(&C)"

#: /home/kovid/work/calibre/src/calibre/gui2/dialogs/search_ui.py:220
msgid "Search only in specific fields:"
msgstr "仅搜索特定域："

#: /home/kovid/work/calibre/src/calibre/gui2/dialogs/search_ui.py:221
msgid "Titl&e/Author/Series ..."
msgstr "标题/作者/系列..."

#: /home/kovid/work/calibre/src/calibre/gui2/dialogs/select_formats.py:45
msgid "Choose formats"
msgstr "选择格式"

#: /home/kovid/work/calibre/src/calibre/gui2/dialogs/tag_categories.py:60
#: /home/kovid/work/calibre/src/calibre/library/field_metadata.py:98
msgid "Authors"
msgstr "作者"

#: /home/kovid/work/calibre/src/calibre/gui2/dialogs/tag_categories.py:60
#: /home/kovid/work/calibre/src/calibre/library/field_metadata.py:129
msgid "Publishers"
msgstr "出版商"

#: /home/kovid/work/calibre/src/calibre/gui2/dialogs/tag_categories.py:124
msgid " (not on any book)"
msgstr " (书上都没有)"

#: /home/kovid/work/calibre/src/calibre/gui2/dialogs/tag_categories.py:176
msgid ""
"The current tag category will be <b>permanently deleted</b>. Are you sure?"
msgstr ""

#: /home/kovid/work/calibre/src/calibre/gui2/dialogs/tag_categories_ui.py:158
msgid "User Categories Editor"
msgstr "用户分类编辑器"

#: /home/kovid/work/calibre/src/calibre/gui2/dialogs/tag_categories_ui.py:159
msgid "A&vailable items"
msgstr "有效项(&V)"

#: /home/kovid/work/calibre/src/calibre/gui2/dialogs/tag_categories_ui.py:160
msgid "Apply tags to current tag category"
msgstr "应用标签到当前标签分类中"

#: /home/kovid/work/calibre/src/calibre/gui2/dialogs/tag_categories_ui.py:162
msgid "A&pplied items"
msgstr "已应用的项"

#: /home/kovid/work/calibre/src/calibre/gui2/dialogs/tag_categories_ui.py:163
msgid "Unapply (remove) tag from current tag category"
msgstr "从当前标签分类中不使用(移除)标签"

#: /home/kovid/work/calibre/src/calibre/gui2/dialogs/tag_categories_ui.py:165
msgid "Category name: "
msgstr "分类名称： "

#: /home/kovid/work/calibre/src/calibre/gui2/dialogs/tag_categories_ui.py:166
msgid "Select a category to edit"
msgstr "选定要编辑的分类"

#: /home/kovid/work/calibre/src/calibre/gui2/dialogs/tag_categories_ui.py:167
msgid "Delete this selected tag category"
msgstr "删除此分类"

#: /home/kovid/work/calibre/src/calibre/gui2/dialogs/tag_categories_ui.py:169
msgid "Enter a new category name. Select the kind before adding it."
msgstr "输入一个新分类名称。添加前请选择种类"

#: /home/kovid/work/calibre/src/calibre/gui2/dialogs/tag_categories_ui.py:170
msgid "Add the new category"
msgstr "添加新分类"

#: /home/kovid/work/calibre/src/calibre/gui2/dialogs/tag_categories_ui.py:172
msgid "Category filter: "
msgstr "分类筛选： "

#: /home/kovid/work/calibre/src/calibre/gui2/dialogs/tag_categories_ui.py:173
msgid "Select the content kind of the new category"
msgstr "选择新分类中的种类内容"

#: /home/kovid/work/calibre/src/calibre/gui2/dialogs/tag_editor.py:70
#: /home/kovid/work/calibre/src/calibre/gui2/dialogs/tag_list_editor.py:105
msgid "Are your sure?"
msgstr "是否确定？"

#: /home/kovid/work/calibre/src/calibre/gui2/dialogs/tag_editor.py:71
msgid ""
"The following tags are used by one or more books. Are you certain you want "
"to delete them?"
msgstr "下列标签被更多书籍使用。您确认要删除么？"

#: /home/kovid/work/calibre/src/calibre/gui2/dialogs/tag_editor_ui.py:128
msgid "Tag Editor"
msgstr "标签编辑器"

#: /home/kovid/work/calibre/src/calibre/gui2/dialogs/tag_editor_ui.py:129
msgid "A&vailable tags"
msgstr "可用标签(&V)"

#: /home/kovid/work/calibre/src/calibre/gui2/dialogs/tag_editor_ui.py:130
msgid ""
"Delete tag from database. This will unapply the tag from all books and then "
"remove it from the database."
msgstr "从数据库中删除标签。该操作将删除所有书籍中的该标签并将该标签从数据库中移除。"

#: /home/kovid/work/calibre/src/calibre/gui2/dialogs/tag_editor_ui.py:132
msgid "Apply tag to current book"
msgstr "将标签应用到当前书籍"

#: /home/kovid/work/calibre/src/calibre/gui2/dialogs/tag_editor_ui.py:134
msgid "A&pplied tags"
msgstr "已应用的标签(&P)"

#: /home/kovid/work/calibre/src/calibre/gui2/dialogs/tag_editor_ui.py:135
msgid "Unapply (remove) tag from current book"
msgstr "将标签从当前书籍上移除"

#: /home/kovid/work/calibre/src/calibre/gui2/dialogs/tag_editor_ui.py:137
msgid "&Add tag:"
msgstr "添加标签(&A)："

#: /home/kovid/work/calibre/src/calibre/gui2/dialogs/tag_editor_ui.py:138
msgid ""
"If the tag you want is not in the available list, you can add it here. "
"Accepts a comma separated list of tags."
msgstr "若您想添加的标签不在可用标签列表中，请在此添加。多个标签可用逗号分隔。"

#: /home/kovid/work/calibre/src/calibre/gui2/dialogs/tag_editor_ui.py:139
msgid "Add tag to available tags and apply it to current book"
msgstr "将标签添加到可用列表并应用到当前书籍"

#: /home/kovid/work/calibre/src/calibre/gui2/dialogs/tag_list_editor.py:20
msgid "%s (was %s)"
msgstr "%s(曾为 %s)"

#: /home/kovid/work/calibre/src/calibre/gui2/dialogs/tag_list_editor.py:74
#: /home/kovid/work/calibre/src/calibre/gui2/tag_view.py:818
msgid "Item is blank"
msgstr "项目为空"

#: /home/kovid/work/calibre/src/calibre/gui2/dialogs/tag_list_editor.py:75
#: /home/kovid/work/calibre/src/calibre/gui2/tag_view.py:819
msgid "An item cannot be set to nothing. Delete it instead."
msgstr "项目不能设置为什么也没有。请删除之。"

#: /home/kovid/work/calibre/src/calibre/gui2/dialogs/tag_list_editor.py:91
msgid "No item selected"
msgstr "未选中项目"

#: /home/kovid/work/calibre/src/calibre/gui2/dialogs/tag_list_editor.py:92
msgid "You must select one item from the list of Available items."
msgstr "必须从可用项列表选定一项。"

#: /home/kovid/work/calibre/src/calibre/gui2/dialogs/tag_list_editor.py:101
msgid "No items selected"
msgstr "未选中项目"

#: /home/kovid/work/calibre/src/calibre/gui2/dialogs/tag_list_editor.py:102
msgid "You must select at least one items from the list."
msgstr "必须从列表选定一项。"

#: /home/kovid/work/calibre/src/calibre/gui2/dialogs/tag_list_editor.py:106
msgid "Are you certain you want to delete the following items?"
msgstr "确定删除下列项？"

#: /home/kovid/work/calibre/src/calibre/gui2/dialogs/tag_list_editor_ui.py:77
msgid "Category Editor"
msgstr "分类编辑"

#: /home/kovid/work/calibre/src/calibre/gui2/dialogs/tag_list_editor_ui.py:78
msgid "Items in use"
msgstr "使用中的项"

#: /home/kovid/work/calibre/src/calibre/gui2/dialogs/tag_list_editor_ui.py:79
msgid ""
"Delete item from database. This will unapply the item from all books and "
"then remove it from the database."
msgstr "从数据库删除项目。这将取消项目对所有书籍的应用并从数据库中移除项目。"

#: /home/kovid/work/calibre/src/calibre/gui2/dialogs/tag_list_editor_ui.py:81
msgid "Rename the item in every book where it is used."
msgstr "重命名在每本书中使用的该项目"

#: /home/kovid/work/calibre/src/calibre/gui2/dialogs/tag_list_editor_ui.py:83
#: /home/kovid/work/calibre/src/calibre/gui2/preferences/toolbar_ui.py:106
msgid "Ctrl+S"
msgstr "Ctrl+S"

#: /home/kovid/work/calibre/src/calibre/gui2/dialogs/test_email_ui.py:56
msgid "Test email settings"
msgstr "测试电子邮件设置"

#: /home/kovid/work/calibre/src/calibre/gui2/dialogs/test_email_ui.py:57
msgid "Send test mail from %s to:"
msgstr "发送测试邮件，从 %s 至："

#: /home/kovid/work/calibre/src/calibre/gui2/dialogs/test_email_ui.py:58
#: /home/kovid/work/calibre/src/calibre/gui2/filename_pattern_ui.py:120
msgid "&Test"
msgstr "测试(&T)"

#: /home/kovid/work/calibre/src/calibre/gui2/dialogs/tweak_epub_ui.py:55
msgid "Display contents of exploded ePub"
msgstr "显示已分解的 ePub 文件内容"

#: /home/kovid/work/calibre/src/calibre/gui2/dialogs/tweak_epub_ui.py:56
msgid "&Explode ePub"
msgstr "分解 ePub 文件"

#: /home/kovid/work/calibre/src/calibre/gui2/dialogs/tweak_epub_ui.py:57
msgid "Rebuild ePub from exploded contents"
msgstr "由分解后的内容重新打包 ePub 文件"

#: /home/kovid/work/calibre/src/calibre/gui2/dialogs/tweak_epub_ui.py:58
msgid "&Rebuild ePub"
msgstr "重新打包ePub(&R)"

#: /home/kovid/work/calibre/src/calibre/gui2/dialogs/tweak_epub_ui.py:59
msgid "Discard changes"
msgstr "放弃更改"

#: /home/kovid/work/calibre/src/calibre/gui2/dialogs/tweak_epub_ui.py:61
msgid ""
"<p>Explode the ePub to display contents in a file browser window. To tweak "
"individual files, right-click, then 'Open with...' your editor of choice. "
"When tweaks are complete, close the file browser window <b>and the editor "
"windows you used to edit files in the epub</b>.</p><p>Rebuild the ePub, "
"updating your calibre library.</p>"
msgstr ""

#: /home/kovid/work/calibre/src/calibre/gui2/dialogs/user_profiles.py:133
msgid "No recipe selected"
msgstr "未选择订阅清单"

#: /home/kovid/work/calibre/src/calibre/gui2/dialogs/user_profiles.py:138
msgid "The attached file: %s is a recipe to download %s."
msgstr "附件文件：%s 为订阅清单，用以下载 %s。"

#: /home/kovid/work/calibre/src/calibre/gui2/dialogs/user_profiles.py:139
msgid "Recipe for "
msgstr "订阅清单用于 "

#: /home/kovid/work/calibre/src/calibre/gui2/dialogs/user_profiles.py:156
#: /home/kovid/work/calibre/src/calibre/gui2/dialogs/user_profiles.py:167
#: /home/kovid/work/calibre/src/calibre/gui2/dialogs/user_profiles_ui.py:260
msgid "Switch to Advanced mode"
msgstr "切换到高级模式"

#: /home/kovid/work/calibre/src/calibre/gui2/dialogs/user_profiles.py:162
#: /home/kovid/work/calibre/src/calibre/gui2/dialogs/user_profiles.py:170
msgid "Switch to Basic mode"
msgstr "切换到基础模式"

#: /home/kovid/work/calibre/src/calibre/gui2/dialogs/user_profiles.py:180
msgid "Feed must have a title"
msgstr "源必须有名称"

#: /home/kovid/work/calibre/src/calibre/gui2/dialogs/user_profiles.py:181
msgid "The feed must have a title"
msgstr "源必须有名称"

#: /home/kovid/work/calibre/src/calibre/gui2/dialogs/user_profiles.py:185
msgid "Feed must have a URL"
msgstr "源必须有 URL"

#: /home/kovid/work/calibre/src/calibre/gui2/dialogs/user_profiles.py:186
msgid "The feed %s must have a URL"
msgstr "源 %s 必须有 URL"

#: /home/kovid/work/calibre/src/calibre/gui2/dialogs/user_profiles.py:192
msgid "This feed has already been added to the recipe"
msgstr "该 Feed 已被加入订阅清单"

#: /home/kovid/work/calibre/src/calibre/gui2/dialogs/user_profiles.py:233
#: /home/kovid/work/calibre/src/calibre/gui2/dialogs/user_profiles.py:242
#: /home/kovid/work/calibre/src/calibre/gui2/dialogs/user_profiles.py:292
msgid "Invalid input"
msgstr "无效输入"

#: /home/kovid/work/calibre/src/calibre/gui2/dialogs/user_profiles.py:234
#: /home/kovid/work/calibre/src/calibre/gui2/dialogs/user_profiles.py:243
#: /home/kovid/work/calibre/src/calibre/gui2/dialogs/user_profiles.py:293
msgid "<p>Could not create recipe. Error:<br>%s"
msgstr "<p>无法创建订阅清单。错误：<br>%s"

#: /home/kovid/work/calibre/src/calibre/gui2/dialogs/user_profiles.py:247
#: /home/kovid/work/calibre/src/calibre/gui2/dialogs/user_profiles.py:269
#: /home/kovid/work/calibre/src/calibre/gui2/dialogs/user_profiles.py:296
msgid "Replace recipe?"
msgstr "替换订阅清单？"

#: /home/kovid/work/calibre/src/calibre/gui2/dialogs/user_profiles.py:248
#: /home/kovid/work/calibre/src/calibre/gui2/dialogs/user_profiles.py:270
#: /home/kovid/work/calibre/src/calibre/gui2/dialogs/user_profiles.py:297
msgid "A custom recipe named %s already exists. Do you want to replace it?"
msgstr "名为 %s 的自定义订阅清单已存在。是否覆盖？"

#: /home/kovid/work/calibre/src/calibre/gui2/dialogs/user_profiles.py:263
msgid "Pick recipe"
msgstr "选取订阅清单"

#: /home/kovid/work/calibre/src/calibre/gui2/dialogs/user_profiles.py:263
msgid "Pick the recipe to customize"
msgstr "选取订阅清单进行自定义"

#: /home/kovid/work/calibre/src/calibre/gui2/dialogs/user_profiles.py:283
msgid "Choose a recipe file"
msgstr "请选择订阅清单文件"

#: /home/kovid/work/calibre/src/calibre/gui2/dialogs/user_profiles_ui.py:253
msgid "Add custom news source"
msgstr "添加自定义新闻来源"

#: /home/kovid/work/calibre/src/calibre/gui2/dialogs/user_profiles_ui.py:254
msgid "Available user recipes"
msgstr "可用的用户订阅清单"

#: /home/kovid/work/calibre/src/calibre/gui2/dialogs/user_profiles_ui.py:255
msgid "Add/Update &recipe"
msgstr "添加/更新订阅清单(&R)"

#: /home/kovid/work/calibre/src/calibre/gui2/dialogs/user_profiles_ui.py:256
msgid "&Remove recipe"
msgstr "移除订阅清单(&R)"

#: /home/kovid/work/calibre/src/calibre/gui2/dialogs/user_profiles_ui.py:257
msgid "&Share recipe"
msgstr "共享订阅清单(&S)"

#: /home/kovid/work/calibre/src/calibre/gui2/dialogs/user_profiles_ui.py:258
msgid "Customize &builtin recipe"
msgstr "定制内置订阅清单(&B)"

#: /home/kovid/work/calibre/src/calibre/gui2/dialogs/user_profiles_ui.py:259
msgid "&Load recipe from file"
msgstr "从文件载入订阅清单(&L)"

#: /home/kovid/work/calibre/src/calibre/gui2/dialogs/user_profiles_ui.py:261
msgid ""
"<html><head><meta name=\"qrichtext\" content=\"1\" /><style "
"type=\"text/css\">\n"
"p, li { white-space: pre-wrap; }\n"
"</style></head><body style=\" font-family:'DejaVu Sans'; font-size:10pt; "
"font-weight:400; font-style:normal;\">\n"
"<p style=\" margin-top:12px; margin-bottom:12px; margin-left:0px; margin-"
"right:0px; -qt-block-indent:0; text-indent:0px;\">Create a basic news "
"recipe, by adding RSS feeds to it. <br />For most feeds, you will have to "
"use the \"Advanced mode\" to further customize the fetch "
"process.</p></body></html>"
msgstr ""
"<html><head><meta name=\"qrichtext\" content=\"1\" /><style "
"type=\"text/css\">\n"
"p, li { white-space: pre-wrap; }\n"
"</style></head><body style=\" font-family:'DejaVu Sans'; font-size:10pt; "
"font-weight:400; font-style:normal;\">\n"
"<p style=\" margin-top:12px; margin-bottom:12px; margin-left:0px; margin-"
"right:0px; -qt-block-indent:0; text-indent:0px;\">创建一个订阅清单并添加 RSS 源。<br "
"/>对于大部分源，您需要使用 \"高级模式\" 来进一步设定抓取流程。</p></body></html>"

#: /home/kovid/work/calibre/src/calibre/gui2/dialogs/user_profiles_ui.py:265
msgid "Recipe &title:"
msgstr "订阅清单标题(&T)："

#: /home/kovid/work/calibre/src/calibre/gui2/dialogs/user_profiles_ui.py:266
msgid "&Oldest article:"
msgstr "最老文章(&O)："

#: /home/kovid/work/calibre/src/calibre/gui2/dialogs/user_profiles_ui.py:267
msgid "The oldest article to download"
msgstr "待下载的最老文章"

#: /home/kovid/work/calibre/src/calibre/gui2/dialogs/user_profiles_ui.py:269
msgid "&Max. number of articles per feed:"
msgstr "每个源的最多文章数(&M)："

#: /home/kovid/work/calibre/src/calibre/gui2/dialogs/user_profiles_ui.py:270
msgid "Maximum number of articles to download per feed."
msgstr "单个源最多下载文章数。"

#: /home/kovid/work/calibre/src/calibre/gui2/dialogs/user_profiles_ui.py:271
msgid "Feeds in recipe"
msgstr "订阅清单中的 Feed"

#: /home/kovid/work/calibre/src/calibre/gui2/dialogs/user_profiles_ui.py:273
msgid "Remove feed from recipe"
msgstr "从订阅清单中移除 Feed"

#: /home/kovid/work/calibre/src/calibre/gui2/dialogs/user_profiles_ui.py:276
#: /home/kovid/work/calibre/src/calibre/gui2/dialogs/user_profiles_ui.py:279
msgid "Add feed to recipe"
msgstr "将 Feed 加入订阅清单"

#: /home/kovid/work/calibre/src/calibre/gui2/dialogs/user_profiles_ui.py:277
msgid "&Feed title:"
msgstr "源名称(&F)："

#: /home/kovid/work/calibre/src/calibre/gui2/dialogs/user_profiles_ui.py:278
msgid "Feed &URL:"
msgstr "源网址(&U):"

#: /home/kovid/work/calibre/src/calibre/gui2/dialogs/user_profiles_ui.py:280
msgid "&Add feed"
msgstr "添加源(&A)"

#: /home/kovid/work/calibre/src/calibre/gui2/dialogs/user_profiles_ui.py:281
msgid ""
"For help with writing advanced news recipes, please visit <a "
"href=\"http://calibre-ebook.com/user_manual/news.html\">User Recipes</a>"
msgstr ""
"创造高级新闻清单，请访问 <a href=\"http://calibre-"
"ebook.com/user_manual/news.html\">用户清单</a>"

#: /home/kovid/work/calibre/src/calibre/gui2/dialogs/user_profiles_ui.py:282
msgid "Recipe source code (python)"
msgstr "订阅清单源代码(python)"

#: /home/kovid/work/calibre/src/calibre/gui2/email.py:146
msgid "Email %s to %s"
msgstr "电子邮件发送 %s 到 %s"

#: /home/kovid/work/calibre/src/calibre/gui2/email.py:188
msgid "News:"
msgstr "新闻:"

#: /home/kovid/work/calibre/src/calibre/gui2/email.py:190
msgid "Attached is the %s periodical downloaded by calibre."
msgstr ""

#: /home/kovid/work/calibre/src/calibre/gui2/email.py:243
msgid "E-book:"
msgstr "电子书："

#: /home/kovid/work/calibre/src/calibre/gui2/email.py:246
msgid "Attached, you will find the e-book"
msgstr "已添加, 您可以从中获取电子书籍"

#: /home/kovid/work/calibre/src/calibre/gui2/email.py:247
#: /home/kovid/work/calibre/src/calibre/gui2/preferences/plugins.py:106
msgid "by"
msgstr "由"

#: /home/kovid/work/calibre/src/calibre/gui2/email.py:248
msgid "in the %s format."
msgstr "使用 %s 格式."

#: /home/kovid/work/calibre/src/calibre/gui2/email.py:261
msgid "Sending email to"
msgstr "正在发送邮件至"

#: /home/kovid/work/calibre/src/calibre/gui2/email.py:291
msgid "Auto convert the following books before sending via email?"
msgstr "在发送电子邮件之前自动转换下列书籍？"

#: /home/kovid/work/calibre/src/calibre/gui2/email.py:298
msgid ""
"Could not email the following books as no suitable formats were found:"
msgstr "由于无法找到合适的文件格式无法通过电子邮件发送下列书籍:"

#: /home/kovid/work/calibre/src/calibre/gui2/email.py:304
msgid "Failed to email book"
msgstr "无法通过电子邮件发送书籍"

#: /home/kovid/work/calibre/src/calibre/gui2/email.py:307
msgid "sent"
msgstr "已发送"

#: /home/kovid/work/calibre/src/calibre/gui2/email.py:330
msgid "Sent news to"
msgstr "将新闻发送到"

#: /home/kovid/work/calibre/src/calibre/gui2/filename_pattern_ui.py:112
msgid ""
"<!DOCTYPE HTML PUBLIC \"-//W3C//DTD HTML 4.0//EN\" "
"\"http://www.w3.org/TR/REC-html40/strict.dtd\">\n"
"<html><head><meta name=\"qrichtext\" content=\"1\" /><style "
"type=\"text/css\">\n"
"p, li { white-space: pre-wrap; }\n"
"</style></head><body style=\" font-family:'Candara'; font-size:10pt; font-"
"weight:400; font-style:normal;\">\n"
"<p style=\" margin-top:12px; margin-bottom:12px; margin-left:0px; margin-"
"right:0px; -qt-block-indent:0; text-indent:0px;\">Set a regular expression "
"pattern to use when trying to guess ebook metadata from filenames. </p>\n"
"<p style=\" margin-top:12px; margin-bottom:12px; margin-left:0px; margin-"
"right:0px; -qt-block-indent:0; text-indent:0px;\">A <a "
"href=\"http://docs.python.org/lib/re-syntax.html\"><span style=\" text-"
"decoration: underline; color:#0000ff;\">reference</span></a> on the syntax "
"of regular expressions is available.</p>\n"
"<p style=\" margin-top:12px; margin-bottom:12px; margin-left:0px; margin-"
"right:0px; -qt-block-indent:0; text-indent:0px;\">Use the <span style=\" "
"font-weight:600;\">Test</span> functionality below to test your regular "
"expression on a few sample filenames. The group names for the various "
"metadata entries are documented in tooltips.</p></body></html>"
msgstr ""
"<!DOCTYPE HTML PUBLIC \"-//W3C//DTD HTML 4.0//EN\" "
"\"http://www.w3.org/TR/REC-html40/strict.dtd\">\n"
"<html><head><meta name=\"qrichtext\" content=\"1\" /><style "
"type=\"text/css\">\n"
"p, li { white-space: pre-wrap; }\n"
"</style></head><body style=\" font-family:'Candara'; font-size:10pt; font-"
"weight:400; font-style:normal;\">\n"
"<p style=\" margin-top:12px; margin-bottom:12px; margin-left:0px; margin-"
"right:0px; -qt-block-indent:0; text-"
"indent:0px;\">尝试从文件名获取电子书元数据时设定一个正则表达式。</p>\n"
"<p style=\" margin-top:12px; margin-bottom:12px; margin-left:0px; margin-"
"right:0px; -qt-block-indent:0; text-indent:0px;\">可以 <a "
"href=\"http://docs.python.org/lib/re-syntax.html\"><span style=\" text-"
"decoration: underline; color:#0000ff;\">参考</span></a> 正则表达式的语法。</p>\n"
"<p style=\" margin-top:12px; margin-bottom:12px; margin-left:0px; margin-"
"right:0px; -qt-block-indent:0; text-indent:0px;\">在下方使用<span style=\" font-"
"weight:600;\">测试</span>功能，在小样本的文件名中测试您的正则表达式。各种元数据条目的组名已列在提示中。</p></body></ht"
"ml>"

#: /home/kovid/work/calibre/src/calibre/gui2/filename_pattern_ui.py:119
msgid "Regular &expression"
msgstr "正则表达式(&E)"

#: /home/kovid/work/calibre/src/calibre/gui2/filename_pattern_ui.py:121
msgid "File &name:"
msgstr "文件名(&N)："

#: /home/kovid/work/calibre/src/calibre/gui2/filename_pattern_ui.py:123
msgid "Title:"
msgstr "标题："

#: /home/kovid/work/calibre/src/calibre/gui2/filename_pattern_ui.py:124
msgid "Regular expression (?P&lt;title&gt;)"
msgstr "正则表达式 (?P&lt;title&gt;)"

#: /home/kovid/work/calibre/src/calibre/gui2/filename_pattern_ui.py:125
#: /home/kovid/work/calibre/src/calibre/gui2/filename_pattern_ui.py:128
#: /home/kovid/work/calibre/src/calibre/gui2/filename_pattern_ui.py:131
#: /home/kovid/work/calibre/src/calibre/gui2/filename_pattern_ui.py:134
#: /home/kovid/work/calibre/src/calibre/gui2/filename_pattern_ui.py:137
#: /home/kovid/work/calibre/src/calibre/gui2/widgets.py:93
#: /home/kovid/work/calibre/src/calibre/gui2/widgets.py:97
#: /home/kovid/work/calibre/src/calibre/gui2/widgets.py:102
#: /home/kovid/work/calibre/src/calibre/gui2/widgets.py:107
#: /home/kovid/work/calibre/src/calibre/gui2/widgets.py:109
msgid "No match"
msgstr "无匹配"

#: /home/kovid/work/calibre/src/calibre/gui2/filename_pattern_ui.py:126
msgid "Authors:"
msgstr "作者:"

#: /home/kovid/work/calibre/src/calibre/gui2/filename_pattern_ui.py:127
msgid "Regular expression (?P<author>)"
msgstr "正则表达式 (?P<author>)"

#: /home/kovid/work/calibre/src/calibre/gui2/filename_pattern_ui.py:129
msgid "Series:"
msgstr "系列："

#: /home/kovid/work/calibre/src/calibre/gui2/filename_pattern_ui.py:130
msgid "Regular expression (?P<series>)"
msgstr "正则表达式 (?P<series>)"

#: /home/kovid/work/calibre/src/calibre/gui2/filename_pattern_ui.py:132
msgid "Series index:"
msgstr "系列索引："

#: /home/kovid/work/calibre/src/calibre/gui2/filename_pattern_ui.py:133
msgid "Regular expression (?P<series_index>)"
msgstr "正则表达式 (?P<series_index>)"

#: /home/kovid/work/calibre/src/calibre/gui2/filename_pattern_ui.py:135
msgid "ISBN:"
msgstr "ISBN："

#: /home/kovid/work/calibre/src/calibre/gui2/filename_pattern_ui.py:136
msgid "Regular expression (?P<isbn>)"
msgstr "正则表达式 (?P<isbn>)"

#: /home/kovid/work/calibre/src/calibre/gui2/init.py:104
msgid "Cover Browser"
msgstr "封面浏览器"

#: /home/kovid/work/calibre/src/calibre/gui2/init.py:109
msgid "Shift+Alt+B"
msgstr "Shift+Alt+B"

#: /home/kovid/work/calibre/src/calibre/gui2/init.py:123
msgid "Tag Browser"
msgstr "标签浏览器"

#: /home/kovid/work/calibre/src/calibre/gui2/init.py:125
msgid "Shift+Alt+T"
msgstr "Shift+Alt+T"

#: /home/kovid/work/calibre/src/calibre/gui2/init.py:147
#: /home/kovid/work/calibre/src/calibre/gui2/preferences/main.py:29
msgid "version"
msgstr "版本"

#: /home/kovid/work/calibre/src/calibre/gui2/init.py:148
#: /home/kovid/work/calibre/src/calibre/gui2/preferences/main.py:30
msgid "created by Kovid Goyal"
msgstr "由 Kovid Goyal 创建"

#: /home/kovid/work/calibre/src/calibre/gui2/init.py:166
msgid "Connected "
msgstr "已连接 "

#: /home/kovid/work/calibre/src/calibre/gui2/init.py:178
msgid "Update found"
msgstr "发现更新"

#: /home/kovid/work/calibre/src/calibre/gui2/init.py:213
#: /home/kovid/work/calibre/src/calibre/gui2/init.py:223
msgid "Book Details"
msgstr "书籍详情"

#: /home/kovid/work/calibre/src/calibre/gui2/init.py:215
msgid "Alt+D"
msgstr "Alt+D"

#: /home/kovid/work/calibre/src/calibre/gui2/init.py:225
msgid "Shift+Alt+D"
msgstr "Shift+Alt+D"

#: /home/kovid/work/calibre/src/calibre/gui2/jobs.py:61
msgid "Job"
msgstr "任务"

#: /home/kovid/work/calibre/src/calibre/gui2/jobs.py:62
msgid "Status"
msgstr "状态"

#: /home/kovid/work/calibre/src/calibre/gui2/jobs.py:63
msgid "Progress"
msgstr "进度"

#: /home/kovid/work/calibre/src/calibre/gui2/jobs.py:64
msgid "Running time"
msgstr "运行时间"

#: /home/kovid/work/calibre/src/calibre/gui2/jobs.py:76
msgid "There are %d running jobs:"
msgstr "有 %d 个正在运行的任务："

#: /home/kovid/work/calibre/src/calibre/gui2/jobs.py:80
#: /home/kovid/work/calibre/src/calibre/gui2/jobs.py:87
#: /home/kovid/work/calibre/src/calibre/gui2/jobs.py:102
msgid "Unknown job"
msgstr "未知任务"

#: /home/kovid/work/calibre/src/calibre/gui2/jobs.py:83
msgid "There are %d waiting jobs:"
msgstr "有 %d 个正在等待执行的任务："

#: /home/kovid/work/calibre/src/calibre/gui2/jobs.py:219
#: /home/kovid/work/calibre/src/calibre/gui2/jobs.py:222
msgid "Cannot kill job"
msgstr "无法中止任务"

#: /home/kovid/work/calibre/src/calibre/gui2/jobs.py:220
msgid "Cannot kill jobs that communicate with the device"
msgstr "无法在与设备通信时中止任务"

#: /home/kovid/work/calibre/src/calibre/gui2/jobs.py:223
msgid "Job has already run"
msgstr "任务已执行"

#: /home/kovid/work/calibre/src/calibre/gui2/jobs.py:262
msgid "Unavailable"
msgstr "不可用"

#: /home/kovid/work/calibre/src/calibre/gui2/jobs.py:294
msgid "Jobs:"
msgstr "任务："

#: /home/kovid/work/calibre/src/calibre/gui2/jobs.py:296
msgid "Shift+Alt+J"
msgstr "Shift+Alt+J"

#: /home/kovid/work/calibre/src/calibre/gui2/jobs.py:313
msgid "Click to see list of jobs"
msgstr "点击查看任务列表"

#: /home/kovid/work/calibre/src/calibre/gui2/jobs.py:382
msgid " - Jobs"
msgstr " - 任务"

#: /home/kovid/work/calibre/src/calibre/gui2/layout.py:53
msgid "Eject this device"
msgstr "安全移除此设备"

#: /home/kovid/work/calibre/src/calibre/gui2/layout.py:64
msgid "Show books in calibre library"
msgstr "显示calibre书库中的书籍"

#: /home/kovid/work/calibre/src/calibre/gui2/layout.py:66
msgid "Show books in the main memory of the device"
msgstr "显示设备主内存中的书籍"

#: /home/kovid/work/calibre/src/calibre/gui2/layout.py:67
#: /home/kovid/work/calibre/src/calibre/library/database2.py:855
msgid "Card A"
msgstr "存储卡A"

#: /home/kovid/work/calibre/src/calibre/gui2/layout.py:68
msgid "Show books in storage card A"
msgstr "显示存储卡A中的书籍"

#: /home/kovid/work/calibre/src/calibre/gui2/layout.py:69
#: /home/kovid/work/calibre/src/calibre/library/database2.py:857
msgid "Card B"
msgstr "存储卡B"

#: /home/kovid/work/calibre/src/calibre/gui2/layout.py:70
msgid "Show books in storage card B"
msgstr "显示存储卡B中的书籍"

#: /home/kovid/work/calibre/src/calibre/gui2/layout.py:128
msgid "available"
msgstr "可用"

#: /home/kovid/work/calibre/src/calibre/gui2/layout.py:159
msgid ""
"Books display will be restricted to those matching the selected saved search"
msgstr "仅显示匹配选定已存搜索的书籍"

#: /home/kovid/work/calibre/src/calibre/gui2/layout.py:170
msgid "Shift+Ctrl+F"
msgstr "Shift+Ctrl+F"

#: /home/kovid/work/calibre/src/calibre/gui2/layout.py:173
msgid "Advanced search"
msgstr "高级搜索"

#: /home/kovid/work/calibre/src/calibre/gui2/layout.py:178
msgid ""
"<p>Search the list of books by title, author, publisher, tags, comments, "
"etc.<br><br>Words separated by spaces are ANDed"
msgstr "<p>用标题、作者、出版商、标签、注释等搜索书籍列表<br><br>空格间隔关键词视为且(AND)关系"

#: /home/kovid/work/calibre/src/calibre/gui2/layout.py:181
msgid "&Go!"
msgstr "搜!(&G)"

#: /home/kovid/work/calibre/src/calibre/gui2/layout.py:187
msgid "Do Quick Search (you can also press the Enter key)"
msgstr "快速搜索(也可按回车键)"

#: /home/kovid/work/calibre/src/calibre/gui2/layout.py:193
msgid "Reset Quick Search"
msgstr "重置快速搜索"

#: /home/kovid/work/calibre/src/calibre/gui2/layout.py:205
msgid "Copy current search text (instead of search name)"
msgstr "复制当前搜索结果列表项至搜索栏"

#: /home/kovid/work/calibre/src/calibre/gui2/layout.py:211
msgid "Save current search under the name shown in the box"
msgstr "保存当前搜索结果"

#: /home/kovid/work/calibre/src/calibre/gui2/layout.py:217
msgid "Delete current saved search"
msgstr "删除当前已存搜索"

#: /home/kovid/work/calibre/src/calibre/gui2/library/delegates.py:340
msgid "N"
msgstr "N"

#: /home/kovid/work/calibre/src/calibre/gui2/library/delegates.py:340
msgid "Y"
msgstr "Y"

#: /home/kovid/work/calibre/src/calibre/gui2/library/delegates.py:375
msgid "Edit template"
msgstr "编辑细节"

#: /home/kovid/work/calibre/src/calibre/gui2/library/models.py:66
#: /home/kovid/work/calibre/src/calibre/library/field_metadata.py:241
msgid "On Device"
msgstr "在设备上"

#: /home/kovid/work/calibre/src/calibre/gui2/library/models.py:68
#: /home/kovid/work/calibre/src/calibre/library/field_metadata.py:286
msgid "Size (MB)"
msgstr "大小 (MB)"

#: /home/kovid/work/calibre/src/calibre/gui2/library/models.py:330
msgid "Book %s of %s."
msgstr "书籍 %s/%s。"

#: /home/kovid/work/calibre/src/calibre/gui2/library/models.py:675
#: /home/kovid/work/calibre/src/calibre/gui2/library/models.py:1219
#: /home/kovid/work/calibre/src/calibre/gui2/tag_view.py:538
msgid "The lookup/search name is \"{0}\""
msgstr ""

#: /home/kovid/work/calibre/src/calibre/gui2/library/models.py:681
#: /home/kovid/work/calibre/src/calibre/gui2/library/models.py:1221
msgid "This book's UUID is \"{0}\""
msgstr "此书 UUID 为 \"{0}\""

#: /home/kovid/work/calibre/src/calibre/gui2/library/models.py:906
msgid "In Library"
msgstr "在书库中"

#: /home/kovid/work/calibre/src/calibre/gui2/library/models.py:910
msgid "Size"
msgstr "大小"

#: /home/kovid/work/calibre/src/calibre/gui2/library/models.py:1119
msgid "Book <font face=\"serif\">%s</font> of %s."
msgstr "书籍 <font face=\"serif\">%s</font> 中 %s."

#: /home/kovid/work/calibre/src/calibre/gui2/library/models.py:1199
msgid "Marked for deletion"
msgstr "为删除作的标记"

#: /home/kovid/work/calibre/src/calibre/gui2/library/models.py:1202
msgid "Double click to <b>edit</b> me<br><br>"
msgstr "双击<b>编辑</b>该项<br><br>"

#: /home/kovid/work/calibre/src/calibre/gui2/library/views.py:155
msgid "Hide column %s"
msgstr "隐藏 %s 列"

#: /home/kovid/work/calibre/src/calibre/gui2/library/views.py:160
msgid "Sort on %s"
msgstr "按%s排序"

#: /home/kovid/work/calibre/src/calibre/gui2/library/views.py:161
msgid "Ascending"
msgstr "升序"

#: /home/kovid/work/calibre/src/calibre/gui2/library/views.py:164
msgid "Descending"
msgstr "降序"

#: /home/kovid/work/calibre/src/calibre/gui2/library/views.py:176
msgid "Change text alignment for %s"
msgstr "更改 %s 的文本对齐方式"

#: /home/kovid/work/calibre/src/calibre/gui2/library/views.py:178
msgid "Left"
msgstr "左对齐"

#: /home/kovid/work/calibre/src/calibre/gui2/library/views.py:178
msgid "Right"
msgstr "右键"

#: /home/kovid/work/calibre/src/calibre/gui2/library/views.py:179
msgid "Center"
msgstr "居中"

#: /home/kovid/work/calibre/src/calibre/gui2/library/views.py:198
msgid "Show column"
msgstr "显示列"

#: /home/kovid/work/calibre/src/calibre/gui2/library/views.py:210
msgid "Restore default layout"
msgstr "恢复默认布局"

#: /home/kovid/work/calibre/src/calibre/gui2/library/views.py:765
msgid ""
"Dropping onto a device is not supported. First add the book to the calibre "
"library."
msgstr "不支持直接托拽到设备中。请首先将书籍添加到 Calibre 书库中。"

#: /home/kovid/work/calibre/src/calibre/gui2/lrf_renderer/config_ui.py:52
msgid "Configure Viewer"
msgstr "配置查看程序"

#: /home/kovid/work/calibre/src/calibre/gui2/lrf_renderer/config_ui.py:53
msgid "Use white background"
msgstr "使用白色背景"

#: /home/kovid/work/calibre/src/calibre/gui2/lrf_renderer/config_ui.py:54
msgid "Hyphenate"
msgstr "连字符"

#: /home/kovid/work/calibre/src/calibre/gui2/lrf_renderer/config_ui.py:55
msgid "<b>Changes will only take effect after a restart.</b>"
msgstr "<b>配置修改会在程序下次启动后生效.</b>"

#: /home/kovid/work/calibre/src/calibre/gui2/lrf_renderer/main.py:70
msgid " - LRF Viewer"
msgstr " - LRF 查看程序"

#: /home/kovid/work/calibre/src/calibre/gui2/lrf_renderer/main.py:160
msgid "<b>No matches</b> for the search phrase <i>%s</i> were found."
msgstr "<b>无结果项</b> 匹配关键词 <i>%s</i>。"

#: /home/kovid/work/calibre/src/calibre/gui2/lrf_renderer/main.py:160
#: /home/kovid/work/calibre/src/calibre/gui2/viewer/main.py:453
msgid "No matches found"
msgstr "无匹配项"

#: /home/kovid/work/calibre/src/calibre/gui2/lrf_renderer/main_ui.py:128
msgid "LRF Viewer"
msgstr "LRF 查看器"

#: /home/kovid/work/calibre/src/calibre/gui2/lrf_renderer/main_ui.py:129
msgid "Parsing LRF file"
msgstr "解析 LRF 文件"

#: /home/kovid/work/calibre/src/calibre/gui2/lrf_renderer/main_ui.py:130
msgid "LRF Viewer toolbar"
msgstr "LRF 查看程序工具栏"

#: /home/kovid/work/calibre/src/calibre/gui2/lrf_renderer/main_ui.py:131
#: /home/kovid/work/calibre/src/calibre/gui2/viewer/documentview.py:531
msgid "Next Page"
msgstr "下一页"

#: /home/kovid/work/calibre/src/calibre/gui2/lrf_renderer/main_ui.py:132
#: /home/kovid/work/calibre/src/calibre/gui2/viewer/documentview.py:532
msgid "Previous Page"
msgstr "上一页"

#: /home/kovid/work/calibre/src/calibre/gui2/lrf_renderer/main_ui.py:133
#: /home/kovid/work/calibre/src/calibre/gui2/viewer/main_ui.py:193
msgid "Back"
msgstr "后退"

#: /home/kovid/work/calibre/src/calibre/gui2/lrf_renderer/main_ui.py:134
#: /home/kovid/work/calibre/src/calibre/gui2/viewer/main_ui.py:194
msgid "Forward"
msgstr "前进"

#: /home/kovid/work/calibre/src/calibre/gui2/lrf_renderer/main_ui.py:135
msgid "Next match"
msgstr "下一匹配项"

#: /home/kovid/work/calibre/src/calibre/gui2/lrf_renderer/main_ui.py:136
#: /home/kovid/work/calibre/src/calibre/gui2/viewer/main_ui.py:201
msgid "Open ebook"
msgstr "打开电子书"

#: /home/kovid/work/calibre/src/calibre/gui2/lrf_renderer/main_ui.py:137
msgid "Configure"
msgstr "配置"

#: /home/kovid/work/calibre/src/calibre/gui2/main.py:30
msgid "Use the library located at the specified path."
msgstr "使用指定路径的书库。"

#: /home/kovid/work/calibre/src/calibre/gui2/main.py:32
msgid "Start minimized to system tray."
msgstr "最小化到系统栏。"

#: /home/kovid/work/calibre/src/calibre/gui2/main.py:34
msgid "Log debugging information to console"
msgstr "在控制台记录调试信息"

#: /home/kovid/work/calibre/src/calibre/gui2/main.py:36
msgid "Do not check for updates"
msgstr "不检测更新"

#: /home/kovid/work/calibre/src/calibre/gui2/main.py:58
#: /home/kovid/work/calibre/src/calibre/gui2/wizard/__init__.py:662
msgid "Calibre Library"
msgstr "Calibre 书库"

#: /home/kovid/work/calibre/src/calibre/gui2/main.py:86
msgid "Choose a location for your calibre e-book library"
msgstr "为您的 calibre 电子书库选择位置"

#: /home/kovid/work/calibre/src/calibre/gui2/main.py:95
msgid "Failed to create library"
msgstr "创建书库失败"

#: /home/kovid/work/calibre/src/calibre/gui2/main.py:96
msgid "Failed to create calibre library at: %r."
msgstr "无法在 %r 创建 calibre 书库。"

#: /home/kovid/work/calibre/src/calibre/gui2/main.py:99
#: /home/kovid/work/calibre/src/calibre/gui2/main.py:185
msgid "Choose a location for your new calibre e-book library"
msgstr "为您的新 calibre 电子书库选择位置"

#: /home/kovid/work/calibre/src/calibre/gui2/main.py:154
msgid "Initializing user interface..."
msgstr "初始化用户界面..."

#: /home/kovid/work/calibre/src/calibre/gui2/main.py:179
msgid "Repairing failed"
msgstr "修复失败"

#: /home/kovid/work/calibre/src/calibre/gui2/main.py:180
msgid "The database repair failed. Starting with a new empty library."
msgstr "修复数据库失败。开始新建空白数据库。"

#: /home/kovid/work/calibre/src/calibre/gui2/main.py:194
#: /home/kovid/work/calibre/src/calibre/gui2/main.py:227
msgid "Bad database location"
msgstr "错误数据库位置"

#: /home/kovid/work/calibre/src/calibre/gui2/main.py:195
msgid "Bad database location %r. calibre will now quit."
msgstr "错误数据库位置 %r。calibre 将退出。"

#: /home/kovid/work/calibre/src/calibre/gui2/main.py:208
msgid "Corrupted database"
msgstr "数据库损坏"

#: /home/kovid/work/calibre/src/calibre/gui2/main.py:209
msgid ""
"Your calibre database appears to be corrupted. Do you want calibre to try "
"and repair it automatically? If you say No, a new empty calibre library will "
"be created."
msgstr "您的 calibre 数据库可能已经损坏。是否需要自动修复？若否，将新建空白书库。"

#: /home/kovid/work/calibre/src/calibre/gui2/main.py:215
msgid ""
"Repairing database. This can take a very long time for a large collection"
msgstr "正在修复数据库。若容量大则时间将非常长"

#: /home/kovid/work/calibre/src/calibre/gui2/main.py:228
msgid ""
"Bad database location %r. Will start with  a new, empty calibre library"
msgstr "错误数据库位置 %r。将新建空白 calibre 书库"

#: /home/kovid/work/calibre/src/calibre/gui2/main.py:238
msgid "Starting %s: Loading books..."
msgstr "启动 %s：加载书籍..."

#: /home/kovid/work/calibre/src/calibre/gui2/main.py:318
msgid "If you are sure it is not running"
msgstr "如果您确定它没有运行"

#: /home/kovid/work/calibre/src/calibre/gui2/main.py:320
msgid "Cannot Start "
msgstr "无法开始 "

#: /home/kovid/work/calibre/src/calibre/gui2/main.py:321
msgid "%s is already running."
msgstr "%s 正在运行。"

#: /home/kovid/work/calibre/src/calibre/gui2/main.py:324
msgid "may be running in the system tray, in the"
msgstr "可能在系统栏中运行，在"

#: /home/kovid/work/calibre/src/calibre/gui2/main.py:326
msgid "upper right region of the screen."
msgstr "屏幕右上区域。"

#: /home/kovid/work/calibre/src/calibre/gui2/main.py:328
msgid "lower right region of the screen."
msgstr "屏幕右下区域。"

#: /home/kovid/work/calibre/src/calibre/gui2/main.py:331
msgid "try rebooting your computer."
msgstr "尝试重启电脑。"

#: /home/kovid/work/calibre/src/calibre/gui2/main.py:333
#: /home/kovid/work/calibre/src/calibre/gui2/main.py:345
msgid "try deleting the file"
msgstr "尝试删除文件"

#: /home/kovid/work/calibre/src/calibre/gui2/main_window.py:20
msgid ""
"Redirect console output to a dialog window (both stdout and stderr). Useful "
"on windows where GUI apps do not have a output streams."
msgstr "重定向控制台输出到对话窗口(含 stdout 和 stderr)。在 GUI 程序无输出流的 Windows 上十分有用。"

#: /home/kovid/work/calibre/src/calibre/gui2/main_window.py:61
msgid "&Preferences"
msgstr "首选项(&P)"

#: /home/kovid/work/calibre/src/calibre/gui2/main_window.py:62
msgid "&Quit"
msgstr "退出(&Q)"

#: /home/kovid/work/calibre/src/calibre/gui2/main_window.py:90
#: /home/kovid/work/calibre/src/calibre/utils/pyconsole/console.py:109
msgid "ERROR: Unhandled exception"
msgstr "错误：未处理例外"

#: /home/kovid/work/calibre/src/calibre/gui2/metadata.py:109
msgid "Book has neither title nor ISBN"
msgstr "书籍既没有标题也没有 ISBN 编号"

#: /home/kovid/work/calibre/src/calibre/gui2/metadata.py:138
msgid "No matches found for this book"
msgstr "未找到匹配此书信息"

#: /home/kovid/work/calibre/src/calibre/gui2/metadata.py:191
msgid "Failed to download metadata"
msgstr "下载元数据失败"

#: /home/kovid/work/calibre/src/calibre/gui2/metadata.py:224
msgid "cover"
msgstr "封面"

#: /home/kovid/work/calibre/src/calibre/gui2/metadata.py:225
msgid "Downloaded"
msgstr "已下载"

#: /home/kovid/work/calibre/src/calibre/gui2/metadata.py:225
msgid "Failed to get"
msgstr "无法获取"

#: /home/kovid/work/calibre/src/calibre/gui2/metadata.py:229
msgid "%s %s for: %s"
msgstr ""

#: /home/kovid/work/calibre/src/calibre/gui2/metadata.py:288
#: /home/kovid/work/calibre/src/calibre/gui2/preferences/behavior.py:162
msgid "Done"
msgstr "完成"

#: /home/kovid/work/calibre/src/calibre/gui2/metadata.py:289
msgid "Successfully downloaded metadata for %d out of %d books"
msgstr "成功下载%d本书的元数据(共%d本)"

#: /home/kovid/work/calibre/src/calibre/gui2/metadata.py:291
#: /home/kovid/work/calibre/src/calibre/library/server/browse.py:661
msgid "Details"
msgstr "细节"

#: /home/kovid/work/calibre/src/calibre/gui2/preferences/__init__.py:36
msgid ""
"Restore settings to default values. You have to click Apply to actually save "
"the default settings."
msgstr "恢复到默认值。你需要点“应用”按钮才可以把这些默认值保存下来。"

#: /home/kovid/work/calibre/src/calibre/gui2/preferences/adding_ui.py:49
msgid ""
"Here you can control how calibre will read metadata from the files you add "
"to it. calibre can either read metadata from the contents of the file, or "
"from the filename."
msgstr "在此处您可以控制 Calibre 如何从您添加的文件读取元数据。Calibre 可从文件内容读取元数据，也可以从文件名读取。"

#: /home/kovid/work/calibre/src/calibre/gui2/preferences/adding_ui.py:50
msgid "Read metadata from &file contents rather than file name"
msgstr "从文件内容而不是文件名读取元数据(&F)"

#: /home/kovid/work/calibre/src/calibre/gui2/preferences/adding_ui.py:51
msgid ""
"If an existing book with a similar title and author is found that does not "
"have the format being added, the format is added\n"
"to the existing book, instead of creating a new entry. If the existing book "
"already has the format, then it is silently ignored.\n"
"\n"
"Title match ignores leading indefinite articles (\"the\", \"a\", \"an\"), "
"punctuation, case, etc. Author match is exact."
msgstr ""

#: /home/kovid/work/calibre/src/calibre/gui2/preferences/adding_ui.py:55
msgid ""
"If books with similar titles and authors found, &merge the new files "
"automatically"
msgstr "如果找到相似标题和作者的书籍，自动合并新文件(&m)"

#: /home/kovid/work/calibre/src/calibre/gui2/preferences/adding_ui.py:56
msgid "&Configure metadata from file name"
msgstr "从文件名配置元数据(&C)"

#: /home/kovid/work/calibre/src/calibre/gui2/preferences/adding_ui.py:57
msgid ""
"Swap the firstname and lastname of the author. This affects only metadata "
"read from file names."
msgstr "对调作者姓和名。仅影响来自文件名的元数据。"

#: /home/kovid/work/calibre/src/calibre/gui2/preferences/adding_ui.py:58
msgid "&Swap author firstname and lastname"
msgstr "交换作者姓和名(&S)"

#: /home/kovid/work/calibre/src/calibre/gui2/preferences/behavior.py:33
#: /home/kovid/work/calibre/src/calibre/gui2/preferences/behavior_ui.py:146
msgid "High"
msgstr "高"

#: /home/kovid/work/calibre/src/calibre/gui2/preferences/behavior.py:33
#: /home/kovid/work/calibre/src/calibre/gui2/preferences/behavior_ui.py:147
msgid "Low"
msgstr "低"

#: /home/kovid/work/calibre/src/calibre/gui2/preferences/behavior.py:163
msgid "Confirmation dialogs have all been reset"
msgstr "确认对话框全部重置"

#: /home/kovid/work/calibre/src/calibre/gui2/preferences/behavior_ui.py:137
msgid "&Overwrite author and title by default when fetching metadata"
msgstr "默认抓取元数据覆盖作者和标题(&O)"

#: /home/kovid/work/calibre/src/calibre/gui2/preferences/behavior_ui.py:138
msgid "Download &social metadata (tags/ratings/etc.) by default"
msgstr "默认下载社会性元数据(标签、评分等)(&S)"

#: /home/kovid/work/calibre/src/calibre/gui2/preferences/behavior_ui.py:139
msgid "Show notification when &new version is available"
msgstr "新版程序可用时提示(&N)"

#: /home/kovid/work/calibre/src/calibre/gui2/preferences/behavior_ui.py:140
msgid "Automatically send downloaded &news to ebook reader"
msgstr "自动将下载的新闻传输到电子书阅读器上(&n)"

#: /home/kovid/work/calibre/src/calibre/gui2/preferences/behavior_ui.py:141
msgid "&Delete news from library when it is automatically sent to reader"
msgstr "在将新闻传送到设备上后从书库中删除(&D)"

#: /home/kovid/work/calibre/src/calibre/gui2/preferences/behavior_ui.py:142
msgid "Default network &timeout:"
msgstr "默认网络超时(&t)"

#: /home/kovid/work/calibre/src/calibre/gui2/preferences/behavior_ui.py:143
msgid ""
"Set the default timeout for network fetches (i.e. anytime we go out to the "
"internet to get information)"
msgstr "设置网络访问的默认超时限制 (例如在从互联网获取信息时的超时)"

#: /home/kovid/work/calibre/src/calibre/gui2/preferences/behavior_ui.py:144
msgid " seconds"
msgstr " 秒"

#: /home/kovid/work/calibre/src/calibre/gui2/preferences/behavior_ui.py:148
msgid "Job &priority:"
msgstr "进程优先级(&p):"

#: /home/kovid/work/calibre/src/calibre/gui2/preferences/behavior_ui.py:149
msgid "Preferred &output format:"
msgstr "首选输出格式(&O)："

#: /home/kovid/work/calibre/src/calibre/gui2/preferences/behavior_ui.py:150
msgid "Restriction to apply when the current library is opened:"
msgstr "打开此书库后应用的限制："

#: /home/kovid/work/calibre/src/calibre/gui2/preferences/behavior_ui.py:151
msgid ""
"Apply this restriction on calibre startup if the current library is being "
"used. Also applied when switching to this library. Note that this setting is "
"per library. "
msgstr "若使用当前书库，在 calibre 启动时应用此限制。也适用于转换到此书库并使用的情况。请注意此设定针对每个书库。 "

#: /home/kovid/work/calibre/src/calibre/gui2/preferences/behavior_ui.py:152
msgid ""
"A comma-separated list of tags that will be applied to books added to the "
"library"
msgstr "逗号间隔的标签列表，适用于所有添加到书库中的书籍"

#: /home/kovid/work/calibre/src/calibre/gui2/preferences/behavior_ui.py:153
msgid "Tags to apply when adding a book:"
msgstr "添加书籍时使用的标签："

#: /home/kovid/work/calibre/src/calibre/gui2/preferences/behavior_ui.py:154
msgid "Reset all disabled &confirmation dialogs"
msgstr "重置所有禁用的确认对话框"

#: /home/kovid/work/calibre/src/calibre/gui2/preferences/behavior_ui.py:155
msgid "Preferred &input format order:"
msgstr "首选输入格式顺序(&I)："

#: /home/kovid/work/calibre/src/calibre/gui2/preferences/behavior_ui.py:158
msgid "Use internal &viewer for:"
msgstr "使用内部浏览器显示"

#: /home/kovid/work/calibre/src/calibre/gui2/preferences/columns.py:96
msgid "You must select a column to delete it"
msgstr "你必须选择一列来删除"

#: /home/kovid/work/calibre/src/calibre/gui2/preferences/columns.py:101
msgid "The selected column is not a custom column"
msgstr "所选列不是自定义列"

#: /home/kovid/work/calibre/src/calibre/gui2/preferences/columns.py:103
msgid "Do you really want to delete column %s and all its data?"
msgstr "你确认要删除 %s 列及其数据？"

#: /home/kovid/work/calibre/src/calibre/gui2/preferences/columns_ui.py:82
#: /home/kovid/work/calibre/src/calibre/gui2/preferences/custom_columns_ui.py:82
msgid ""
"Here you can re-arrange the layout of the columns in the calibre library "
"book list. You can hide columns by unchecking them. You can also create your "
"own, custom columns."
msgstr "此处您可以重新编排 calibre 书库书单的栏输出。取消勾选即隐藏，也可创建定制栏。"

#: /home/kovid/work/calibre/src/calibre/gui2/preferences/columns_ui.py:84
#: /home/kovid/work/calibre/src/calibre/gui2/preferences/custom_columns_ui.py:84
msgid "Remove a user-defined column"
msgstr "删除用户自定义列"

#: /home/kovid/work/calibre/src/calibre/gui2/preferences/columns_ui.py:86
#: /home/kovid/work/calibre/src/calibre/gui2/preferences/custom_columns_ui.py:86
msgid "Add a user-defined column"
msgstr "添加用户自定义列"

#: /home/kovid/work/calibre/src/calibre/gui2/preferences/columns_ui.py:88
#: /home/kovid/work/calibre/src/calibre/gui2/preferences/custom_columns_ui.py:88
msgid "Edit settings of a user-defined column"
msgstr "编辑用户自定义列设置"

#: /home/kovid/work/calibre/src/calibre/gui2/preferences/columns_ui.py:91
#: /home/kovid/work/calibre/src/calibre/gui2/preferences/custom_columns_ui.py:91
msgid "Add &custom column"
msgstr "增加自定义列(&C)"

#: /home/kovid/work/calibre/src/calibre/gui2/preferences/conversion.py:37
msgid ""
"Restore settings to default values. Only settings for the currently selected "
"section are restored."
msgstr "恢复所有设定到默认值。仅当前选定章节的设定被恢复。"

#: /home/kovid/work/calibre/src/calibre/gui2/preferences/create_custom_column.py:19
msgid "Text, column shown in the tag browser"
msgstr "文本，标签浏览时显示栏"

#: /home/kovid/work/calibre/src/calibre/gui2/preferences/create_custom_column.py:22
msgid "Comma separated text, like tags, shown in the tag browser"
msgstr "逗号间隔文本，如标签，在标签浏览时显示"

#: /home/kovid/work/calibre/src/calibre/gui2/preferences/create_custom_column.py:25
msgid "Long text, like comments, not shown in the tag browser"
msgstr "长文本，如评论，不再标签浏览时显示"

#: /home/kovid/work/calibre/src/calibre/gui2/preferences/create_custom_column.py:28
msgid "Text column for keeping series-like information"
msgstr "文本栏，保存类似系列的信息"

#: /home/kovid/work/calibre/src/calibre/gui2/preferences/create_custom_column.py:31
msgid "Text, but with a fixed set of permitted values"
msgstr "文本，带有部分特许的值"

#: /home/kovid/work/calibre/src/calibre/gui2/preferences/create_custom_column.py:35
msgid "Floating point numbers"
msgstr "浮点数"

#: /home/kovid/work/calibre/src/calibre/gui2/preferences/create_custom_column.py:37
msgid "Integers"
msgstr "整数"

#: /home/kovid/work/calibre/src/calibre/gui2/preferences/create_custom_column.py:39
msgid "Ratings, shown with stars"
msgstr "评分，按星显示"

#: /home/kovid/work/calibre/src/calibre/gui2/preferences/create_custom_column.py:42
msgid "Yes/No"
msgstr "是/否"

#: /home/kovid/work/calibre/src/calibre/gui2/preferences/create_custom_column.py:44
msgid "Column built from other columns"
msgstr "由其它栏构建新栏"

#: /home/kovid/work/calibre/src/calibre/gui2/preferences/create_custom_column.py:74
msgid "No column selected"
msgstr "未选定栏"

#: /home/kovid/work/calibre/src/calibre/gui2/preferences/create_custom_column.py:75
msgid "No column has been selected"
msgstr "未选定栏"

#: /home/kovid/work/calibre/src/calibre/gui2/preferences/create_custom_column.py:79
msgid "Selected column is not a user-defined column"
msgstr "选定栏非用户定义的栏"

#: /home/kovid/work/calibre/src/calibre/gui2/preferences/create_custom_column.py:117
msgid "No lookup name was provided"
msgstr ""

#: /home/kovid/work/calibre/src/calibre/gui2/preferences/create_custom_column.py:119
msgid ""
"The lookup name must contain only lower case letters, digits and "
"underscores, and start with a letter"
msgstr ""

#: /home/kovid/work/calibre/src/calibre/gui2/preferences/create_custom_column.py:122
msgid ""
"Lookup names cannot end with _index, because these names are reserved for "
"the index of a series column."
msgstr ""

#: /home/kovid/work/calibre/src/calibre/gui2/preferences/create_custom_column.py:132
msgid "No column heading was provided"
msgstr "未提供栏抬头"

#: /home/kovid/work/calibre/src/calibre/gui2/preferences/create_custom_column.py:139
msgid "The lookup name %s is already used"
msgstr ""

#: /home/kovid/work/calibre/src/calibre/gui2/preferences/create_custom_column.py:151
msgid "The heading %s is already used"
msgstr "抬头 %s 已被使用"

#: /home/kovid/work/calibre/src/calibre/gui2/preferences/create_custom_column.py:162
msgid "You must enter a template for composite columns"
msgstr ""

#: /home/kovid/work/calibre/src/calibre/gui2/preferences/create_custom_column.py:167
msgid "You must enter at least one value for enumeration columns"
msgstr ""

#: /home/kovid/work/calibre/src/calibre/gui2/preferences/create_custom_column.py:172
msgid "You cannot provide the empty value, as it is included by default"
msgstr ""

#: /home/kovid/work/calibre/src/calibre/gui2/preferences/create_custom_column.py:176
msgid "The value \"{0}\" is in the list more than once"
msgstr ""

#: /home/kovid/work/calibre/src/calibre/gui2/preferences/create_custom_column_ui.py:145
#: /home/kovid/work/calibre/src/calibre/gui2/preferences/create_custom_column_ui.py:171
msgid "Create or edit custom columns"
msgstr "创建或编辑自定义列"

#: /home/kovid/work/calibre/src/calibre/gui2/preferences/create_custom_column_ui.py:146
msgid "&Lookup name"
msgstr ""

#: /home/kovid/work/calibre/src/calibre/gui2/preferences/create_custom_column_ui.py:147
msgid "Column &heading"
msgstr "列标头(&H)"

#: /home/kovid/work/calibre/src/calibre/gui2/preferences/create_custom_column_ui.py:148
msgid ""
"Used for searching the column. Must contain only digits and lower case "
"letters."
msgstr ""

#: /home/kovid/work/calibre/src/calibre/gui2/preferences/create_custom_column_ui.py:149
msgid ""
"Column heading in the library view and category name in the tag browser"
msgstr ""

#: /home/kovid/work/calibre/src/calibre/gui2/preferences/create_custom_column_ui.py:150
msgid "Column &type"
msgstr "列类型(&T)"

#: /home/kovid/work/calibre/src/calibre/gui2/preferences/create_custom_column_ui.py:151
msgid "What kind of information will be kept in the column."
msgstr ""

#: /home/kovid/work/calibre/src/calibre/gui2/preferences/create_custom_column_ui.py:152
msgid ""
"<p>Date format. Use 1-4 'd's for day, 1-4 'M's for month, and 2 or 4 'y's "
"for year.</p>\n"
"<p>For example:\n"
"<ul>\n"
"<li> ddd, d MMM yyyy gives Mon, 5 Jan 2010<li>\n"
"<li>dd MMMM yy gives 05 January 10</li>\n"
"</ul> "
msgstr ""
"<p>日期格式。1-4 个 'd' 表示日期，1-4 个 'M' 表示月份，2 或 4 个 'y' 表示年份。</p>\n"
"<p>例如：\n"
"<ul>\n"
"<li> ddd, d MMM yyyy 显示 Mon, 5 Jan 2010<li>\n"
"<li>dd MMMM yy 显示 05 January 10</li>\n"
"</ul> "

#: /home/kovid/work/calibre/src/calibre/gui2/preferences/create_custom_column_ui.py:158
msgid "Use MMM yyyy for month + year, yyyy for year only"
msgstr "MMM yyyy 是月份和年份，yyyy 仅显示年份"

#: /home/kovid/work/calibre/src/calibre/gui2/preferences/create_custom_column_ui.py:159
msgid "Default: dd MMM yyyy."
msgstr "默认：dd MMM yyyy."

#: /home/kovid/work/calibre/src/calibre/gui2/preferences/create_custom_column_ui.py:160
msgid "Format for &dates"
msgstr "日期格式(&D)"

#: /home/kovid/work/calibre/src/calibre/gui2/preferences/create_custom_column_ui.py:161
msgid "Field template. Uses the same syntax as save templates."
msgstr ""

#: /home/kovid/work/calibre/src/calibre/gui2/preferences/create_custom_column_ui.py:162
msgid "Similar to save templates. For example, {title} {isbn}"
msgstr ""

#: /home/kovid/work/calibre/src/calibre/gui2/preferences/create_custom_column_ui.py:163
#: /home/kovid/work/calibre/src/calibre/gui2/preferences/create_custom_column_ui.py:170
msgid "Default: (nothing)"
msgstr "默认：(无)"

#: /home/kovid/work/calibre/src/calibre/gui2/preferences/create_custom_column_ui.py:164
msgid "&Template"
msgstr "模版(&T)"

#: /home/kovid/work/calibre/src/calibre/gui2/preferences/create_custom_column_ui.py:165
msgid "Values"
msgstr "值"

#: /home/kovid/work/calibre/src/calibre/gui2/preferences/create_custom_column_ui.py:166
msgid ""
"A comma-separated list of permitted values. The empty value is always\n"
"included, and is the default. For example, the list 'one,two,three' has\n"
"four values, the first of them being the empty value."
msgstr ""

#: /home/kovid/work/calibre/src/calibre/gui2/preferences/create_custom_column_ui.py:169
msgid "The empty string is always the first value"
msgstr ""

#: /home/kovid/work/calibre/src/calibre/gui2/preferences/device_debug.py:21
msgid "Getting debug information"
msgstr "获得调试信息"

#: /home/kovid/work/calibre/src/calibre/gui2/preferences/device_debug.py:22
msgid "Copy to &clipboard"
msgstr "复制到剪贴板(&C)"

#: /home/kovid/work/calibre/src/calibre/gui2/preferences/device_debug.py:24
msgid "Debug device detection"
msgstr "调试设备检测"

#: /home/kovid/work/calibre/src/calibre/gui2/preferences/email_ui.py:66
msgid ""
"calibre can send your books to you (or your reader) by email. Emails will be "
"automatically sent for downloaded news to all email addresses that have Auto-"
"send checked."
msgstr "calibre 可以将您的书籍用电子邮件发送给你(或您的读者)。电子邮件将自动向所有钩选自动发送的地址发送下载新闻。"

#: /home/kovid/work/calibre/src/calibre/gui2/preferences/email_ui.py:67
msgid "Add an email address to which to send books"
msgstr "将电子邮件地址添加到书籍发送目的"

#: /home/kovid/work/calibre/src/calibre/gui2/preferences/email_ui.py:68
msgid "&Add email"
msgstr "添加邮件地址(&A)"

#: /home/kovid/work/calibre/src/calibre/gui2/preferences/email_ui.py:69
msgid "Make &default"
msgstr "设为默认(&d)"

#: /home/kovid/work/calibre/src/calibre/gui2/preferences/email_ui.py:70
msgid "&Remove email"
msgstr "删除邮件地址(&R)"

#: /home/kovid/work/calibre/src/calibre/gui2/preferences/emailp.py:24
msgid "Auto send"
msgstr "自动发送"

#: /home/kovid/work/calibre/src/calibre/gui2/preferences/emailp.py:24
msgid "Email"
msgstr "电子邮件"

#: /home/kovid/work/calibre/src/calibre/gui2/preferences/emailp.py:29
msgid "Formats to email. The first matching format will be sent."
msgstr "电子邮件中使用的格式. 首先匹配的格式将被使用."

#: /home/kovid/work/calibre/src/calibre/gui2/preferences/emailp.py:30
msgid ""
"If checked, downloaded news will be automatically mailed <br>to this email "
"address (provided it is in one of the listed formats)."
msgstr "如选中, 下载的新闻奖自动被发送到 <br>该邮件地址 (使用列出的支持格式之一)."

#: /home/kovid/work/calibre/src/calibre/gui2/preferences/emailp.py:104
msgid "new email address"
msgstr "新邮件地址"

#: /home/kovid/work/calibre/src/calibre/gui2/preferences/look_feel.py:25
msgid "Narrow"
msgstr "窄"

#: /home/kovid/work/calibre/src/calibre/gui2/preferences/look_feel.py:25
msgid "Wide"
msgstr "宽"

#: /home/kovid/work/calibre/src/calibre/gui2/preferences/look_feel.py:52
msgid "Medium"
msgstr "中"

#: /home/kovid/work/calibre/src/calibre/gui2/preferences/look_feel.py:52
msgid "Small"
msgstr "小"

#: /home/kovid/work/calibre/src/calibre/gui2/preferences/look_feel.py:53
msgid "Large"
msgstr "大"

#: /home/kovid/work/calibre/src/calibre/gui2/preferences/look_feel.py:56
msgid "Always"
msgstr "总是"

#: /home/kovid/work/calibre/src/calibre/gui2/preferences/look_feel.py:56
msgid "Automatic"
msgstr "自动"

#: /home/kovid/work/calibre/src/calibre/gui2/preferences/look_feel.py:57
msgid "Never"
msgstr "从不"

#: /home/kovid/work/calibre/src/calibre/gui2/preferences/look_feel.py:60
msgid "By first letter"
msgstr "首字母"

#: /home/kovid/work/calibre/src/calibre/gui2/preferences/look_feel.py:60
msgid "Disabled"
msgstr "已禁用"

#: /home/kovid/work/calibre/src/calibre/gui2/preferences/look_feel.py:61
msgid "Partitioned"
msgstr "已分区"

#: /home/kovid/work/calibre/src/calibre/gui2/preferences/look_feel_ui.py:140
msgid "User Interface &layout (needs restart):"
msgstr "用户界面风格(&L)(须重启生效):"

#: /home/kovid/work/calibre/src/calibre/gui2/preferences/look_feel_ui.py:141
msgid "&Number of covers to show in browse mode (needs restart):"
msgstr "浏览模式下显示的书籍封面数量(&N), 须重启生效:"

#: /home/kovid/work/calibre/src/calibre/gui2/preferences/look_feel_ui.py:142
msgid "Choose &language (requires restart):"
msgstr "选择界面语言, 需重启(&L):"

#: /home/kovid/work/calibre/src/calibre/gui2/preferences/look_feel_ui.py:143
msgid "Show &average ratings in the tags browser"
msgstr "在标签浏览器中显示平均评分(&A)"

#: /home/kovid/work/calibre/src/calibre/gui2/preferences/look_feel_ui.py:144
msgid "Disable all animations. Useful if you have a slow/old computer."
msgstr "禁用所有的动画效果。有助于提高在老旧电脑上的运行速度。"

#: /home/kovid/work/calibre/src/calibre/gui2/preferences/look_feel_ui.py:145
msgid "Disable &animations"
msgstr "禁用动画效果(&A)"

#: /home/kovid/work/calibre/src/calibre/gui2/preferences/look_feel_ui.py:146
msgid "Enable system &tray icon (needs restart)"
msgstr "显示系统托盘图标, 需重启生效(&t)"

#: /home/kovid/work/calibre/src/calibre/gui2/preferences/look_feel_ui.py:147
msgid "Show &splash screen at startup"
msgstr "启动时显示软件启动画面(&S)"

#: /home/kovid/work/calibre/src/calibre/gui2/preferences/look_feel_ui.py:148
msgid "Disable &notifications in system tray"
msgstr "禁用系统托盘提示(&N)"

#: /home/kovid/work/calibre/src/calibre/gui2/preferences/look_feel_ui.py:149
msgid "Use &Roman numerals for series"
msgstr "使用罗马数字作为序列数字"

#: /home/kovid/work/calibre/src/calibre/gui2/preferences/look_feel_ui.py:150
msgid "Show cover &browser in a separate window (needs restart)"
msgstr "在单独的窗口显示封面浏览界面, 需重启生效(&b)"

#: /home/kovid/work/calibre/src/calibre/gui2/preferences/look_feel_ui.py:151
msgid "Search as you type"
msgstr "即时搜索"

#: /home/kovid/work/calibre/src/calibre/gui2/preferences/look_feel_ui.py:152
msgid "Tags browser category partitioning method:"
msgstr ""

#: /home/kovid/work/calibre/src/calibre/gui2/preferences/look_feel_ui.py:153
msgid ""
"Choose how tag browser subcategories are displayed when\n"
"there are more items than the limit. Select by first\n"
"letter to see an A, B, C list. Choose partitioned to\n"
"have a list of fixed-sized groups. Set to disabled\n"
"if you never want subcategories"
msgstr ""

#: /home/kovid/work/calibre/src/calibre/gui2/preferences/look_feel_ui.py:158
msgid "Collapse when more items than:"
msgstr ""

#: /home/kovid/work/calibre/src/calibre/gui2/preferences/look_feel_ui.py:159
msgid ""
"If a Tag Browser category has more than this number of items, it is divided\n"
"up into sub-categories. If the partition method is set to disable, this "
"value is ignored."
msgstr ""

#: /home/kovid/work/calibre/src/calibre/gui2/preferences/look_feel_ui.py:161
msgid "&Toolbar"
msgstr "工具栏(&T)"

#: /home/kovid/work/calibre/src/calibre/gui2/preferences/look_feel_ui.py:162
msgid "&Icon size:"
msgstr "图标大小(&I):"

#: /home/kovid/work/calibre/src/calibre/gui2/preferences/look_feel_ui.py:163
msgid "Show &text under icons:"
msgstr "在图标下显示文本(&T):"

#: /home/kovid/work/calibre/src/calibre/gui2/preferences/look_feel_ui.py:164
msgid "&Split the toolbar into two toolbars"
msgstr "把工具栏分割成两栏(&S)"

#: /home/kovid/work/calibre/src/calibre/gui2/preferences/look_feel_ui.py:165
msgid "Interface font:"
msgstr "界面字体："

#: /home/kovid/work/calibre/src/calibre/gui2/preferences/look_feel_ui.py:166
msgid "Change &font (needs restart)"
msgstr "改变字体(&F)(需要重启)"

#: /home/kovid/work/calibre/src/calibre/gui2/preferences/main.py:222
msgid "&Apply"
msgstr "应用(&A)"

#: /home/kovid/work/calibre/src/calibre/gui2/preferences/main.py:229
msgid "Restore &defaults"
msgstr "恢复默认值(&D)"

#: /home/kovid/work/calibre/src/calibre/gui2/preferences/main.py:230
msgid "Save changes"
msgstr "保存改动"

#: /home/kovid/work/calibre/src/calibre/gui2/preferences/main.py:231
msgid "Cancel and return to overview"
msgstr "取消并返回到上一页"

#: /home/kovid/work/calibre/src/calibre/gui2/preferences/main.py:287
msgid "Restoring to defaults not supported for"
msgstr "恢复默认不支持"

#: /home/kovid/work/calibre/src/calibre/gui2/preferences/main.py:322
msgid ""
"Some of the changes you made require a restart. Please restart calibre as "
"soon as possible."
msgstr ""

#: /home/kovid/work/calibre/src/calibre/gui2/preferences/main.py:325
msgid ""
"The changes you have made require calibre be restarted immediately. You will "
"not be allowed set any more preferences, until you restart."
msgstr "您所做的改动要求立即重启calibre。在重启之前，您不能再做其它任何设置。"

#: /home/kovid/work/calibre/src/calibre/gui2/preferences/main.py:330
#: /home/kovid/work/calibre/src/calibre/gui2/preferences/server.py:120
msgid "Restart needed"
msgstr "需要重启"

#: /home/kovid/work/calibre/src/calibre/gui2/preferences/misc.py:42
msgid "Failed to install command line tools."
msgstr "安装命令行工具失败。"

#: /home/kovid/work/calibre/src/calibre/gui2/preferences/misc.py:45
msgid "Command line tools installed"
msgstr "命令行工具已安装"

#: /home/kovid/work/calibre/src/calibre/gui2/preferences/misc.py:46
msgid "Command line tools installed in"
msgstr "命令行工具安装于"

#: /home/kovid/work/calibre/src/calibre/gui2/preferences/misc.py:47
msgid ""
"If you move calibre.app, you have to re-install the command line tools."
msgstr "如果您移动 calibre.app，您必须重新安装命令行工具。"

#: /home/kovid/work/calibre/src/calibre/gui2/preferences/misc_ui.py:61
msgid "&Maximum number of waiting worker processes (needs restart):"
msgstr "等待中的工作进程最大值(需要重启)(&M)"

#: /home/kovid/work/calibre/src/calibre/gui2/preferences/misc_ui.py:62
msgid "Limit the max. simultaneous jobs to the available CPU &cores"
msgstr "显示最大并发任务数为可用 CPU 核心数(&C)"

#: /home/kovid/work/calibre/src/calibre/gui2/preferences/misc_ui.py:63
msgid "Debug &device detection"
msgstr "调试设备检测(&D)"

#: /home/kovid/work/calibre/src/calibre/gui2/preferences/misc_ui.py:64
msgid "Open calibre &configuration directory"
msgstr "打开 calibre 配置目录(&C)"

#: /home/kovid/work/calibre/src/calibre/gui2/preferences/misc_ui.py:65
msgid "&Install command line tools"
msgstr "安装命令行工具(&I)"

#: /home/kovid/work/calibre/src/calibre/gui2/preferences/plugboard.py:44
msgid "Device currently connected: "
msgstr "当前连接设备： "

#: /home/kovid/work/calibre/src/calibre/gui2/preferences/plugboard.py:47
msgid "Device currently connected: None"
msgstr "当前连接设备：无"

#: /home/kovid/work/calibre/src/calibre/gui2/preferences/plugboard.py:207
msgid ""
"That format and device already has a plugboard or conflicts with another "
"plugboard."
msgstr ""

#: /home/kovid/work/calibre/src/calibre/gui2/preferences/plugboard.py:240
msgid "Invalid destination"
msgstr "无效目标"

#: /home/kovid/work/calibre/src/calibre/gui2/preferences/plugboard.py:241
msgid "The destination field cannot be blank"
msgstr "目标域不能为空"

#: /home/kovid/work/calibre/src/calibre/gui2/preferences/plugboard_ui.py:114
msgid ""
"Here you can change the metadata calibre uses to update a book when saving "
"to disk or sending to device.\n"
"\n"
"Use this dialog to define a 'plugboard' for a format (or all formats) and a "
"device (or all devices). The plugboard specifies what template is connected "
"to what field. The template is used to compute a value, and that value is "
"assigned to the connected field.\n"
"\n"
"Often templates will contain simple references to composite columns, but "
"this is not necessary. You can use any template in a source box that you can "
"use elsewhere in calibre.\n"
"\n"
"One possible use for a plugboard is to alter the title to contain series "
"information. Another would be to change the author sort, something that mobi "
"users might do to force it to use the ';' that the kindle requires. A third "
"would be to specify the language."
msgstr ""

#: /home/kovid/work/calibre/src/calibre/gui2/preferences/plugboard_ui.py:121
msgid "Format (choose first)"
msgstr "格式(首先选择)"

#: /home/kovid/work/calibre/src/calibre/gui2/preferences/plugboard_ui.py:122
msgid "Device (choose second)"
msgstr "设备(其次选择)"

#: /home/kovid/work/calibre/src/calibre/gui2/preferences/plugboard_ui.py:123
msgid "Add new plugboard"
msgstr ""

#: /home/kovid/work/calibre/src/calibre/gui2/preferences/plugboard_ui.py:124
msgid "Edit existing plugboard"
msgstr ""

#: /home/kovid/work/calibre/src/calibre/gui2/preferences/plugboard_ui.py:125
msgid "Existing plugboards"
msgstr ""

#: /home/kovid/work/calibre/src/calibre/gui2/preferences/plugboard_ui.py:126
msgid "Source template"
msgstr ""

#: /home/kovid/work/calibre/src/calibre/gui2/preferences/plugboard_ui.py:127
msgid "Destination field"
msgstr "目标域"

#: /home/kovid/work/calibre/src/calibre/gui2/preferences/plugboard_ui.py:128
msgid "Save plugboard"
msgstr ""

#: /home/kovid/work/calibre/src/calibre/gui2/preferences/plugboard_ui.py:129
msgid "Delete plugboard"
msgstr ""

#: /home/kovid/work/calibre/src/calibre/gui2/preferences/plugins.py:99
msgid "%(plugin_type)s %(plugins)s"
msgstr "%(plugin_type)s %(plugins)s"

#: /home/kovid/work/calibre/src/calibre/gui2/preferences/plugins.py:100
msgid "plugins"
msgstr "插件"

#: /home/kovid/work/calibre/src/calibre/gui2/preferences/plugins.py:109
msgid ""
"\n"
"Customization: "
msgstr ""
"\n"
"自定义： "

#: /home/kovid/work/calibre/src/calibre/gui2/preferences/plugins.py:160
msgid "No valid plugin path"
msgstr "不合法的插件路径"

#: /home/kovid/work/calibre/src/calibre/gui2/preferences/plugins.py:161
msgid "%s is not a valid plugin path"
msgstr "%s 不是合法的插件路径"

#: /home/kovid/work/calibre/src/calibre/gui2/preferences/plugins.py:164
msgid "Choose plugin"
msgstr "选择插件"

#: /home/kovid/work/calibre/src/calibre/gui2/preferences/plugins.py:176
msgid "Plugin cannot be disabled"
msgstr "该插件不能被禁用"

#: /home/kovid/work/calibre/src/calibre/gui2/preferences/plugins.py:177
msgid "The plugin: %s cannot be disabled"
msgstr "插件: %s 不能被禁用"

#: /home/kovid/work/calibre/src/calibre/gui2/preferences/plugins.py:187
msgid "Plugin not customizable"
msgstr "无法个性化插件"

#: /home/kovid/work/calibre/src/calibre/gui2/preferences/plugins.py:188
msgid "Plugin: %s does not need customization"
msgstr "插件: %s 无需个性化设置"

#: /home/kovid/work/calibre/src/calibre/gui2/preferences/plugins.py:199
msgid "Cannot remove builtin plugin"
msgstr "不能移除内置插件"

#: /home/kovid/work/calibre/src/calibre/gui2/preferences/plugins.py:200
msgid " cannot be removed. It is a builtin plugin. Try disabling it instead."
msgstr " 无法移除. 该插件是内置插件. 您可以尝试禁用它而非移除."

#: /home/kovid/work/calibre/src/calibre/gui2/preferences/plugins_ui.py:82
msgid ""
"Here you can customize the behavior of Calibre by controlling what plugins "
"it uses."
msgstr "从可以通过配置插件的启用与否来调整Calibre的功能特性."

#: /home/kovid/work/calibre/src/calibre/gui2/preferences/plugins_ui.py:83
msgid "Enable/&Disable plugin"
msgstr "启用/禁用插件(&D)"

#: /home/kovid/work/calibre/src/calibre/gui2/preferences/plugins_ui.py:84
msgid "&Customize plugin"
msgstr "定制插件(&C)"

#: /home/kovid/work/calibre/src/calibre/gui2/preferences/plugins_ui.py:85
msgid "&Remove plugin"
msgstr "移除插件(&R)"

#: /home/kovid/work/calibre/src/calibre/gui2/preferences/plugins_ui.py:86
msgid "Add new plugin"
msgstr "添加插件"

#: /home/kovid/work/calibre/src/calibre/gui2/preferences/plugins_ui.py:87
msgid "Plugin &file:"
msgstr "插件文件(&F)："

#: /home/kovid/work/calibre/src/calibre/gui2/preferences/plugins_ui.py:89
msgid "&Add"
msgstr "添加(&A)"

#: /home/kovid/work/calibre/src/calibre/gui2/preferences/save_template.py:33
msgid "Any custom field"
msgstr "任意定制域"

#: /home/kovid/work/calibre/src/calibre/gui2/preferences/save_template.py:34
msgid "The lookup name of any custom field. These names begin with \"#\")"
msgstr "任意输入域的搜索名。这些名称以 \"#\") 开头"

#: /home/kovid/work/calibre/src/calibre/gui2/preferences/save_template.py:57
msgid "Constant template"
msgstr ""

#: /home/kovid/work/calibre/src/calibre/gui2/preferences/save_template.py:58
msgid ""
"The template contains no {fields}, so all books will have the same name. Is "
"this OK?"
msgstr ""

#: /home/kovid/work/calibre/src/calibre/gui2/preferences/save_template_ui.py:47
msgid "Save &template"
msgstr "保存模板(&T)"

#: /home/kovid/work/calibre/src/calibre/gui2/preferences/save_template_ui.py:48
msgid ""
"By adjusting the template below, you can control what folders the files are "
"saved in and what filenames they are given. You can use the / character to "
"indicate sub-folders. Available metadata variables are described below. If a "
"particular book does not have some metadata, the variable will be replaced "
"by the empty string."
msgstr ""
"通过调整下面模板，您可以控制文件名及其存储目录。您可以使用 / "
"字符代表子文件夹。下面列出可用元数据变量。如果一本书缺少一些元数据，变量将被空白字符串代替。"

#: /home/kovid/work/calibre/src/calibre/gui2/preferences/save_template_ui.py:49
msgid "Available variables:"
msgstr "可用变量："

#: /home/kovid/work/calibre/src/calibre/gui2/preferences/saving_ui.py:68
msgid ""
"Here you can control how calibre will save your books when you click the "
"Save to Disk button:"
msgstr "此处您可控制 Calibre 在您点击“保存到磁盘”时的保存行为："

#: /home/kovid/work/calibre/src/calibre/gui2/preferences/saving_ui.py:69
msgid "Save &cover separately"
msgstr "分别保存封面(&C)"

#: /home/kovid/work/calibre/src/calibre/gui2/preferences/saving_ui.py:70
msgid "Replace space with &underscores"
msgstr "用下划线替换空格(&U)"

#: /home/kovid/work/calibre/src/calibre/gui2/preferences/saving_ui.py:71
msgid "Update &metadata in saved copies"
msgstr "更新保存版本的元数据(&M)"

#: /home/kovid/work/calibre/src/calibre/gui2/preferences/saving_ui.py:72
msgid "Change paths to &lowercase"
msgstr "将路径名改为小写(&L)"

#: /home/kovid/work/calibre/src/calibre/gui2/preferences/saving_ui.py:73
#: /home/kovid/work/calibre/src/calibre/gui2/preferences/sending_ui.py:76
msgid "Format &dates as:"
msgstr "日期格式为(&D)："

#: /home/kovid/work/calibre/src/calibre/gui2/preferences/saving_ui.py:74
msgid "File &formats to save:"
msgstr "保存文件格式为(&F)："

#: /home/kovid/work/calibre/src/calibre/gui2/preferences/saving_ui.py:75
msgid "Convert non-English characters to &English equivalents"
msgstr "将非英语字符转换为对应英语字符"

#: /home/kovid/work/calibre/src/calibre/gui2/preferences/saving_ui.py:76
msgid "Save metadata in &OPF file"
msgstr "使用 OPF 文件保存元数据(&O)"

#: /home/kovid/work/calibre/src/calibre/gui2/preferences/sending.py:28
#: /home/kovid/work/calibre/src/calibre/gui2/preferences/sending_ui.py:70
msgid "Manual management"
msgstr "手动管理"

#: /home/kovid/work/calibre/src/calibre/gui2/preferences/sending.py:29
#: /home/kovid/work/calibre/src/calibre/gui2/preferences/sending_ui.py:71
msgid "Only on send"
msgstr "仅发送时"

#: /home/kovid/work/calibre/src/calibre/gui2/preferences/sending.py:30
#: /home/kovid/work/calibre/src/calibre/gui2/preferences/sending_ui.py:72
msgid "Automatic management"
msgstr "自动管理"

#: /home/kovid/work/calibre/src/calibre/gui2/preferences/sending_ui.py:69
msgid "Metadata &management:"
msgstr "元数据管理(&M)："

#: /home/kovid/work/calibre/src/calibre/gui2/preferences/sending_ui.py:73
msgid ""
"<li><b>Manual management</b>: Calibre updates the metadata and adds "
"collections only when a book is sent. With this option, calibre will never "
"remove a collection.</li>\n"
"<li><b>Only on send</b>: Calibre updates metadata and adds/removes "
"collections for a book only when it is sent to the device. </li>\n"
"<li><b>Automatic management</b>: Calibre automatically keeps metadata on the "
"device in sync with the calibre library, on every connect</li></ul>"
msgstr ""
"<li><b>手动管理</b>: Calibre 仅在发送图书时更新元数据，添加合集。此情况下，calibre 不会移除一个合集。</li>\n"
"<li><b>仅仅发送</b>: Calibre 在发送图书时更新元数据，添加/移除合集。 </li>\n"
"<li><b>自动管理</b>: Calibre 每次连接设备都自动保持设备上元数据和书库一致</li></ul>"

#: /home/kovid/work/calibre/src/calibre/gui2/preferences/sending_ui.py:77
msgid ""
"Here you can control how calibre will save your books when you click the "
"Send to Device button. This setting can be overriden for individual devices "
"by customizing the device interface plugins in Preferences->Advanced->Plugins"
msgstr "此处控制发送到设备使用的书籍保存方式。此设定会被单个设备单独设定所覆盖，在首选项->高级->插件可定义单独设置"

#: /home/kovid/work/calibre/src/calibre/gui2/preferences/server.py:75
#: /home/kovid/work/calibre/src/calibre/gui2/ui.py:341
msgid "Failed to start content server"
msgstr "无法启动内容服务程序"

#: /home/kovid/work/calibre/src/calibre/gui2/preferences/server.py:99
msgid "Error log:"
msgstr "错误日志:"

#: /home/kovid/work/calibre/src/calibre/gui2/preferences/server.py:106
msgid "Access log:"
msgstr "访问日志:"

#: /home/kovid/work/calibre/src/calibre/gui2/preferences/server.py:121
msgid "You need to restart the server for changes to take effect"
msgstr ""

#: /home/kovid/work/calibre/src/calibre/gui2/preferences/server_ui.py:124
msgid "Server &port:"
msgstr "服务器端口(&p):"

#: /home/kovid/work/calibre/src/calibre/gui2/preferences/server_ui.py:127
msgid ""
"If you leave the password blank, anyone will be able to access your book "
"collection using the web interface."
msgstr "如果您使用空密码，其他人将可从 web 界面访问您的图书合集。"

#: /home/kovid/work/calibre/src/calibre/gui2/preferences/server_ui.py:128
msgid ""
"The maximum size (widthxheight) for displayed covers. Larger covers are "
"resized. "
msgstr "显示书籍封面的最大尺寸(宽度x高度). 过大的封面将会被相应缩小. "

#: /home/kovid/work/calibre/src/calibre/gui2/preferences/server_ui.py:129
msgid "Max. &cover size:"
msgstr "最大封面大小(&c):"

#: /home/kovid/work/calibre/src/calibre/gui2/preferences/server_ui.py:131
msgid "Max. &OPDS items per query:"
msgstr "每次请求最大 OPDS 项(&O)："

#: /home/kovid/work/calibre/src/calibre/gui2/preferences/server_ui.py:132
msgid "Max. OPDS &ungrouped items:"
msgstr ""

#: /home/kovid/work/calibre/src/calibre/gui2/preferences/server_ui.py:133
msgid "Restriction (saved search) to apply:"
msgstr "限制(已存搜索)："

#: /home/kovid/work/calibre/src/calibre/gui2/preferences/server_ui.py:134
msgid ""
"This restriction (based on a saved search) will restrict the books the "
"content server makes available to those matching the search. This setting is "
"per library (i.e. you can have a different restriction per library)."
msgstr ""

#: /home/kovid/work/calibre/src/calibre/gui2/preferences/server_ui.py:135
msgid "&Start Server"
msgstr "启动服务器(&S)"

#: /home/kovid/work/calibre/src/calibre/gui2/preferences/server_ui.py:136
msgid "St&op Server"
msgstr "停止服务器(&o)"

#: /home/kovid/work/calibre/src/calibre/gui2/preferences/server_ui.py:137
msgid "&Test Server"
msgstr "测试服务器(&T)"

#: /home/kovid/work/calibre/src/calibre/gui2/preferences/server_ui.py:138
msgid ""
"calibre contains a network server that allows you to access your book "
"collection using a browser from anywhere in the world. Any changes to the "
"settings will only take effect after a server restart."
msgstr "Calibre 带有一个网络服务程序，您可以由此使用浏览器访问你的书库。对服务器程序配置的修改需要重启服务器程序生效。"

#: /home/kovid/work/calibre/src/calibre/gui2/preferences/server_ui.py:139
msgid "Run server &automatically on startup"
msgstr "在系统启动时自动启动服务器(&a)"

#: /home/kovid/work/calibre/src/calibre/gui2/preferences/server_ui.py:140
msgid "View &server logs"
msgstr "查看服务器日志(&s)"

#: /home/kovid/work/calibre/src/calibre/gui2/preferences/server_ui.py:141
#: /home/kovid/work/calibre/src/calibre/gui2/wizard/stanza_ui.py:51
msgid ""
"<p>Remember to leave calibre running as the server only runs as long as "
"calibre is running.\n"
"<p>Stanza should see your calibre collection automatically. If not, try "
"adding the URL http://myhostname:8080 as a new catalog in the Stanza reader "
"on your iPhone. Here myhostname should be the fully qualified hostname or "
"the IP address of the computer calibre is running on."
msgstr ""
"<p>请记住 Calibre 只有在运行时，才可能提供服务。\n"
"<p>Stanza 可以自动发现您的 Calibre 书库。若没有，请在您 iPhone 上 Stanza 阅读器中添加 URL "
"http://myhostname:8080 作为新分类。此时 myhostname 应该为有效主机名，或者您 Calibre 程序所运行计算机的 IP "
"地址。"

#: /home/kovid/work/calibre/src/calibre/gui2/preferences/social.py:34
msgid "Downloading social metadata, please wait..."
msgstr "正在下载社会性元数据，请稍候..."

#: /home/kovid/work/calibre/src/calibre/gui2/preferences/toolbar.py:36
msgid "Switch between library and device views"
msgstr "切换书库视图和设备视图"

#: /home/kovid/work/calibre/src/calibre/gui2/preferences/toolbar.py:39
msgid "Separator"
msgstr "分隔符"

#: /home/kovid/work/calibre/src/calibre/gui2/preferences/toolbar.py:52
msgid "Choose library"
msgstr "选择书库"

#: /home/kovid/work/calibre/src/calibre/gui2/preferences/toolbar.py:202
msgid "The main toolbar"
msgstr "主工具栏"

#: /home/kovid/work/calibre/src/calibre/gui2/preferences/toolbar.py:203
msgid "The main toolbar when a device is connected"
msgstr "连接设备后的主工具栏"

#: /home/kovid/work/calibre/src/calibre/gui2/preferences/toolbar.py:204
msgid "The context menu for the books in the calibre library"
msgstr "calibre 书库书籍的语境菜单"

#: /home/kovid/work/calibre/src/calibre/gui2/preferences/toolbar.py:206
msgid "The context menu for the books on the device"
msgstr "设备上书籍的语境菜单"

#: /home/kovid/work/calibre/src/calibre/gui2/preferences/toolbar.py:240
msgid "Cannot add"
msgstr "无法添加"

#: /home/kovid/work/calibre/src/calibre/gui2/preferences/toolbar.py:241
msgid "Cannot add the actions %s to this location"
msgstr ""

#: /home/kovid/work/calibre/src/calibre/gui2/preferences/toolbar.py:259
msgid "Cannot remove"
msgstr "无法移除"

#: /home/kovid/work/calibre/src/calibre/gui2/preferences/toolbar.py:260
msgid "Cannot remove the actions %s from this location"
msgstr "此处无法移除 %s 操作"

#: /home/kovid/work/calibre/src/calibre/gui2/preferences/toolbar_ui.py:99
msgid "Customize the actions in:"
msgstr "自定制操作于："

#: /home/kovid/work/calibre/src/calibre/gui2/preferences/toolbar_ui.py:100
msgid "A&vailable actions"
msgstr "可用操作(&V)"

#: /home/kovid/work/calibre/src/calibre/gui2/preferences/toolbar_ui.py:101
msgid "&Current actions"
msgstr "当前操作(&C)"

#: /home/kovid/work/calibre/src/calibre/gui2/preferences/toolbar_ui.py:102
msgid "Move selected action up"
msgstr "上移选定操作"

#: /home/kovid/work/calibre/src/calibre/gui2/preferences/toolbar_ui.py:104
msgid "Move selected action down"
msgstr "下移选定操作"

#: /home/kovid/work/calibre/src/calibre/gui2/preferences/toolbar_ui.py:107
msgid "Add selected actions to toolbar"
msgstr "添加选定操作到工具栏"

#: /home/kovid/work/calibre/src/calibre/gui2/preferences/toolbar_ui.py:109
msgid "Remove selected actions from toolbar"
msgstr "从工具栏移除选定操作"

#: /home/kovid/work/calibre/src/calibre/gui2/preferences/tweaks.py:43
msgid "Invalid tweaks"
msgstr "无效的优化调整值"

#: /home/kovid/work/calibre/src/calibre/gui2/preferences/tweaks.py:44
msgid ""
"The tweaks you entered are invalid, try resetting the tweaks to default and "
"changing them one by one until you find the invalid setting."
msgstr "您输入的优化调整值是无效的，请尝试将优化调整值恢复到默认值后逐项调整直到找到合理的设置"

#: /home/kovid/work/calibre/src/calibre/gui2/preferences/tweaks_ui.py:50
msgid ""
"Values for the tweaks are shown below. Edit them to change the behavior of "
"calibre. Your changes will only take effect after a restart of calibre."
msgstr "下面显示调整赋值。改变赋值以调整 calibre 行为。所有变更在重启 calibre 之后生效。"

#: /home/kovid/work/calibre/src/calibre/gui2/preferences/tweaks_ui.py:51
msgid "All available tweaks"
msgstr "所有可用调整"

#: /home/kovid/work/calibre/src/calibre/gui2/preferences/tweaks_ui.py:52
msgid "&Current tweaks"
msgstr "当前调整(&C)"

#: /home/kovid/work/calibre/src/calibre/gui2/search_box.py:93
#: /home/kovid/work/calibre/src/calibre/gui2/search_box.py:270
#: /home/kovid/work/calibre/src/calibre/gui2/widgets.py:584
#: /home/kovid/work/calibre/src/calibre/library/server/browse.py:277
msgid "Search"
msgstr "搜索"

#: /home/kovid/work/calibre/src/calibre/gui2/search_box.py:314
msgid "The selected search will be <b>permanently deleted</b>. Are you sure?"
msgstr "选定的搜索结果将被<b>永久删除</b>，你确定吗？"

#: /home/kovid/work/calibre/src/calibre/gui2/search_box.py:357
msgid "Search (For Advanced Search click the button to the left)"
msgstr "搜索(点击左侧按钮进行高级搜索)"

#: /home/kovid/work/calibre/src/calibre/gui2/search_box.py:419
msgid "Saved Searches"
msgstr "已存搜索"

#: /home/kovid/work/calibre/src/calibre/gui2/search_box.py:421
msgid "Choose saved search or enter name for new saved search"
msgstr "选择已存搜索或输入新存入搜索名称"

#: /home/kovid/work/calibre/src/calibre/gui2/search_restriction_mixin.py:12
msgid "Restrict to"
msgstr "限制于"

#: /home/kovid/work/calibre/src/calibre/gui2/search_restriction_mixin.py:18
#: /home/kovid/work/calibre/src/calibre/gui2/search_restriction_mixin.py:68
msgid "(all books)"
msgstr "(所有书籍)"

#: /home/kovid/work/calibre/src/calibre/gui2/search_restriction_mixin.py:62
msgid "({0} of {1})"
msgstr "({0}/{1})"

#: /home/kovid/work/calibre/src/calibre/gui2/search_restriction_mixin.py:70
msgid "({0} of all)"
msgstr "({0}/全部)"

#: /home/kovid/work/calibre/src/calibre/gui2/shortcuts.py:59
msgid "Press a key..."
msgstr "按任意键..."

#: /home/kovid/work/calibre/src/calibre/gui2/shortcuts.py:80
msgid "Already assigned"
msgstr "已经指定"

#: /home/kovid/work/calibre/src/calibre/gui2/shortcuts.py:82
msgid "already assigned to"
msgstr "已经指定给"

#: /home/kovid/work/calibre/src/calibre/gui2/shortcuts.py:132
#: /home/kovid/work/calibre/src/calibre/gui2/shortcuts.py:223
msgid " or "
msgstr " 或 "

#: /home/kovid/work/calibre/src/calibre/gui2/shortcuts.py:134
#: /home/kovid/work/calibre/src/calibre/gui2/shortcuts_ui.py:74
msgid "&Default"
msgstr "默认(&D)"

#: /home/kovid/work/calibre/src/calibre/gui2/shortcuts.py:136
msgid "Customize shortcuts for"
msgstr "定制快捷键为"

#: /home/kovid/work/calibre/src/calibre/gui2/shortcuts.py:223
msgid "Keys"
msgstr "按键"

#: /home/kovid/work/calibre/src/calibre/gui2/shortcuts.py:225
msgid "Double click to change"
msgstr "双击改变"

#: /home/kovid/work/calibre/src/calibre/gui2/shortcuts_ui.py:73
msgid "Frame"
msgstr "框架"

#: /home/kovid/work/calibre/src/calibre/gui2/shortcuts_ui.py:75
msgid "&Custom"
msgstr "定制(&C)"

#: /home/kovid/work/calibre/src/calibre/gui2/shortcuts_ui.py:76
msgid "&Shortcut:"
msgstr "快捷键(&S)："

#: /home/kovid/work/calibre/src/calibre/gui2/shortcuts_ui.py:77
#: /home/kovid/work/calibre/src/calibre/gui2/shortcuts_ui.py:82
msgid "Click to change"
msgstr "单击改变"

#: /home/kovid/work/calibre/src/calibre/gui2/shortcuts_ui.py:81
msgid "&Alternate shortcut:"
msgstr "其它快捷键(&A)："

#: /home/kovid/work/calibre/src/calibre/gui2/tag_view.py:251
msgid "Rename '%s'"
msgstr "重命名'%s'"

#: /home/kovid/work/calibre/src/calibre/gui2/tag_view.py:255
msgid "Edit sort for '%s'"
msgstr "为 '%s'编辑排序"

#: /home/kovid/work/calibre/src/calibre/gui2/tag_view.py:260
msgid "Hide category %s"
msgstr "隐藏分类 %s"

#: /home/kovid/work/calibre/src/calibre/gui2/tag_view.py:263
msgid "Show category"
msgstr "显示分类"

#: /home/kovid/work/calibre/src/calibre/gui2/tag_view.py:272
#: /home/kovid/work/calibre/src/calibre/gui2/tag_view.py:276
msgid "Manage %s"
msgstr "管理%s"

#: /home/kovid/work/calibre/src/calibre/gui2/tag_view.py:279
msgid "Manage Saved Searches"
msgstr "管理已存搜索"

#: /home/kovid/work/calibre/src/calibre/gui2/tag_view.py:286
#: /home/kovid/work/calibre/src/calibre/gui2/tag_view.py:290
msgid "Manage User Categories"
msgstr "管理用户分类"

#: /home/kovid/work/calibre/src/calibre/gui2/tag_view.py:297
msgid "Show all categories"
msgstr "显示所有分类"

#: /home/kovid/work/calibre/src/calibre/gui2/tag_view.py:300
msgid "Change sub-categorization scheme"
msgstr ""

#: /home/kovid/work/calibre/src/calibre/gui2/tag_view.py:625
msgid ""
"Changing the authors for several books can take a while. Are you sure?"
msgstr ""

#: /home/kovid/work/calibre/src/calibre/gui2/tag_view.py:630
msgid ""
"Changing the metadata for that many books can take a while. Are you sure?"
msgstr ""

#: /home/kovid/work/calibre/src/calibre/gui2/tag_view.py:687
#: /home/kovid/work/calibre/src/calibre/library/database2.py:323
msgid "Searches"
msgstr "搜索"

#: /home/kovid/work/calibre/src/calibre/gui2/tag_view.py:833
msgid "Duplicate search name"
msgstr "复制搜索名称"

#: /home/kovid/work/calibre/src/calibre/gui2/tag_view.py:834
msgid "The saved search name %s is already used."
msgstr "已存搜索名 %s 被占用。"

#: /home/kovid/work/calibre/src/calibre/gui2/tag_view.py:1223
msgid "Find item in tag browser"
msgstr "在标签浏览中搜索项目"

#: /home/kovid/work/calibre/src/calibre/gui2/tag_view.py:1226
msgid ""
"Search for items. This is a \"contains\" search; items containing the\n"
"text anywhere in the name will be found. You can limit the search\n"
"to particular categories using syntax similar to search. For example,\n"
"tags:foo will find foo in any tag, but not in authors etc. Entering\n"
"*foo will filter all categories at once, showing only those items\n"
"containing the text \"foo\""
msgstr ""

#: /home/kovid/work/calibre/src/calibre/gui2/tag_view.py:1235
msgid "ALT+f"
msgstr "ALT+f"

#: /home/kovid/work/calibre/src/calibre/gui2/tag_view.py:1239
msgid "F&ind"
msgstr "搜索(&I)"

#: /home/kovid/work/calibre/src/calibre/gui2/tag_view.py:1240
msgid "Find the first/next matching item"
msgstr "搜索首个/下一匹配项"

#: /home/kovid/work/calibre/src/calibre/gui2/tag_view.py:1247
msgid "Collapse all categories"
msgstr "收缩所有分类"

#: /home/kovid/work/calibre/src/calibre/gui2/tag_view.py:1268
msgid "No More Matches.</b><p> Click Find again to go to first match"
msgstr ""

#: /home/kovid/work/calibre/src/calibre/gui2/tag_view.py:1281
msgid "Sort by name"
msgstr "按名字排序"

#: /home/kovid/work/calibre/src/calibre/gui2/tag_view.py:1281
msgid "Sort by popularity"
msgstr "按欢迎度排序"

#: /home/kovid/work/calibre/src/calibre/gui2/tag_view.py:1282
msgid "Sort by average rating"
msgstr "按平均评分排序"

#: /home/kovid/work/calibre/src/calibre/gui2/tag_view.py:1285
msgid "Set the sort order for entries in the Tag Browser"
msgstr "设置标签浏览器中内容的排序规则"

#: /home/kovid/work/calibre/src/calibre/gui2/tag_view.py:1291
msgid "Match all"
msgstr "匹配所有"

#: /home/kovid/work/calibre/src/calibre/gui2/tag_view.py:1291
msgid "Match any"
msgstr "匹配任一"

#: /home/kovid/work/calibre/src/calibre/gui2/tag_view.py:1296
msgid ""
"When selecting multiple entries in the Tag Browser match any or all of them"
msgstr ""

#: /home/kovid/work/calibre/src/calibre/gui2/tag_view.py:1300
msgid "Manage &user categories"
msgstr "管理用户分类(&U)"

#: /home/kovid/work/calibre/src/calibre/gui2/tag_view.py:1303
msgid "Add your own categories to the Tag Browser"
msgstr "把你自定义的分类添加到标签浏览器"

#: /home/kovid/work/calibre/src/calibre/gui2/tools.py:64
msgid "Convert book %(num)d of %(total)d (%(title)s)"
msgstr ""

#: /home/kovid/work/calibre/src/calibre/gui2/tools.py:92
#: /home/kovid/work/calibre/src/calibre/gui2/tools.py:204
msgid "Could not convert some books"
msgstr "无法转换某些书籍"

#: /home/kovid/work/calibre/src/calibre/gui2/tools.py:93
#: /home/kovid/work/calibre/src/calibre/gui2/tools.py:205
msgid ""
"Could not convert %d of %d books, because no suitable source format was "
"found."
msgstr "由于未找到适用源格式，无法转换第 %d 本书（共 %d 本）。"

#: /home/kovid/work/calibre/src/calibre/gui2/tools.py:122
msgid "Queueing books for bulk conversion"
msgstr "为批处理排队书籍"

#: /home/kovid/work/calibre/src/calibre/gui2/tools.py:183
msgid "Queueing "
msgstr "正在排队 "

#: /home/kovid/work/calibre/src/calibre/gui2/tools.py:184
msgid "Convert book %d of %d (%s)"
msgstr "转换第 %d 本书 (共%d本) (%s)"

#: /home/kovid/work/calibre/src/calibre/gui2/tools.py:251
msgid "Fetch news from "
msgstr "抓取新闻来源于 "

#: /home/kovid/work/calibre/src/calibre/gui2/tools.py:321
msgid "Convert existing"
msgstr "转换现有"

#: /home/kovid/work/calibre/src/calibre/gui2/tools.py:322
msgid ""
"The following books have already been converted to %s format. Do you wish to "
"reconvert them?"
msgstr "下列书籍已经被转换为 %s 格式。您希望转换它们么？"

#: /home/kovid/work/calibre/src/calibre/gui2/ui.py:172
msgid "&Restore"
msgstr "恢复(&R)"

#: /home/kovid/work/calibre/src/calibre/gui2/ui.py:174
msgid "&Donate to support calibre"
msgstr "捐助 Calibre 项目(&D)"

#: /home/kovid/work/calibre/src/calibre/gui2/ui.py:178
msgid "&Eject connected device"
msgstr "弹出已连接设备(&E)"

#: /home/kovid/work/calibre/src/calibre/gui2/ui.py:219
msgid "Calibre Quick Start Guide"
msgstr "Calibre 快速上手指南"

#: /home/kovid/work/calibre/src/calibre/gui2/ui.py:267
msgid "Debug mode"
msgstr "调试模式"

#: /home/kovid/work/calibre/src/calibre/gui2/ui.py:268
msgid ""
"You have started calibre in debug mode. After you quit calibre, the debug "
"log will be available in the file: %s<p>The log will be displayed "
"automatically."
msgstr "您以调试模式启动 calibre。退出程序后，Log 文件将存在文件：%s<p> Log 将自动显示。"

#: /home/kovid/work/calibre/src/calibre/gui2/ui.py:452
#: /home/kovid/work/calibre/src/calibre/gui2/ui.py:463
msgid "Conversion Error"
msgstr "转换错误"

#: /home/kovid/work/calibre/src/calibre/gui2/ui.py:464
msgid ""
"<p>Could not convert: %s<p>It is a <a href=\"%s\">DRM</a>ed book. You must "
"first remove the DRM using third party tools."
msgstr "<p>无法转换：%s<p> 它是 <a href=\"%s\">DRM</a> 保护书籍。您需要首先使用第三方工具去除 DRM。"

#: /home/kovid/work/calibre/src/calibre/gui2/ui.py:478
msgid "Recipe Disabled"
msgstr "清单禁用"

#: /home/kovid/work/calibre/src/calibre/gui2/ui.py:494
msgid "<b>Failed</b>"
msgstr "<b>失败</b>"

#: /home/kovid/work/calibre/src/calibre/gui2/ui.py:531
msgid ""
"is the result of the efforts of many volunteers from all over the world. If "
"you find it useful, please consider donating to support its development. "
"Your donation helps keep calibre development going."
msgstr "是全球众多志愿者的杰作。若您觉得它有用，请考虑捐助其开发。您的捐助是 calibre 持续开发的动力。"

#: /home/kovid/work/calibre/src/calibre/gui2/ui.py:557
msgid "There are active jobs. Are you sure you want to quit?"
msgstr "仍有任务运行。您是否希望退出？"

#: /home/kovid/work/calibre/src/calibre/gui2/ui.py:560
msgid ""
" is communicating with the device!<br>\n"
"                      Quitting may cause corruption on the device.<br>\n"
"                      Are you sure you want to quit?"
msgstr ""
" 正在与设备通讯！<br>\n"
"                      退出可能导致设备损坏。<br>\n"
"                      确定退出么？"

#: /home/kovid/work/calibre/src/calibre/gui2/ui.py:564
msgid "WARNING: Active jobs"
msgstr "警告：正在运行任务"

#: /home/kovid/work/calibre/src/calibre/gui2/ui.py:639
msgid ""
"will keep running in the system tray. To close it, choose <b>Quit</b> in the "
"context menu of the system tray."
msgstr "将在系统栏中继续运行。要关闭，在系统栏菜单中选择<b>退出</b>。"

#: /home/kovid/work/calibre/src/calibre/gui2/update.py:53
msgid ""
"%s has been updated to version <b>%s</b>. See the <a href=\"http://calibre-"
"ebook.com/whats-new\">new features</a>. Visit the download page?"
msgstr ""
"%s 已经更新到版本 <b>%s</b>。参见<a href=\"http://calibre-ebook.com/whats-"
"new\">新功能</a>。是否访问下载页面？"

#: /home/kovid/work/calibre/src/calibre/gui2/update.py:59
msgid "Update available!"
msgstr "有更新可用！"

#: /home/kovid/work/calibre/src/calibre/gui2/update.py:64
msgid "Show this notification for future updates"
msgstr "为将来更新显示通知"

#: /home/kovid/work/calibre/src/calibre/gui2/update.py:69
msgid "&Get update"
msgstr "获取更新(&G)"

#: /home/kovid/work/calibre/src/calibre/gui2/viewer/bookmarkmanager.py:43
msgid "Edit bookmark"
msgstr "编辑书签"

#: /home/kovid/work/calibre/src/calibre/gui2/viewer/bookmarkmanager.py:43
msgid "New title for bookmark:"
msgstr "新书签标题："

#: /home/kovid/work/calibre/src/calibre/gui2/viewer/bookmarkmanager.py:52
msgid "Export Bookmarks"
msgstr "导出书签"

#: /home/kovid/work/calibre/src/calibre/gui2/viewer/bookmarkmanager.py:54
msgid "Saved Bookmarks (*.pickle)"
msgstr "已存书签"

#: /home/kovid/work/calibre/src/calibre/gui2/viewer/bookmarkmanager.py:62
msgid "Import Bookmarks"
msgstr "导入书签"

#: /home/kovid/work/calibre/src/calibre/gui2/viewer/bookmarkmanager.py:62
msgid "Pickled Bookmarks (*.pickle)"
msgstr "Pickle 书签(*.pickle)"

#: /home/kovid/work/calibre/src/calibre/gui2/viewer/bookmarkmanager_ui.py:61
msgid "Bookmark Manager"
msgstr "书签管理器"

#: /home/kovid/work/calibre/src/calibre/gui2/viewer/bookmarkmanager_ui.py:62
msgid "Actions"
msgstr "操作"

#: /home/kovid/work/calibre/src/calibre/gui2/viewer/bookmarkmanager_ui.py:63
msgid "Edit"
msgstr "编辑"

#: /home/kovid/work/calibre/src/calibre/gui2/viewer/bookmarkmanager_ui.py:64
msgid "Delete"
msgstr "删除"

#: /home/kovid/work/calibre/src/calibre/gui2/viewer/bookmarkmanager_ui.py:65
msgid "Reset"
msgstr "重置"

#: /home/kovid/work/calibre/src/calibre/gui2/viewer/bookmarkmanager_ui.py:66
msgid "Export"
msgstr "导出"

#: /home/kovid/work/calibre/src/calibre/gui2/viewer/bookmarkmanager_ui.py:67
msgid "Import"
msgstr "导入"

#: /home/kovid/work/calibre/src/calibre/gui2/viewer/config_ui.py:178
msgid "Configure Ebook viewer"
msgstr "配置电子书查看器"

#: /home/kovid/work/calibre/src/calibre/gui2/viewer/config_ui.py:179
msgid "&Font options"
msgstr "字体选项(&F)"

#: /home/kovid/work/calibre/src/calibre/gui2/viewer/config_ui.py:180
msgid "Se&rif family:"
msgstr "衬线字体(&R)："

#: /home/kovid/work/calibre/src/calibre/gui2/viewer/config_ui.py:181
msgid "&Sans family:"
msgstr "Sans 字体(&S)："

#: /home/kovid/work/calibre/src/calibre/gui2/viewer/config_ui.py:182
msgid "&Monospace family:"
msgstr "等宽字体(&M)："

#: /home/kovid/work/calibre/src/calibre/gui2/viewer/config_ui.py:183
msgid "&Default font size:"
msgstr "默认字体大小(&D)："

#: /home/kovid/work/calibre/src/calibre/gui2/viewer/config_ui.py:184
#: /home/kovid/work/calibre/src/calibre/gui2/viewer/config_ui.py:186
#: /home/kovid/work/calibre/src/calibre/gui2/viewer/config_ui.py:201
msgid " px"
msgstr " px"

#: /home/kovid/work/calibre/src/calibre/gui2/viewer/config_ui.py:185
msgid "Monospace &font size:"
msgstr "等宽字体大小(&F)："

#: /home/kovid/work/calibre/src/calibre/gui2/viewer/config_ui.py:187
msgid "S&tandard font:"
msgstr "标准字体(&T)："

#: /home/kovid/work/calibre/src/calibre/gui2/viewer/config_ui.py:188
msgid "Serif"
msgstr "衬线"

#: /home/kovid/work/calibre/src/calibre/gui2/viewer/config_ui.py:189
msgid "Sans-serif"
msgstr "Sans-serif"

#: /home/kovid/work/calibre/src/calibre/gui2/viewer/config_ui.py:190
msgid "Monospace"
msgstr "等宽"

#: /home/kovid/work/calibre/src/calibre/gui2/viewer/config_ui.py:191
msgid "Remember last used &window size"
msgstr "记住上次使用窗口大小(&M)"

#: /home/kovid/work/calibre/src/calibre/gui2/viewer/config_ui.py:192
msgid "Remember the &current page when quitting"
msgstr "退出时，记住当前页面(&C)"

#: /home/kovid/work/calibre/src/calibre/gui2/viewer/config_ui.py:193
msgid "H&yphenate (break line in the middle of large words)"
msgstr "断词分行(&Y)"

#: /home/kovid/work/calibre/src/calibre/gui2/viewer/config_ui.py:194
msgid ""
"The default language to use for hyphenation rules. If the book does not "
"specify a language, this will be used."
msgstr "默认使用断词分行的语言。如果书籍不指定语言，将假定是此语言。"

#: /home/kovid/work/calibre/src/calibre/gui2/viewer/config_ui.py:195
msgid "Default &language for hyphenation:"
msgstr "默认断词分行语言(&L)"

#: /home/kovid/work/calibre/src/calibre/gui2/viewer/config_ui.py:196
msgid "&Resize images larger than the viewer window (needs restart)"
msgstr "调整大于查看器窗口的图像大小(需要重启)(&R)"

#: /home/kovid/work/calibre/src/calibre/gui2/viewer/config_ui.py:197
msgid "Page flip &duration:"
msgstr "翻页时长(&D):"

#: /home/kovid/work/calibre/src/calibre/gui2/viewer/config_ui.py:198
msgid "disabled"
msgstr "已禁用"

#: /home/kovid/work/calibre/src/calibre/gui2/viewer/config_ui.py:199
msgid " secs"
msgstr " 秒"

#: /home/kovid/work/calibre/src/calibre/gui2/viewer/config_ui.py:200
msgid "Mouse &wheel flips pages"
msgstr "滚轮翻页(&W)"

#: /home/kovid/work/calibre/src/calibre/gui2/viewer/config_ui.py:202
msgid "Maximum &view width:"
msgstr "最大查看宽度："

#: /home/kovid/work/calibre/src/calibre/gui2/viewer/config_ui.py:203
msgid "&General"
msgstr "一般(&G)"

#: /home/kovid/work/calibre/src/calibre/gui2/viewer/config_ui.py:204
msgid "Double click to change a keyboard shortcut"
msgstr "双击变更一个键盘快捷键"

#: /home/kovid/work/calibre/src/calibre/gui2/viewer/config_ui.py:205
msgid "&Keyboard shortcuts"
msgstr "键盘快捷键(&K)"

#: /home/kovid/work/calibre/src/calibre/gui2/viewer/config_ui.py:206
msgid ""
"<p>A CSS stylesheet that can be used to control the look and feel of books. "
"For examples, click <a "
"href=\"http://www.mobileread.com/forums/showthread.php?t=51500\">here</a>."
msgstr ""
"<p>CSS 样式表可控制书籍外观。比如，点击<a "
"href=\"http://www.mobileread.com/forums/showthread.php?t=51500\">此处</a>。"

#: /home/kovid/work/calibre/src/calibre/gui2/viewer/config_ui.py:207
msgid "User &Stylesheet"
msgstr "用户样式表(&S)"

#: /home/kovid/work/calibre/src/calibre/gui2/viewer/dictionary.py:53
msgid "No results found for:"
msgstr "未找到结果："

#: /home/kovid/work/calibre/src/calibre/gui2/viewer/documentview.py:40
msgid "Options to customize the ebook viewer"
msgstr "定制电子书查看器的选项"

#: /home/kovid/work/calibre/src/calibre/gui2/viewer/documentview.py:47
#: /home/kovid/work/calibre/src/calibre/gui2/viewer/main.py:729
msgid "Remember last used window size"
msgstr "记住上次使用窗口大小"

#: /home/kovid/work/calibre/src/calibre/gui2/viewer/documentview.py:49
#: /home/kovid/work/calibre/src/calibre/gui2/viewer/documentview.py:96
msgid ""
"Set the user CSS stylesheet. This can be used to customize the look of all "
"books."
msgstr "设定用户 CSS 样式表。它将可以定制所有书籍外观。"

#: /home/kovid/work/calibre/src/calibre/gui2/viewer/documentview.py:51
msgid "Maximum width of the viewer window, in pixels."
msgstr "查看器最大窗口宽度像素数。"

#: /home/kovid/work/calibre/src/calibre/gui2/viewer/documentview.py:53
msgid "Resize images larger than the viewer window to fit inside it"
msgstr "调整查看器窗口中较大图像大小，使其适合显示在窗口中"

#: /home/kovid/work/calibre/src/calibre/gui2/viewer/documentview.py:54
msgid "Hyphenate text"
msgstr "断词分行文本"

#: /home/kovid/work/calibre/src/calibre/gui2/viewer/documentview.py:56
msgid "Default language for hyphenation rules"
msgstr "默认使用断词分行规则的语言"

#: /home/kovid/work/calibre/src/calibre/gui2/viewer/documentview.py:58
msgid "Save the current position in the document, when quitting"
msgstr "退出时，记忆文档当前位置"

#: /home/kovid/work/calibre/src/calibre/gui2/viewer/documentview.py:60
msgid "Have the mouse wheel turn pages"
msgstr "可用滚轮翻页"

#: /home/kovid/work/calibre/src/calibre/gui2/viewer/documentview.py:62
msgid ""
"The time, in seconds, for the page flip animation. Default is half a second."
msgstr "翻页动画秒数，默认半秒。"

#: /home/kovid/work/calibre/src/calibre/gui2/viewer/documentview.py:65
msgid "Font options"
msgstr "字体选项"

#: /home/kovid/work/calibre/src/calibre/gui2/viewer/documentview.py:67
msgid "The serif font family"
msgstr "衬线字体"

#: /home/kovid/work/calibre/src/calibre/gui2/viewer/documentview.py:69
msgid "The sans-serif font family"
msgstr "Sans-serif 字体"

#: /home/kovid/work/calibre/src/calibre/gui2/viewer/documentview.py:71
msgid "The monospaced font family"
msgstr "等宽字体"

#: /home/kovid/work/calibre/src/calibre/gui2/viewer/documentview.py:72
msgid "The standard font size in px"
msgstr "标准字体大小 px 值"

#: /home/kovid/work/calibre/src/calibre/gui2/viewer/documentview.py:73
msgid "The monospaced font size in px"
msgstr "等宽字体大小 px 值"

#: /home/kovid/work/calibre/src/calibre/gui2/viewer/documentview.py:74
msgid "The standard font type"
msgstr "标准字体类型"

#: /home/kovid/work/calibre/src/calibre/gui2/viewer/documentview.py:507
msgid "&Lookup in dictionary"
msgstr "词典查询(&L)"

#: /home/kovid/work/calibre/src/calibre/gui2/viewer/documentview.py:510
#: /home/kovid/work/calibre/src/calibre/gui2/viewer/main.py:138
msgid "Go to..."
msgstr "转到..."

#: /home/kovid/work/calibre/src/calibre/gui2/viewer/documentview.py:522
msgid "Next Section"
msgstr "下一节"

#: /home/kovid/work/calibre/src/calibre/gui2/viewer/documentview.py:523
msgid "Previous Section"
msgstr "上一节"

#: /home/kovid/work/calibre/src/calibre/gui2/viewer/documentview.py:525
msgid "Document Start"
msgstr "文档起始"

#: /home/kovid/work/calibre/src/calibre/gui2/viewer/documentview.py:526
msgid "Document End"
msgstr "文档结尾"

#: /home/kovid/work/calibre/src/calibre/gui2/viewer/documentview.py:528
msgid "Section Start"
msgstr "节起始"

#: /home/kovid/work/calibre/src/calibre/gui2/viewer/documentview.py:529
msgid "Section End"
msgstr "节末尾"

#: /home/kovid/work/calibre/src/calibre/gui2/viewer/keys.py:12
msgid "Scroll to the next page"
msgstr "后翻一页"

#: /home/kovid/work/calibre/src/calibre/gui2/viewer/keys.py:15
msgid "Scroll to the previous page"
msgstr "前翻一页"

#: /home/kovid/work/calibre/src/calibre/gui2/viewer/keys.py:18
msgid "Scroll to the next section"
msgstr "翻到下一节"

#: /home/kovid/work/calibre/src/calibre/gui2/viewer/keys.py:21
msgid "Scroll to the previous section"
msgstr "翻到上一节"

#: /home/kovid/work/calibre/src/calibre/gui2/viewer/keys.py:24
msgid "Scroll to the bottom of the section"
msgstr "翻到节底"

#: /home/kovid/work/calibre/src/calibre/gui2/viewer/keys.py:27
msgid "Scroll to the top of the section"
msgstr "翻到部分顶端"

#: /home/kovid/work/calibre/src/calibre/gui2/viewer/keys.py:30
msgid "Scroll to the end of the document"
msgstr "翻到文档结尾"

#: /home/kovid/work/calibre/src/calibre/gui2/viewer/keys.py:33
msgid "Scroll to the start of the document"
msgstr "翻到文档开头"

#: /home/kovid/work/calibre/src/calibre/gui2/viewer/keys.py:36
msgid "Scroll down"
msgstr "下翻"

#: /home/kovid/work/calibre/src/calibre/gui2/viewer/keys.py:39
msgid "Scroll up"
msgstr "上翻"

#: /home/kovid/work/calibre/src/calibre/gui2/viewer/keys.py:42
msgid "Scroll left"
msgstr "左翻"

#: /home/kovid/work/calibre/src/calibre/gui2/viewer/keys.py:45
msgid "Scroll right"
msgstr "右翻"

#: /home/kovid/work/calibre/src/calibre/gui2/viewer/main.py:115
msgid "Book format"
msgstr "书籍格式"

#: /home/kovid/work/calibre/src/calibre/gui2/viewer/main.py:189
msgid "Position in book"
msgstr "书内位置"

#: /home/kovid/work/calibre/src/calibre/gui2/viewer/main.py:196
msgid "Go to a reference. To get reference numbers, use the reference mode."
msgstr "转到引用。要找到引用编号，请使用引用模式。"

#: /home/kovid/work/calibre/src/calibre/gui2/viewer/main.py:204
msgid "Search for text in book"
msgstr "书内文本搜索"

#: /home/kovid/work/calibre/src/calibre/gui2/viewer/main.py:277
msgid "Print Preview"
msgstr "打印预览"

#: /home/kovid/work/calibre/src/calibre/gui2/viewer/main.py:314
msgid "Connecting to dict.org to lookup: <b>%s</b>&hellip;"
msgstr "正在连接 dict.org 查询：<b>%s</b>"

#: /home/kovid/work/calibre/src/calibre/gui2/viewer/main.py:420
msgid "Choose ebook"
msgstr "选择电子书"

#: /home/kovid/work/calibre/src/calibre/gui2/viewer/main.py:421
msgid "Ebooks"
msgstr "电子书"

#: /home/kovid/work/calibre/src/calibre/gui2/viewer/main.py:454
msgid "No matches found for: %s"
msgstr "未找到 %s 的匹配"

#: /home/kovid/work/calibre/src/calibre/gui2/viewer/main.py:497
msgid "Loading flow..."
msgstr "正在加载流..."

#: /home/kovid/work/calibre/src/calibre/gui2/viewer/main.py:535
msgid "Laying out %s"
msgstr "正在排布流 %s..."

#: /home/kovid/work/calibre/src/calibre/gui2/viewer/main.py:566
msgid "Bookmark #%d"
msgstr "书签#%d"

#: /home/kovid/work/calibre/src/calibre/gui2/viewer/main.py:570
msgid "Add bookmark"
msgstr "添加书签"

#: /home/kovid/work/calibre/src/calibre/gui2/viewer/main.py:571
msgid "Enter title for bookmark:"
msgstr "编辑书签标题："

#: /home/kovid/work/calibre/src/calibre/gui2/viewer/main.py:581
msgid "Manage Bookmarks"
msgstr "管理书签"

#: /home/kovid/work/calibre/src/calibre/gui2/viewer/main.py:621
msgid "Loading ebook..."
msgstr "正在加载电子书..."

#: /home/kovid/work/calibre/src/calibre/gui2/viewer/main.py:629
msgid "DRM Error"
msgstr "DRM 错误"

#: /home/kovid/work/calibre/src/calibre/gui2/viewer/main.py:630
msgid "<p>This book is protected by <a href=\"%s\">DRM</a>"
msgstr "<p>此书被 <a href=\"%s\">DRM</a> 保护"

#: /home/kovid/work/calibre/src/calibre/gui2/viewer/main.py:634
msgid "Could not open ebook"
msgstr "无法打开电子书"

#: /home/kovid/work/calibre/src/calibre/gui2/viewer/main.py:716
msgid "Options to control the ebook viewer"
msgstr "电子书查看器控制选项"

#: /home/kovid/work/calibre/src/calibre/gui2/viewer/main.py:723
msgid ""
"If specified, viewer window will try to come to the front when started."
msgstr "若指定，查看器窗口在打开时将试图转到前面。"

#: /home/kovid/work/calibre/src/calibre/gui2/viewer/main.py:726
msgid ""
"If specified, viewer window will try to open full screen when started."
msgstr "若选定，查看窗口开启时试图全屏。"

#: /home/kovid/work/calibre/src/calibre/gui2/viewer/main.py:731
msgid "Print javascript alert and console messages to the console"
msgstr "在控制台显示 javascript 警告以及控制台信息"

#: /home/kovid/work/calibre/src/calibre/gui2/viewer/main.py:737
msgid ""
"%prog [options] file\n"
"\n"
"View an ebook.\n"
msgstr ""
"%prog [options] file\n"
"\n"
"查看一本电子书。\n"

#: /home/kovid/work/calibre/src/calibre/gui2/viewer/main_ui.py:189
msgid "E-book Viewer"
msgstr "E-Book 查看程序"

#: /home/kovid/work/calibre/src/calibre/gui2/viewer/main_ui.py:190
msgid "Close dictionary"
msgstr "选择词典"

#: /home/kovid/work/calibre/src/calibre/gui2/viewer/main_ui.py:192
msgid "toolBar"
msgstr "工具栏"

#: /home/kovid/work/calibre/src/calibre/gui2/viewer/main_ui.py:195
msgid "Next page"
msgstr "下一页"

#: /home/kovid/work/calibre/src/calibre/gui2/viewer/main_ui.py:196
msgid "Previous page"
msgstr "上一页"

#: /home/kovid/work/calibre/src/calibre/gui2/viewer/main_ui.py:197
msgid "Font size larger"
msgstr "增大字体大小"

#: /home/kovid/work/calibre/src/calibre/gui2/viewer/main_ui.py:198
msgid "Font size smaller"
msgstr "减小字体大小"

#: /home/kovid/work/calibre/src/calibre/gui2/viewer/main_ui.py:202
msgid "Find next"
msgstr "查找下一个"

#: /home/kovid/work/calibre/src/calibre/gui2/viewer/main_ui.py:203
msgid "Find next occurrence"
msgstr "找到下一项"

#: /home/kovid/work/calibre/src/calibre/gui2/viewer/main_ui.py:204
msgid "F3"
msgstr "F3"

#: /home/kovid/work/calibre/src/calibre/gui2/viewer/main_ui.py:205
msgid "Copy to clipboard"
msgstr "复制到剪贴板"

#: /home/kovid/work/calibre/src/calibre/gui2/viewer/main_ui.py:207
msgid "Reference Mode"
msgstr "引用模式"

#: /home/kovid/work/calibre/src/calibre/gui2/viewer/main_ui.py:208
msgid "Bookmark"
msgstr "书签"

#: /home/kovid/work/calibre/src/calibre/gui2/viewer/main_ui.py:209
msgid "Toggle full screen"
msgstr "开关全屏"

#: /home/kovid/work/calibre/src/calibre/gui2/viewer/main_ui.py:210
msgid "Print"
msgstr "打印"

#: /home/kovid/work/calibre/src/calibre/gui2/viewer/main_ui.py:211
msgid "Find previous"
msgstr "找到前一项"

#: /home/kovid/work/calibre/src/calibre/gui2/viewer/main_ui.py:212
msgid "Find previous occurrence"
msgstr "找到前一项"

#: /home/kovid/work/calibre/src/calibre/gui2/viewer/main_ui.py:213
msgid "Shift+F3"
msgstr "Shift+F3"

#: /home/kovid/work/calibre/src/calibre/gui2/viewer/printing.py:114
msgid "Print eBook"
msgstr "打印电子书"

#: /home/kovid/work/calibre/src/calibre/gui2/widgets.py:256
msgid "Copy Image"
msgstr "复制图像"

#: /home/kovid/work/calibre/src/calibre/gui2/widgets.py:257
msgid "Paste Image"
msgstr "粘贴图像"

#: /home/kovid/work/calibre/src/calibre/gui2/widgets.py:384
msgid "Change Case"
msgstr "大小写转换"

#: /home/kovid/work/calibre/src/calibre/gui2/widgets.py:387
msgid "Swap Case"
msgstr "转换大小写"

#: /home/kovid/work/calibre/src/calibre/gui2/widgets.py:893
msgid "Drag to resize"
msgstr "拖拽以调整大小"

#: /home/kovid/work/calibre/src/calibre/gui2/widgets.py:928
msgid "Show"
msgstr "显示"

#: /home/kovid/work/calibre/src/calibre/gui2/widgets.py:935
msgid "Hide"
msgstr "隐藏"

#: /home/kovid/work/calibre/src/calibre/gui2/widgets.py:972
msgid "Toggle"
msgstr "触发器"

#: /home/kovid/work/calibre/src/calibre/gui2/wizard/__init__.py:400
msgid ""
"If you use the WordPlayer e-book app on your Android phone, you can access "
"your calibre book collection directly on the device. To do this you have to "
"turn on the content server."
msgstr ""
"若您使用 Android 手机上的 WordPlayer 电子书程序，您可以用设备直接访问您的 Calibre 书库。这需要您启动内容服务程序。"

#: /home/kovid/work/calibre/src/calibre/gui2/wizard/__init__.py:404
msgid ""
"Remember to leave calibre running as the server only runs as long as calibre "
"is running."
msgstr "请记住保持 Calibre 运行，如此它才能一直提供服务。"

#: /home/kovid/work/calibre/src/calibre/gui2/wizard/__init__.py:406
msgid ""
"You have to add the URL http://myhostname:8080 as your calibre library in "
"WordPlayer. Here myhostname should be the fully qualified hostname or the IP "
"address of the computer calibre is running on."
msgstr ""
"您需要将 URL http://myhostname:8080 添加到您 WordPlayer 中的 Calibre 书库。此处 myhostname "
"应为有效主机名或者您运行 Calibre 电脑的 IP 地址。"

#: /home/kovid/work/calibre/src/calibre/gui2/wizard/__init__.py:483
msgid "Moving library..."
msgstr "正在移动书库..."

#: /home/kovid/work/calibre/src/calibre/gui2/wizard/__init__.py:499
#: /home/kovid/work/calibre/src/calibre/gui2/wizard/__init__.py:500
msgid "Failed to move library"
msgstr "移动书库错误"

#: /home/kovid/work/calibre/src/calibre/gui2/wizard/__init__.py:554
msgid "Invalid database"
msgstr "无效数据库"

#: /home/kovid/work/calibre/src/calibre/gui2/wizard/__init__.py:555
msgid ""
"<p>An invalid library already exists at %s, delete it before trying to move "
"the existing library.<br>Error: %s"
msgstr "<p>在 %s 已有无效书库，在试图移动现有书库前删除它。<br>错误：%s"

#: /home/kovid/work/calibre/src/calibre/gui2/wizard/__init__.py:566
msgid "Could not move library"
msgstr "无法移动书库"

#: /home/kovid/work/calibre/src/calibre/gui2/wizard/__init__.py:641
msgid "Select location for books"
msgstr "选择书籍位置"

#: /home/kovid/work/calibre/src/calibre/gui2/wizard/__init__.py:655
msgid ""
"You must choose an empty folder for the calibre library. %s is not empty."
msgstr "您必须为 calibre 书库选择空目录。%s 非空目录。"

#: /home/kovid/work/calibre/src/calibre/gui2/wizard/__init__.py:729
msgid "welcome wizard"
msgstr "欢迎向导"

#: /home/kovid/work/calibre/src/calibre/gui2/wizard/device_ui.py:53
#: /home/kovid/work/calibre/src/calibre/gui2/wizard/device_ui.py:54
#: /home/kovid/work/calibre/src/calibre/gui2/wizard/finish_ui.py:47
#: /home/kovid/work/calibre/src/calibre/gui2/wizard/kindle_ui.py:47
#: /home/kovid/work/calibre/src/calibre/gui2/wizard/library_ui.py:55
#: /home/kovid/work/calibre/src/calibre/gui2/wizard/stanza_ui.py:47
msgid "Welcome to calibre"
msgstr "欢迎使用 Calibre"

#: /home/kovid/work/calibre/src/calibre/gui2/wizard/device_ui.py:55
#: /home/kovid/work/calibre/src/calibre/gui2/wizard/finish_ui.py:48
#: /home/kovid/work/calibre/src/calibre/gui2/wizard/kindle_ui.py:48
#: /home/kovid/work/calibre/src/calibre/gui2/wizard/library_ui.py:56
#: /home/kovid/work/calibre/src/calibre/gui2/wizard/stanza_ui.py:48
msgid "The one stop solution to all your e-book needs."
msgstr "所有电子书需求的一站解决方案。"

#: /home/kovid/work/calibre/src/calibre/gui2/wizard/device_ui.py:56
msgid ""
"Choose your book reader. This will set the conversion options to produce "
"books optimized for your device."
msgstr "选择您的图书阅读器。这将决定生成书籍的转换选项，正确选择设备以便优化选项。"

#: /home/kovid/work/calibre/src/calibre/gui2/wizard/device_ui.py:57
msgid "&Manufacturers"
msgstr "生产商(&M)"

#: /home/kovid/work/calibre/src/calibre/gui2/wizard/device_ui.py:58
msgid "&Devices"
msgstr "设备(&D)"

#: /home/kovid/work/calibre/src/calibre/gui2/wizard/finish_ui.py:49
msgid ""
"<h2>Congratulations!</h2> You have successfully setup calibre. Press the %s "
"button to apply your settings."
msgstr "<h2>祝贺您！</h2>您已成功设置 Calibre。点击 %s 按钮应用您的设定。"

#: /home/kovid/work/calibre/src/calibre/gui2/wizard/finish_ui.py:50
msgid ""
"<h2>Demo videos</h2>Videos demonstrating the various features of calibre are "
"available <a href=\"http://calibre-ebook.com/demo\">online</a>."
msgstr ""
"<h2>演示视频</h2>calibre 功能展示<a href=\"http://calibre-ebook.com/demo\">在线视频</a>。"

#: /home/kovid/work/calibre/src/calibre/gui2/wizard/finish_ui.py:51
msgid ""
"<h2>User Manual</h2>A User Manual is also available <a href=\"http://calibre-"
"ebook.com/user_manual\">online</a>."
msgstr ""
"<h2>用户手册</h2>用户手册<a href=\"http://calibre-ebook.com/user_manual\">在线</a>可查。"

#: /home/kovid/work/calibre/src/calibre/gui2/wizard/kindle_ui.py:49
msgid ""
"<p>calibre can automatically send books by email to your Kindle. To do that "
"you have to setup email delivery below. The easiest way is to setup a free "
"<a href=\"http://gmail.com\">gmail account</a> and click the Use gmail "
"button below. You will also have to register your gmail address in your "
"Amazon account."
msgstr ""
"<p>Calibre 可以自动将书籍以电子邮件形式发送到您的。首先您需要在下面设置邮件发送。最简单的方法是设置免费的 <a "
"href=\"http://gmail.com\">gmail 账户</a>，点击下方使用 gmail 按钮。 您需要将您的 gmail "
"账户信息注册到您的 Amazon 账户。"

#: /home/kovid/work/calibre/src/calibre/gui2/wizard/kindle_ui.py:50
msgid "&Kindle email:"
msgstr "Kindle 邮件(&K)："

#: /home/kovid/work/calibre/src/calibre/gui2/wizard/library_ui.py:57
msgid "Choose your &language:"
msgstr "选择您的语言(&L)："

#: /home/kovid/work/calibre/src/calibre/gui2/wizard/library_ui.py:58
msgid ""
"<p>Choose a location for your books. When you add books to calibre, they "
"will be copied here. Use an <b>empty folder</b> for a new calibre library:"
msgstr "<p>选择书库位置。当您向 calibre 添加书籍，书籍将会复制到此位置。请用<b>空目录</b>创建新的书库："

#: /home/kovid/work/calibre/src/calibre/gui2/wizard/library_ui.py:59
msgid "&Change"
msgstr "变更(&C)"

#: /home/kovid/work/calibre/src/calibre/gui2/wizard/library_ui.py:60
msgid ""
"If you have an existing calibre library, it will be copied to the new "
"location. If a calibre library already exists at the new location, calibre "
"will switch to using it."
msgstr "如果您已有 Calibre 书库，它将被复制到新位置。若 Calibre 书库在新位置已经存在，Calibre 将直接使用它。"

#: /home/kovid/work/calibre/src/calibre/gui2/wizard/send_email.py:34
msgid "Using: %s:%s@%s:%s and %s encryption"
msgstr "使用：%s:%s@%s:%s 和 %s 加密"

#: /home/kovid/work/calibre/src/calibre/gui2/wizard/send_email.py:39
msgid "Sending..."
msgstr "正在发送..."

#: /home/kovid/work/calibre/src/calibre/gui2/wizard/send_email.py:44
msgid "Mail successfully sent"
msgstr "邮件已发出"

#: /home/kovid/work/calibre/src/calibre/gui2/wizard/send_email.py:95
msgid "OK to proceed?"
msgstr ""

#: /home/kovid/work/calibre/src/calibre/gui2/wizard/send_email.py:96
msgid ""
"This will display your email password on the screen. Is it OK to proceed?"
msgstr ""

#: /home/kovid/work/calibre/src/calibre/gui2/wizard/send_email.py:139
msgid ""
"If you are setting up a new hotmail account, you must log in to it  once "
"before you will be able to send mails."
msgstr ""

#: /home/kovid/work/calibre/src/calibre/gui2/wizard/send_email.py:150
msgid "Setup sending email using"
msgstr "配置发送邮件使用"

#: /home/kovid/work/calibre/src/calibre/gui2/wizard/send_email.py:152
msgid ""
"If you don't have an account, you can sign up for a free {name} email "
"account at <a href=\"http://{url}\">http://{url}</a>. {extra}"
msgstr ""
"若无账户，可在 <a href=\"http://{url}\">http://{url}</a> 申请免费 {name} 邮箱账户。{extra}"

#: /home/kovid/work/calibre/src/calibre/gui2/wizard/send_email.py:159
msgid "Your %s &email address:"
msgstr "您 %s 的邮箱地址(&E)："

#: /home/kovid/work/calibre/src/calibre/gui2/wizard/send_email.py:160
msgid "Your %s &username:"
msgstr "您 %s 的用户名(&U)："

#: /home/kovid/work/calibre/src/calibre/gui2/wizard/send_email.py:161
msgid "Your %s &password:"
msgstr "您 %s 的密码(&P)："

#: /home/kovid/work/calibre/src/calibre/gui2/wizard/send_email.py:179
msgid ""
"If you plan to use email to send books to your Kindle, remember to add the "
"your %s email address to the allowed email addresses in your Amazon.com "
"Kindle management page."
msgstr "若您要配合 Kindle 使用邮件发送书籍，请在 Amazon.com Kindle 管理页面将您 %s 邮件地址设置为允许的邮件地址。"

#: /home/kovid/work/calibre/src/calibre/gui2/wizard/send_email.py:186
msgid "Setup"
msgstr "配置"

#: /home/kovid/work/calibre/src/calibre/gui2/wizard/send_email.py:201
#: /home/kovid/work/calibre/src/calibre/gui2/wizard/send_email.py:208
msgid "Bad configuration"
msgstr "错误配置"

#: /home/kovid/work/calibre/src/calibre/gui2/wizard/send_email.py:202
msgid "You must set the From email address"
msgstr "您需要设置发信人电子邮件地址"

#: /home/kovid/work/calibre/src/calibre/gui2/wizard/send_email.py:209
msgid "You must set the username and password for the mail server."
msgstr "您需要设置邮件服务器用户名和密码。"

#: /home/kovid/work/calibre/src/calibre/gui2/wizard/send_email_ui.py:124
msgid "Send email &from:"
msgstr "发信人地址(&f)："

#: /home/kovid/work/calibre/src/calibre/gui2/wizard/send_email_ui.py:125
msgid ""
"<p>This is what will be present in the From: field of emails sent by "
"calibre.<br> Set it to your email address"
msgstr "<p>邮件发件人栏中将填写：Calibre 发送的邮件。<br> 将其设为您的邮件地址"

#: /home/kovid/work/calibre/src/calibre/gui2/wizard/send_email_ui.py:126
msgid ""
"<p>A mail server is useful if the service you are sending mail to only "
"accepts email from well know mail services."
msgstr "<p>如果收件人的邮箱只能接收来自著名邮件服务的的邮件，使用邮件服务器则非常实用。"

#: /home/kovid/work/calibre/src/calibre/gui2/wizard/send_email_ui.py:127
msgid "Mail &Server"
msgstr "邮件服务器(&S)"

#: /home/kovid/work/calibre/src/calibre/gui2/wizard/send_email_ui.py:128
msgid "calibre can <b>optionally</b> use a server to send mail"
msgstr "Calibre 可<b>选择是否使用</b>邮件服务器以发送邮件"

#: /home/kovid/work/calibre/src/calibre/gui2/wizard/send_email_ui.py:129
msgid "&Hostname:"
msgstr "主机名(&H)："

#: /home/kovid/work/calibre/src/calibre/gui2/wizard/send_email_ui.py:130
msgid "The hostname of your mail server. For e.g. smtp.gmail.com"
msgstr "您的邮件服务器的主机名. 例如 smtp.gmail.com"

#: /home/kovid/work/calibre/src/calibre/gui2/wizard/send_email_ui.py:131
msgid "&Port:"
msgstr "端口(&P)："

#: /home/kovid/work/calibre/src/calibre/gui2/wizard/send_email_ui.py:132
msgid ""
"The port your mail server listens for connections on. The default is 25"
msgstr "您的邮件服务器的侦听端口号。默认 25"

#: /home/kovid/work/calibre/src/calibre/gui2/wizard/send_email_ui.py:134
msgid "Your username on the mail server"
msgstr "您在邮件服务器上的用户名"

#: /home/kovid/work/calibre/src/calibre/gui2/wizard/send_email_ui.py:136
msgid "Your password on the mail server"
msgstr "您在邮件服务器上的密码"

#: /home/kovid/work/calibre/src/calibre/gui2/wizard/send_email_ui.py:137
msgid "&Show"
msgstr "显示(&S)"

#: /home/kovid/work/calibre/src/calibre/gui2/wizard/send_email_ui.py:138
msgid "&Encryption:"
msgstr "加密(&E)："

#: /home/kovid/work/calibre/src/calibre/gui2/wizard/send_email_ui.py:139
msgid ""
"Use TLS encryption when connecting to the mail server. This is the most "
"common."
msgstr "连接到邮件服务器时使用 TLS 加密，这是通常服务器使用的选项。"

#: /home/kovid/work/calibre/src/calibre/gui2/wizard/send_email_ui.py:140
msgid "&TLS"
msgstr "&TLS"

#: /home/kovid/work/calibre/src/calibre/gui2/wizard/send_email_ui.py:141
msgid "Use SSL encryption when connecting to the mail server."
msgstr "连接到邮件服务器时使用 SSL 加密。"

#: /home/kovid/work/calibre/src/calibre/gui2/wizard/send_email_ui.py:142
msgid "&SSL"
msgstr "&SSL"

#: /home/kovid/work/calibre/src/calibre/gui2/wizard/send_email_ui.py:143
msgid "WARNING: Using no encryption is highly insecure"
msgstr "警告：不使用加密高度危险"

#: /home/kovid/work/calibre/src/calibre/gui2/wizard/send_email_ui.py:144
msgid "&None"
msgstr "无(&N)"

#: /home/kovid/work/calibre/src/calibre/gui2/wizard/send_email_ui.py:145
msgid "Use Gmail"
msgstr "使用 Gmail"

#: /home/kovid/work/calibre/src/calibre/gui2/wizard/send_email_ui.py:146
msgid "Use Hotmail"
msgstr "使用 Hotmail"

#: /home/kovid/work/calibre/src/calibre/gui2/wizard/send_email_ui.py:147
msgid "&Test email"
msgstr "测试邮件发送(&T)"

#: /home/kovid/work/calibre/src/calibre/gui2/wizard/stanza_ui.py:49
msgid ""
"<p>If you use the <a href=\"http://www.lexcycle.com/download\">Stanza</a> e-"
"book app on your iPhone/iTouch, you can access your calibre book collection "
"directly on the device. To do this you have to turn on the calibre content "
"server."
msgstr ""
"<p>如果您在 iPhone/iTouch 使用 <a "
"href=\"http://www.lexcycle.com/download\">Stanza</a> 电子书程序，可以直接从设备访问您的 "
"Calibre 书库。需要打开 Calibre 内容服务程序。"

#: /home/kovid/work/calibre/src/calibre/gui2/wizard/stanza_ui.py:50
msgid "Turn on the &content server"
msgstr "启用内容服务程序(&C)"

#: /home/kovid/work/calibre/src/calibre/library/caches.py:297
msgid "today"
msgstr "今天"

#: /home/kovid/work/calibre/src/calibre/library/caches.py:300
msgid "yesterday"
msgstr "昨天"

#: /home/kovid/work/calibre/src/calibre/library/caches.py:303
msgid "thismonth"
msgstr "本月"

#: /home/kovid/work/calibre/src/calibre/library/caches.py:306
#: /home/kovid/work/calibre/src/calibre/library/caches.py:307
msgid "daysago"
msgstr "天前"

#: /home/kovid/work/calibre/src/calibre/library/caches.py:486
#: /home/kovid/work/calibre/src/calibre/library/caches.py:496
msgid "unchecked"
msgstr "未检查的"

#: /home/kovid/work/calibre/src/calibre/library/caches.py:486
#: /home/kovid/work/calibre/src/calibre/library/caches.py:496
#: /home/kovid/work/calibre/src/calibre/library/save_to_disk.py:185
msgid "no"
msgstr "否"

#: /home/kovid/work/calibre/src/calibre/library/caches.py:489
#: /home/kovid/work/calibre/src/calibre/library/caches.py:499
msgid "checked"
msgstr "已检查的"

#: /home/kovid/work/calibre/src/calibre/library/caches.py:489
#: /home/kovid/work/calibre/src/calibre/library/caches.py:499
#: /home/kovid/work/calibre/src/calibre/library/save_to_disk.py:185
msgid "yes"
msgstr "是"

#: /home/kovid/work/calibre/src/calibre/library/caches.py:493
msgid "blank"
msgstr "空白"

#: /home/kovid/work/calibre/src/calibre/library/caches.py:493
msgid "empty"
msgstr "空的"

#: /home/kovid/work/calibre/src/calibre/library/catalog.py:53
msgid ""
"The fields to output when cataloging books in the database.  Should be a "
"comma-separated list of fields.\n"
"Available fields: %s,\n"
"plus user-created custom fields.\n"
"Default: '%%default'\n"
"Applies to: CSV, XML output formats"
msgstr ""

#: /home/kovid/work/calibre/src/calibre/library/catalog.py:64
msgid ""
"Output field to sort on.\n"
"Available fields: author_sort, id, rating, size, timestamp, title.\n"
"Default: '%default'\n"
"Applies to: CSV, XML output formats"
msgstr ""

#: /home/kovid/work/calibre/src/calibre/library/catalog.py:231
msgid ""
"The fields to output when cataloging books in the database.  Should be a "
"comma-separated list of fields.\n"
"Available fields: %s.\n"
"Default: '%%default'\n"
"Applies to: BIBTEX output format"
msgstr ""

#: /home/kovid/work/calibre/src/calibre/library/catalog.py:241
msgid ""
"Output field to sort on.\n"
"Available fields: author_sort, id, rating, size, timestamp, title.\n"
"Default: '%default'\n"
"Applies to: BIBTEX output format"
msgstr ""

#: /home/kovid/work/calibre/src/calibre/library/catalog.py:250
msgid ""
"Create a citation for BibTeX entries.\n"
"Boolean value: True, False\n"
"Default: '%default'\n"
"Applies to: BIBTEX output format"
msgstr ""

#: /home/kovid/work/calibre/src/calibre/library/catalog.py:259
msgid ""
"The template for citation creation from database fields.\n"
" Should be a template with {} enclosed fields.\n"
"Available fields: %s.\n"
"Default: '%%default'\n"
"Applies to: BIBTEX output format"
msgstr ""

#: /home/kovid/work/calibre/src/calibre/library/catalog.py:269
msgid ""
"BibTeX file encoding output.\n"
"Available types: utf8, cp1252, ascii.\n"
"Default: '%default'\n"
"Applies to: BIBTEX output format"
msgstr ""

#: /home/kovid/work/calibre/src/calibre/library/catalog.py:278
msgid ""
"BibTeX file encoding flag.\n"
"Available types: strict, replace, ignore, backslashreplace.\n"
"Default: '%default'\n"
"Applies to: BIBTEX output format"
msgstr ""

#: /home/kovid/work/calibre/src/calibre/library/catalog.py:287
msgid ""
"Entry type for BibTeX catalog.\n"
"Available types: book, misc, mixed.\n"
"Default: '%default'\n"
"Applies to: BIBTEX output format"
msgstr ""
"为 BibTeX 分类编辑类型。\n"
"可用类型: book, misc, mixed.\n"
"默认: '%default'\n"
"用于: BIBTEX 输出格式"

#: /home/kovid/work/calibre/src/calibre/library/catalog.py:572
msgid ""
"Title of generated catalog used as title in metadata.\n"
"Default: '%default'\n"
"Applies to: ePub, MOBI output formats"
msgstr ""

#: /home/kovid/work/calibre/src/calibre/library/catalog.py:579
msgid ""
"Save the output from different stages of the conversion pipeline to the "
"specified directory. Useful if you are unsure at which stage of the "
"conversion process a bug is occurring.\n"
"Default: '%default'None\n"
"Applies to: ePub, MOBI output formats"
msgstr ""

#: /home/kovid/work/calibre/src/calibre/library/catalog.py:589
msgid ""
"field:pattern specifying custom field/contents indicating book should be "
"excluded.\n"
"Default: '%default'\n"
"Applies to ePub, MOBI output formats"
msgstr ""

#: /home/kovid/work/calibre/src/calibre/library/catalog.py:596
msgid ""
"Regex describing tags to exclude as genres.\n"
"Default: '%default' excludes bracketed tags, e.g. '[<tag>]'\n"
"Applies to: ePub, MOBI output formats"
msgstr ""

#: /home/kovid/work/calibre/src/calibre/library/catalog.py:602
msgid ""
"Comma-separated list of tag words indicating book should be excluded from "
"output.  Case-insensitive.\n"
"--exclude-tags=skip will match 'skip this book' and 'Skip will like this'.\n"
"Default: '%default'\n"
"Applies to: ePub, MOBI output formats"
msgstr ""

#: /home/kovid/work/calibre/src/calibre/library/catalog.py:610
msgid ""
"Include book descriptions in catalog.\n"
"Default: '%default'\n"
"Applies to: ePub, MOBI output formats"
msgstr ""

#: /home/kovid/work/calibre/src/calibre/library/catalog.py:617
msgid ""
"Include 'Genres' section in catalog.\n"
"Default: '%default'\n"
"Applies to: ePub, MOBI output formats"
msgstr ""

#: /home/kovid/work/calibre/src/calibre/library/catalog.py:624
msgid ""
"Include 'Titles' section in catalog.\n"
"Default: '%default'\n"
"Applies to: ePub, MOBI output formats"
msgstr ""

#: /home/kovid/work/calibre/src/calibre/library/catalog.py:631
msgid ""
"Include 'Series' section in catalog.\n"
"Default: '%default'\n"
"Applies to: ePub, MOBI output formats"
msgstr ""

#: /home/kovid/work/calibre/src/calibre/library/catalog.py:638
msgid ""
"Include 'Recently Added' section in catalog.\n"
"Default: '%default'\n"
"Applies to: ePub, MOBI output formats"
msgstr ""

#: /home/kovid/work/calibre/src/calibre/library/catalog.py:645
msgid ""
"Custom field containing note text to insert in Description header.\n"
"Default: '%default'\n"
"Applies to: ePub, MOBI output formats"
msgstr ""

#: /home/kovid/work/calibre/src/calibre/library/catalog.py:652
msgid ""
"<custom field>:[before|after]:[True|False] specifying:\n"
" <custom field> Custom field containing notes to merge with Comments\n"
" [before|after] Placement of notes with respect to Comments\n"
" [True|False] - A horizontal rule is inserted between notes and Comments\n"
"Default: '%default'\n"
"Applies to ePub, MOBI output formats"
msgstr ""

#: /home/kovid/work/calibre/src/calibre/library/catalog.py:662
msgid ""
"Specifies the output profile.  In some cases, an output profile is required "
"to optimize the catalog for the device.  For example, 'kindle' or "
"'kindle_dx' creates a structured Table of Contents with Sections and "
"Articles.\n"
"Default: '%default'\n"
"Applies to: ePub, MOBI output formats"
msgstr ""

#: /home/kovid/work/calibre/src/calibre/library/catalog.py:669
msgid ""
"field:pattern indicating book has been read.\n"
"Default: '%default'\n"
"Applies to ePub, MOBI output formats"
msgstr ""

#: /home/kovid/work/calibre/src/calibre/library/catalog.py:675
msgid ""
"Size hint (in inches) for book covers in catalog.\n"
"Range: 1.0 - 2.0\n"
"Default: '%default'\n"
"Applies to ePub, MOBI output formats"
msgstr ""

#: /home/kovid/work/calibre/src/calibre/library/catalog.py:683
msgid ""
"Tag indicating book to be displayed as wishlist item.\n"
"Default: '%default'\n"
"Applies to: ePub, MOBI output formats"
msgstr ""

#: /home/kovid/work/calibre/src/calibre/library/check_library.py:26
msgid "Invalid titles"
msgstr "无效的标题"

#: /home/kovid/work/calibre/src/calibre/library/check_library.py:27
msgid "Extra titles"
msgstr "额外的标题"

#: /home/kovid/work/calibre/src/calibre/library/check_library.py:28
msgid "Invalid authors"
msgstr "无效的作者名"

#: /home/kovid/work/calibre/src/calibre/library/check_library.py:29
msgid "Extra authors"
msgstr "额外的作者"

#: /home/kovid/work/calibre/src/calibre/library/check_library.py:30
msgid "Missing book formats"
msgstr "丢失书籍格式"

#: /home/kovid/work/calibre/src/calibre/library/check_library.py:31
msgid "Extra book formats"
msgstr "额外的书籍格式"

#: /home/kovid/work/calibre/src/calibre/library/check_library.py:32
msgid "Unknown files in books"
msgstr "书籍中的未知文件"

#: /home/kovid/work/calibre/src/calibre/library/check_library.py:33
msgid "Missing covers in books"
msgstr "无封面书籍"

#: /home/kovid/work/calibre/src/calibre/library/check_library.py:34
msgid "Extra covers in books"
msgstr "多封面书籍"

#: /home/kovid/work/calibre/src/calibre/library/check_library.py:35
msgid "Folders raising exception"
msgstr "文件夹引起异常情况"

#: /home/kovid/work/calibre/src/calibre/library/cli.py:43
msgid ""
"Path to the calibre library. Default is to use the path stored in the "
"settings."
msgstr "Calibre 书库路径。默认为使用设定中存储的路径。"

#: /home/kovid/work/calibre/src/calibre/library/cli.py:122
msgid ""
"%prog list [options]\n"
"\n"
"List the books available in the calibre database.\n"
msgstr ""
"%prog list [options]\n"
"\n"
"列出 Calibre 数据库中可用书籍。\n"

#: /home/kovid/work/calibre/src/calibre/library/cli.py:130
msgid ""
"The fields to display when listing books in the database. Should be a comma "
"separated list of fields.\n"
"Available fields: %s\n"
"Default: %%default. The special field \"all\" can be used to select all "
"fields. Only has effect in the text output format."
msgstr ""
"书籍在数据库中时的显示域。应使用逗号分隔域列表。\n"
"可用域：%s\n"
"默认：%%default。特殊域 \"all\" 可以用来选择所有域。仅对文本输出格式有效。"

#: /home/kovid/work/calibre/src/calibre/library/cli.py:137
msgid ""
"The field by which to sort the results.\n"
"Available fields: %s\n"
"Default: %%default"
msgstr ""
"排列结果所用域。\n"
"可用域：%s\n"
"默认：%%default"

#: /home/kovid/work/calibre/src/calibre/library/cli.py:139
msgid "Sort results in ascending order"
msgstr "升序排列结果"

#: /home/kovid/work/calibre/src/calibre/library/cli.py:141
msgid ""
"Filter the results by the search query. For the format of the search query, "
"please see the search related documentation in the User Manual. Default is "
"to do no filtering."
msgstr "通过搜索请求过滤结果。对于每个搜索请求的格式，请参见用户手册中搜索相关的文档。默认为不做过滤。"

#: /home/kovid/work/calibre/src/calibre/library/cli.py:143
#: /home/kovid/work/calibre/src/calibre/library/cli.py:1045
msgid ""
"The maximum width of a single line in the output. Defaults to detecting "
"screen size."
msgstr "输出中单行宽度最大值。默认检测屏幕大小。"

#: /home/kovid/work/calibre/src/calibre/library/cli.py:144
msgid "The string used to separate fields. Default is a space."
msgstr "分隔各个域的字符串。默认是空格。"

#: /home/kovid/work/calibre/src/calibre/library/cli.py:145
msgid ""
"The prefix for all file paths. Default is the absolute path to the library "
"folder."
msgstr "所有文件路径前缀。默认为书库目录绝对路径。"

#: /home/kovid/work/calibre/src/calibre/library/cli.py:167
msgid "Invalid fields. Available fields:"
msgstr "无效域。可用域："

#: /home/kovid/work/calibre/src/calibre/library/cli.py:174
msgid "Invalid sort field. Available fields:"
msgstr "排列域无效。可用域："

#: /home/kovid/work/calibre/src/calibre/library/cli.py:246
msgid ""
"The following books were not added as they already exist in the database "
"(see --duplicates option):"
msgstr "下列书籍已经存在于数据库，未被田间(参见 --duplicates 选项)："

#: /home/kovid/work/calibre/src/calibre/library/cli.py:270
msgid ""
"%prog add [options] file1 file2 file3 ...\n"
"\n"
"Add the specified files as books to the database. You can also specify "
"directories, see\n"
"the directory related options below.\n"
msgstr ""
"%prog add [options] file1 file2 file3 ...\n"
"\n"
"添加指定文件为书籍到数据库。您可以指定目录，参见目录相关选项。\n"

#: /home/kovid/work/calibre/src/calibre/library/cli.py:279
msgid ""
"Assume that each directory has only a single logical book and that all files "
"in it are different e-book formats of that book"
msgstr "假设每个目录只有一本逻辑书籍，而所有文件均是该书的不同格式电子书"

#: /home/kovid/work/calibre/src/calibre/library/cli.py:281
msgid "Process directories recursively"
msgstr "递归处理目录"

#: /home/kovid/work/calibre/src/calibre/library/cli.py:283
msgid ""
"Add books to database even if they already exist. Comparison is done based "
"on book titles."
msgstr "即使书籍已经存在于数据库仍然添加。通过书名进行区分。"

#: /home/kovid/work/calibre/src/calibre/library/cli.py:285
msgid "Add an empty book (a book with no formats)"
msgstr "添加空白书籍(无格式书籍)"

#: /home/kovid/work/calibre/src/calibre/library/cli.py:287
msgid "Set the title of the added empty book"
msgstr "设定添加空白书籍的标题"

#: /home/kovid/work/calibre/src/calibre/library/cli.py:289
msgid "Set the authors of the added empty book"
msgstr "设定添加空白书籍的作者"

#: /home/kovid/work/calibre/src/calibre/library/cli.py:291
msgid "Set the ISBN of the added empty book"
msgstr "设定添加空白书籍的 ISBN"

#: /home/kovid/work/calibre/src/calibre/library/cli.py:317
msgid "You must specify at least one file to add"
msgstr "您必须指定至少一个文件进行添加"

#: /home/kovid/work/calibre/src/calibre/library/cli.py:334
msgid ""
"%prog remove ids\n"
"\n"
"Remove the books identified by ids from the database. ids should be a comma "
"separated list of id numbers (you can get id numbers by using the list "
"command). For example, 23,34,57-85\n"
msgstr ""
"%prog remove ids\n"
"\n"
"从数据库移除通过 id 识别的书籍。Remove the books identified by ids from the database. ids "
"should be a comma separated list of id numbers (you can get id numbers by "
"using the list command). For example, 23,34,57-85\n"

#: /home/kovid/work/calibre/src/calibre/library/cli.py:349
msgid "You must specify at least one book to remove"
msgstr "必须指定至少一本电子书移除"

#: /home/kovid/work/calibre/src/calibre/library/cli.py:368
msgid ""
"%prog add_format [options] id ebook_file\n"
"\n"
"Add the ebook in ebook_file to the available formats for the logical book "
"identified by id. You can get id by using the list command. If the format "
"already exists, it is replaced.\n"
msgstr ""
"%prog add_format [options] id ebook_file\n"
"\n"
"将 ebook_file 中电子书添加到可用格式，用于通过 id 识别的逻辑书。您可以使用 list 命令得到 id。如果格式已经存在，将被替换。\n"

#: /home/kovid/work/calibre/src/calibre/library/cli.py:383
msgid "You must specify an id and an ebook file"
msgstr "您必须指定一个 id 和电子书文件"

#: /home/kovid/work/calibre/src/calibre/library/cli.py:388
msgid "ebook file must have an extension"
msgstr "电子书文件必须有扩展名"

#: /home/kovid/work/calibre/src/calibre/library/cli.py:396
msgid ""
"\n"
"%prog remove_format [options] id fmt\n"
"\n"
"Remove the format fmt from the logical book identified by id. You can get id "
"by using the list command. fmt should be a file extension like LRF or TXT or "
"EPUB. If the logical book does not have fmt available, do nothing.\n"
msgstr ""
"\n"
"%prog remove_format [options] id fmt\n"
"\n"
"从通过 id 识别的逻辑书中删除格式。您可以使用 list 命令获得 id。Remove the format fmt from the logical "
"book identified by id. You can get id by using the list command. fmt should "
"be a file extension like LRF or TXT or EPUB. If the logical book does not "
"have fmt available, do nothing.\n"

#: /home/kovid/work/calibre/src/calibre/library/cli.py:413
msgid "You must specify an id and a format"
msgstr "你必须指定一个 id 和格式"

#: /home/kovid/work/calibre/src/calibre/library/cli.py:431
msgid ""
"\n"
"%prog show_metadata [options] id\n"
"\n"
"Show the metadata stored in the calibre database for the book identified by "
"id.\n"
"id is an id number from the list command.\n"
msgstr ""
"\n"
"%prog show_metadata [options] id\n"
"\n"
"显示 Calibre 中通过 id 识别书籍数据库中存储的元数据。\n"
"id 是来自 list 命令的 id 编号。\n"

#: /home/kovid/work/calibre/src/calibre/library/cli.py:439
msgid "Print metadata in OPF form (XML)"
msgstr "以 OPF 表单(XML)打印元数据"

#: /home/kovid/work/calibre/src/calibre/library/cli.py:448
msgid "You must specify an id"
msgstr "您必须指定一个 id"

#: /home/kovid/work/calibre/src/calibre/library/cli.py:463
msgid ""
"\n"
"%prog set_metadata [options] id /path/to/metadata.opf\n"
"\n"
"Set the metadata stored in the calibre database for the book identified by "
"id\n"
"from the OPF file metadata.opf. id is an id number from the list command. "
"You\n"
"can get a quick feel for the OPF format by using the --as-opf switch to the\n"
"show_metadata command.\n"
msgstr ""
"\n"
"%prog set_metadata [options] id /path/to/metadata.opf\n"
"\n"
"从 OPF 文件 metadata.opf 读取根据 id 识别书籍的 Calibre 数据库，设定元数据\n"
"存储。id 为 list 命令返回 id 数字。您可以将 --as-opf 参数用于 show_metadata\n"
"命令，感受一下 OPF 格式。\n"

#: /home/kovid/work/calibre/src/calibre/library/cli.py:479
msgid "You must specify an id and a metadata file"
msgstr "你必须指定一个 id 和元数据文件"

#: /home/kovid/work/calibre/src/calibre/library/cli.py:499
msgid ""
"%prog export [options] ids\n"
"\n"
"Export the books specified by ids (a comma separated list) to the "
"filesystem.\n"
"The export operation saves all formats of the book, its cover and metadata "
"(in\n"
"an opf file). You can get id numbers from the list command.\n"
msgstr ""
"%prog export [options] ids\n"
"\n"
"导出指定 id 的书籍。\n"
"导出操作保存所有格式书籍、封面和元数据(位于一个 opf 文\n"
"件)。您可以通过 list 命令得到文件 id。\n"

#: /home/kovid/work/calibre/src/calibre/library/cli.py:507
msgid "Export all books in database, ignoring the list of ids."
msgstr "导出所有数据库中的书，忽略 id 列表。"

#: /home/kovid/work/calibre/src/calibre/library/cli.py:509
msgid "Export books to the specified directory. Default is"
msgstr "将书导出到指定目录。默认为"

#: /home/kovid/work/calibre/src/calibre/library/cli.py:511
msgid "Export all books into a single directory"
msgstr "将所有书导出到单个目录"

#: /home/kovid/work/calibre/src/calibre/library/cli.py:518
msgid "Specifying this switch will turn this behavior off."
msgstr "选定此项将关闭此行为。"

#: /home/kovid/work/calibre/src/calibre/library/cli.py:541
msgid "You must specify some ids or the %s option"
msgstr "你必须指定一个 id 或 %s 选项"

#: /home/kovid/work/calibre/src/calibre/library/cli.py:554
msgid ""
"%prog add_custom_column [options] label name datatype\n"
"\n"
"Create a custom column. label is the machine friendly name of the column. "
"Should\n"
"not contain spaces or colons. name is the human friendly name of the "
"column.\n"
"datatype is one of: {0}\n"
msgstr ""

#: /home/kovid/work/calibre/src/calibre/library/cli.py:563
msgid ""
"This column stores tag like data (i.e. multiple comma separated values). "
"Only applies if datatype is text."
msgstr ""

#: /home/kovid/work/calibre/src/calibre/library/cli.py:567
msgid ""
"A dictionary of options to customize how the data in this column will be "
"interpreted. This is a JSON  string. For enumeration columns, use --"
"display='{\"enum_values\":[\"val1\", \"val2\"]}'"
msgstr ""

#: /home/kovid/work/calibre/src/calibre/library/cli.py:581
msgid "You must specify label, name and datatype"
msgstr "您必须指定标签、名称和数据类型"

#: /home/kovid/work/calibre/src/calibre/library/cli.py:642
msgid ""
"\n"
"    %prog catalog /path/to/destination.(CSV|EPUB|MOBI|XML ...) [options]\n"
"\n"
"    Export a catalog in format specified by path/to/destination extension.\n"
"    Options control how entries are displayed in the generated catalog "
"ouput.\n"
"    "
msgstr ""

#: /home/kovid/work/calibre/src/calibre/library/cli.py:656
msgid ""
"Comma-separated list of database IDs to catalog.\n"
"If declared, --search is ignored.\n"
"Default: all"
msgstr ""
"逗号分割数据库 ID 到分类的列表。\n"
"一旦声明，忽略 --search \n"
"默认：全部"

#: /home/kovid/work/calibre/src/calibre/library/cli.py:660
msgid ""
"Filter the results by the search query. For the format of the search query, "
"please see the search-related documentation in the User Manual.\n"
"Default: no filtering"
msgstr "为搜索查询过滤结果。搜索查询格式请参见用户手册中搜索相关内容。默认：不过滤"

#: /home/kovid/work/calibre/src/calibre/library/cli.py:666
#: /home/kovid/work/calibre/src/calibre/web/fetch/simple.py:499
msgid "Show detailed output information. Useful for debugging"
msgstr "显示详细输出信息。有利调试"

#: /home/kovid/work/calibre/src/calibre/library/cli.py:679
msgid "Error: You must specify a catalog output file"
msgstr "错误：您必须指定一个分类输出文件"

#: /home/kovid/work/calibre/src/calibre/library/cli.py:728
msgid ""
"\n"
"    %prog set_custom [options] column id value\n"
"\n"
"    Set the value of a custom column for the book identified by id.\n"
"    You can get a list of ids using the list command.\n"
"    You can get a list of custom column names using the custom_columns\n"
"    command.\n"
"    "
msgstr ""

#: /home/kovid/work/calibre/src/calibre/library/cli.py:739
msgid ""
"If the column stores multiple values, append the specified values to the "
"existing ones, instead of replacing them."
msgstr "如果栏存有多个值，将指定值附加到已有值之后，而非覆盖。"

#: /home/kovid/work/calibre/src/calibre/library/cli.py:750
msgid "Error: You must specify a field name, id and value"
msgstr "错误：您必须指定项目名称、id 和值。"

#: /home/kovid/work/calibre/src/calibre/library/cli.py:769
msgid ""
"\n"
"    %prog custom_columns [options]\n"
"\n"
"    List available custom columns. Shows column labels and ids.\n"
"    "
msgstr ""

#: /home/kovid/work/calibre/src/calibre/library/cli.py:776
msgid "Show details for each column."
msgstr "每栏显示细节。"

#: /home/kovid/work/calibre/src/calibre/library/cli.py:788
msgid "You will lose all data in the column: %r. Are you sure (y/n)? "
msgstr "您将失去栏 %r 中所有内容。是否确定(y/n)？ "

#: /home/kovid/work/calibre/src/calibre/library/cli.py:790
msgid "y"
msgstr "y"

#: /home/kovid/work/calibre/src/calibre/library/cli.py:796
msgid ""
"\n"
"    %prog remove_custom_column [options] label\n"
"\n"
"    Remove the custom column identified by label. You can see available\n"
"    columns with the custom_columns command.\n"
"    "
msgstr ""

#: /home/kovid/work/calibre/src/calibre/library/cli.py:804
msgid "Do not ask for confirmation"
msgstr "无需确认"

#: /home/kovid/work/calibre/src/calibre/library/cli.py:814
msgid "Error: You must specify a column label"
msgstr "错误：您必须指定栏标签"

#: /home/kovid/work/calibre/src/calibre/library/cli.py:824
msgid ""
"\n"
"    %prog saved_searches [options] list\n"
"    %prog saved_searches add name search\n"
"    %prog saved_searches remove name\n"
"\n"
"    Manage the saved searches stored in this database.\n"
"    If you try to add a query with a name that already exists, it will be\n"
"    replaced.\n"
"    "
msgstr ""

#: /home/kovid/work/calibre/src/calibre/library/cli.py:842
msgid "Error: You must specify an action (add|remove|list)"
msgstr "错误：你必须指定一个动作(添加|移除|列表)"

#: /home/kovid/work/calibre/src/calibre/library/cli.py:850
msgid "Name:"
msgstr "名称："

#: /home/kovid/work/calibre/src/calibre/library/cli.py:851
msgid "Search string:"
msgstr "搜索字串："

#: /home/kovid/work/calibre/src/calibre/library/cli.py:857
msgid "Error: You must specify a name and a search string"
msgstr "错误：你必须指定一个名称和一个搜索字串"

#: /home/kovid/work/calibre/src/calibre/library/cli.py:860
msgid "added"
msgstr "已添加"

#: /home/kovid/work/calibre/src/calibre/library/cli.py:865
msgid "Error: You must specify a name"
msgstr "错误：你必须指定一个名称"

#: /home/kovid/work/calibre/src/calibre/library/cli.py:868
msgid "removed"
msgstr "移除"

#: /home/kovid/work/calibre/src/calibre/library/cli.py:872
msgid "Error: Action %s not recognized, must be one of: (add|remove|list)"
msgstr ""

#: /home/kovid/work/calibre/src/calibre/library/cli.py:880
msgid ""
"%prog check_library [options]\n"
"\n"
"Perform some checks on the filesystem representing a library. Reports are "
"{0}\n"
msgstr ""

#: /home/kovid/work/calibre/src/calibre/library/cli.py:887
#: /home/kovid/work/calibre/src/calibre/library/cli.py:1037
msgid "Output in CSV"
msgstr "以CSV输出"

#: /home/kovid/work/calibre/src/calibre/library/cli.py:890
msgid ""
"Comma-separated list of reports.\n"
"Default: all"
msgstr ""

#: /home/kovid/work/calibre/src/calibre/library/cli.py:894
msgid ""
"Comma-separated list of extensions to ignore.\n"
"Default: all"
msgstr ""

#: /home/kovid/work/calibre/src/calibre/library/cli.py:898
msgid ""
"Comma-separated list of names to ignore.\n"
"Default: all"
msgstr ""

#: /home/kovid/work/calibre/src/calibre/library/cli.py:928
msgid "Unknown report check"
msgstr ""

#: /home/kovid/work/calibre/src/calibre/library/cli.py:961
msgid ""
"%prog restore_database [options]\n"
"\n"
"Restore this database from the metadata stored in OPF files in each\n"
"directory of the calibre library. This is useful if your metadata.db file\n"
"has been corrupted.\n"
"\n"
"WARNING: This command completely regenerates your database. You will lose\n"
"all saved searches, user categories, plugboards, stored per-book conversion\n"
"settings, and custom recipes. Restored metadata will only be as accurate as\n"
"what is found in the OPF files.\n"
"    "
msgstr ""

#: /home/kovid/work/calibre/src/calibre/library/cli.py:976
msgid ""
"Really do the recovery. The command will not run unless this option is "
"specified."
msgstr ""

#: /home/kovid/work/calibre/src/calibre/library/cli.py:989
msgid "You must provide the --really-do-it option to do a recovery"
msgstr ""

#: /home/kovid/work/calibre/src/calibre/library/cli.py:1026
msgid ""
"%prog list_categories [options]\n"
"\n"
"Produce a report of the category information in the database. The\n"
"information is the equivalent of what is shown in the tags pane.\n"
msgstr ""

#: /home/kovid/work/calibre/src/calibre/library/cli.py:1034
msgid ""
"Output only the number of items in a category instead of the counts per item "
"within the category"
msgstr ""

#: /home/kovid/work/calibre/src/calibre/library/cli.py:1039
msgid ""
"The character to put around the category value in CSV mode. Default is "
"quotes (\")."
msgstr ""

#: /home/kovid/work/calibre/src/calibre/library/cli.py:1042
msgid ""
"Comma-separated list of category lookup names.\n"
"Default: all"
msgstr ""

#: /home/kovid/work/calibre/src/calibre/library/cli.py:1048
msgid "The string used to separate fields in CSV mode. Default is a comma."
msgstr "CSV 模式下字符串分隔符。默认逗号。"

#: /home/kovid/work/calibre/src/calibre/library/cli.py:1086
msgid "CATEGORY ITEMS"
msgstr "分类项目"

#: /home/kovid/work/calibre/src/calibre/library/cli.py:1155
msgid ""
"%%prog command [options] [arguments]\n"
"\n"
"%%prog is the command line interface to the calibre books database.\n"
"\n"
"command is one of:\n"
"  %s\n"
"\n"
"For help on an individual command: %%prog command --help\n"
msgstr ""
"%%prog command [options] [arguments]\n"
"\n"
"%%prog 是 Calibre 的书籍数据库命令行接口。\n"
"\n"
"命令为如下之一：\n"
"  %s\n"
"\n"
"具体命令帮助：%%prog command --help\n"

#: /home/kovid/work/calibre/src/calibre/library/custom_columns.py:573
msgid "No label was provided"
msgstr "没有提供标签"

#: /home/kovid/work/calibre/src/calibre/library/custom_columns.py:575
msgid ""
"The label must contain only lower case letters, digits and underscores, and "
"start with a letter"
msgstr "标签必须只包含小写字母，数字及下划线，并且以字母开头。"

#: /home/kovid/work/calibre/src/calibre/library/database2.py:58
msgid "%sAverage rating is %3.1f"
msgstr "%s的平均星级是%3.1f"

#: /home/kovid/work/calibre/src/calibre/library/database2.py:853
msgid "Main"
msgstr "主"

#: /home/kovid/work/calibre/src/calibre/library/database2.py:2578
msgid "<p>Migrating old database to ebook library in %s<br><center>"
msgstr "<p>正在将旧数据库转移到位于 %s 的新数据库<br><center>"

#: /home/kovid/work/calibre/src/calibre/library/database2.py:2607
msgid "Copying <b>%s</b>"
msgstr "正在复制<b>%s</b>"

#: /home/kovid/work/calibre/src/calibre/library/database2.py:2624
msgid "Compacting database"
msgstr "正在压缩数据库"

#: /home/kovid/work/calibre/src/calibre/library/database2.py:2749
msgid "Checking SQL integrity..."
msgstr "正在检查"

#: /home/kovid/work/calibre/src/calibre/library/database2.py:2787
msgid "Checking for missing files."
msgstr "正在检查缺失文件。"

#: /home/kovid/work/calibre/src/calibre/library/database2.py:2815
msgid "Checked id"
msgstr "已检查 id"

#: /home/kovid/work/calibre/src/calibre/library/field_metadata.py:140
msgid "Ratings"
msgstr "星级"

#: /home/kovid/work/calibre/src/calibre/library/field_metadata.py:277
msgid "Title Sort"
msgstr "标题排序"

#: /home/kovid/work/calibre/src/calibre/library/restore.py:125
msgid "Processed"
msgstr "处理完成"

#: /home/kovid/work/calibre/src/calibre/library/restore.py:191
msgid "creating custom column "
msgstr "创建自定义列 "

#: /home/kovid/work/calibre/src/calibre/library/save_to_disk.py:33
msgid "The title"
msgstr "标题"

#: /home/kovid/work/calibre/src/calibre/library/save_to_disk.py:34
msgid "The authors"
msgstr "作者"

#: /home/kovid/work/calibre/src/calibre/library/save_to_disk.py:35
msgid ""
"The author sort string. To use only the first letter of the name use "
"{author_sort[0]}"
msgstr "作者排序字符串。仅使用首字母请用"

#: /home/kovid/work/calibre/src/calibre/library/save_to_disk.py:37
msgid "The tags"
msgstr "标签"

#: /home/kovid/work/calibre/src/calibre/library/save_to_disk.py:38
msgid "The series"
msgstr "系列"

#: /home/kovid/work/calibre/src/calibre/library/save_to_disk.py:39
msgid ""
"The series number. To get leading zeros use {series_index:0>3s} or "
"{series_index:>3s} for leading spaces"
msgstr "系列号。需要首位补零使用 {series_index:0>3s} 或 {series_index:>3s} 首位补空格"

#: /home/kovid/work/calibre/src/calibre/library/save_to_disk.py:42
msgid "The rating"
msgstr "评分"

#: /home/kovid/work/calibre/src/calibre/library/save_to_disk.py:43
msgid "The ISBN"
msgstr "ISBN"

#: /home/kovid/work/calibre/src/calibre/library/save_to_disk.py:44
msgid "The publisher"
msgstr "出版商"

#: /home/kovid/work/calibre/src/calibre/library/save_to_disk.py:45
msgid "The date"
msgstr "日期"

#: /home/kovid/work/calibre/src/calibre/library/save_to_disk.py:46
msgid "The published date"
msgstr "出版日期"

#: /home/kovid/work/calibre/src/calibre/library/save_to_disk.py:47
msgid "The calibre internal id"
msgstr "Calibre 内部 id"

#: /home/kovid/work/calibre/src/calibre/library/save_to_disk.py:57
msgid "Options to control saving to disk"
msgstr "控制磁盘存储的选项"

#: /home/kovid/work/calibre/src/calibre/library/save_to_disk.py:63
msgid ""
"Normally, calibre will update the metadata in the saved files from what is "
"in the calibre library. Makes saving to disk slower."
msgstr "一般来说，Calibre 将基于 Calibre 书库升级存储所存文件的元数据。这使保存到磁盘变慢一些。"

#: /home/kovid/work/calibre/src/calibre/library/save_to_disk.py:66
msgid ""
"Normally, calibre will write the metadata into a separate OPF file along "
"with the actual e-book files."
msgstr "一般来说，Calibre 将会把元数据写入单独的 OPF 文件，和原始电子书文件分开保存。"

#: /home/kovid/work/calibre/src/calibre/library/save_to_disk.py:69
msgid ""
"Normally, calibre will save the cover in a separate file along with the "
"actual e-book file(s)."
msgstr "一般来说，Calibre 将把封面保存为单独文件，和原始电子书文件分开保存。"

#: /home/kovid/work/calibre/src/calibre/library/save_to_disk.py:72
msgid ""
"Comma separated list of formats to save for each book. By default all "
"available formats are saved."
msgstr "每本书籍的格式列表，逗号间隔。默认保存所有可用格式。"

#: /home/kovid/work/calibre/src/calibre/library/save_to_disk.py:75
msgid ""
"The template to control the filename and directory structure of the saved "
"files. Default is \"%s\" which will save books into a per-author "
"subdirectory with filenames containing title and author. Available controls "
"are: {%s}"
msgstr "控制保存文件文件名和目录结构的模板。默认是 \"%s\" ，将书籍按照作者保存到各个子目录，文件名为标题作者。可用控制为：{%s}"

#: /home/kovid/work/calibre/src/calibre/library/save_to_disk.py:80
msgid ""
"The template to control the filename and directory structure of files sent "
"to the device. Default is \"%s\" which will save books into a per-author "
"directory with filenames containing title and author. Available controls "
"are: {%s}"
msgstr "模板控制设备上的文件名和目录结构。默认为 \"%s\"，按作者分目录储存，文件名包含标题和作者。可用控量为：{%s}"

#: /home/kovid/work/calibre/src/calibre/library/save_to_disk.py:87
msgid ""
"Normally, calibre will convert all non English characters into English "
"equivalents for the file names. WARNING: If you turn this off, you may "
"experience errors when saving, depending on how well the filesystem you are "
"saving to supports unicode."
msgstr ""
"一般来说，Calibre 为文件名将所有非英文字符转换为英文对应字符。警告：若关闭此项，您可能保存文件出错，取决于您的文件系统是否支持 unicode。"

#: /home/kovid/work/calibre/src/calibre/library/save_to_disk.py:93
#: /home/kovid/work/calibre/src/calibre/library/save_to_disk.py:96
msgid ""
"The format in which to display dates. %d - day, %b - month, %Y - year. "
"Default is: %b, %Y"
msgstr "日期显示格式。%d - 日，%b - 月, %Y - 年。默认：%b, %Y"

#: /home/kovid/work/calibre/src/calibre/library/save_to_disk.py:99
msgid "Convert paths to lowercase."
msgstr "将路径转为小写。"

#: /home/kovid/work/calibre/src/calibre/library/save_to_disk.py:101
msgid "Replace whitespace with underscores."
msgstr "下划线替换空格。"

#: /home/kovid/work/calibre/src/calibre/library/save_to_disk.py:354
#: /home/kovid/work/calibre/src/calibre/library/save_to_disk.py:378
msgid "Requested formats not available"
msgstr "请求格式不可用"

#: /home/kovid/work/calibre/src/calibre/library/server/__init__.py:21
msgid "Settings to control the calibre content server"
msgstr "Calibre 内容服务程序控制设定"

#: /home/kovid/work/calibre/src/calibre/library/server/__init__.py:25
msgid "The port on which to listen. Default is %default"
msgstr "监听端口号。默认为 %default"

#: /home/kovid/work/calibre/src/calibre/library/server/__init__.py:27
msgid "The server timeout in seconds. Default is %default"
msgstr "服务器超时秒数。默认为 %default"

#: /home/kovid/work/calibre/src/calibre/library/server/__init__.py:29
msgid "The max number of worker threads to use. Default is %default"
msgstr "同时工作线程最大值。默认为 %default"

#: /home/kovid/work/calibre/src/calibre/library/server/__init__.py:31
msgid "Set a password to restrict access. By default access is unrestricted."
msgstr "是定密码限制访问。默认访问为无限制。"

#: /home/kovid/work/calibre/src/calibre/library/server/__init__.py:33
msgid "Username for access. By default, it is: %default"
msgstr "访问用用户名。默认为 %default"

#: /home/kovid/work/calibre/src/calibre/library/server/__init__.py:37
msgid "The maximum size for displayed covers. Default is %default."
msgstr "显示封面最大大小。默认为 %default。"

#: /home/kovid/work/calibre/src/calibre/library/server/__init__.py:39
msgid ""
"The maximum number of matches to return per OPDS query. This affects Stanza, "
"WordPlayer, etc. integration."
msgstr "每次 OPDS 请求所返回的匹配数。此设置影响 Stanza、WordPlayer 等程序整合。"

#: /home/kovid/work/calibre/src/calibre/library/server/__init__.py:43
msgid ""
"Group items in categories such as author/tags by first letter when there are "
"more than this number of items. Default: %default. Set to a large number to "
"disable grouping."
msgstr ""

#: /home/kovid/work/calibre/src/calibre/library/server/__init__.py:48
msgid ""
"Prefix to prepend to all URLs. Useful for reverseproxying to this server "
"from Apache/nginx/etc."
msgstr "所有 URL 的前缀。用于 Apache/nginx 等反向代理。"

#: /home/kovid/work/calibre/src/calibre/library/server/browse.py:60
#: /home/kovid/work/calibre/src/calibre/library/server/browse.py:436
msgid "Loading, please wait"
msgstr "加载中，请稍候"

#: /home/kovid/work/calibre/src/calibre/library/server/browse.py:86
#: /home/kovid/work/calibre/src/calibre/library/server/browse.py:107
msgid "Go to"
msgstr "转到"

#: /home/kovid/work/calibre/src/calibre/library/server/browse.py:102
msgid "First"
msgstr "首项"

#: /home/kovid/work/calibre/src/calibre/library/server/browse.py:102
msgid "Last"
msgstr "末项"

#: /home/kovid/work/calibre/src/calibre/library/server/browse.py:105
msgid "Browsing %d books"
msgstr "浏览 %d 本书"

#: /home/kovid/work/calibre/src/calibre/library/server/browse.py:122
#: /home/kovid/work/calibre/src/calibre/library/server/browse.py:252
msgid "Average rating"
msgstr "平均评分"

#: /home/kovid/work/calibre/src/calibre/library/server/browse.py:123
msgid "%s: %.1f stars"
msgstr "%s: %.1f 星"

#: /home/kovid/work/calibre/src/calibre/library/server/browse.py:160
msgid "%d stars"
msgstr "%d 星"

#: /home/kovid/work/calibre/src/calibre/library/server/browse.py:253
msgid "Popularity"
msgstr "流行程"

#: /home/kovid/work/calibre/src/calibre/library/server/browse.py:272
msgid "Sort by"
msgstr "排序"

#: /home/kovid/work/calibre/src/calibre/library/server/browse.py:275
msgid "library"
msgstr "书库"

#: /home/kovid/work/calibre/src/calibre/library/server/browse.py:276
msgid "home"
msgstr ""

#: /home/kovid/work/calibre/src/calibre/library/server/browse.py:337
#: /home/kovid/work/calibre/src/calibre/library/server/browse.py:547
#: /home/kovid/work/calibre/src/calibre/library/server/opds.py:589
msgid "Newest"
msgstr "最新"

#: /home/kovid/work/calibre/src/calibre/library/server/browse.py:338
#: /home/kovid/work/calibre/src/calibre/library/server/browse.py:548
msgid "All books"
msgstr "全部书籍"

#: /home/kovid/work/calibre/src/calibre/library/server/browse.py:370
msgid "Browse books by"
msgstr ""

#: /home/kovid/work/calibre/src/calibre/library/server/browse.py:375
msgid "Choose a category to browse by:"
msgstr ""

#: /home/kovid/work/calibre/src/calibre/library/server/browse.py:456
msgid "Browsing by"
msgstr ""

#: /home/kovid/work/calibre/src/calibre/library/server/browse.py:457
msgid "Up"
msgstr ""

#: /home/kovid/work/calibre/src/calibre/library/server/browse.py:581
msgid "in"
msgstr ""

#: /home/kovid/work/calibre/src/calibre/library/server/browse.py:584
msgid "Books in"
msgstr ""

#: /home/kovid/work/calibre/src/calibre/library/server/browse.py:636
msgid "Other formats"
msgstr "其它格式"

#: /home/kovid/work/calibre/src/calibre/library/server/browse.py:643
<<<<<<< HEAD
msgid "Read %s in the %s format"
msgstr "用 %s 格式阅读 %s"
=======
msgid "Read %(title)s in the %(fmt)s format"
msgstr ""
>>>>>>> e006106d

#: /home/kovid/work/calibre/src/calibre/library/server/browse.py:648
msgid "Get"
msgstr "获取"

#: /home/kovid/work/calibre/src/calibre/library/server/browse.py:663
msgid "Permalink"
msgstr "永久链接"

#: /home/kovid/work/calibre/src/calibre/library/server/browse.py:664
msgid "A permanent link to this book"
msgstr "该书籍的永久链接"

#: /home/kovid/work/calibre/src/calibre/library/server/browse.py:675
msgid "This book has been deleted"
msgstr "该书已被删除"

#: /home/kovid/work/calibre/src/calibre/library/server/browse.py:759
msgid "in search"
msgstr ""

#: /home/kovid/work/calibre/src/calibre/library/server/browse.py:761
msgid "Matching books"
msgstr "匹配书籍"

#: /home/kovid/work/calibre/src/calibre/library/server/main.py:39
msgid ""
"[options]\n"
"\n"
"Start the calibre content server. The calibre content server\n"
"exposes your calibre library over the internet. The default interface\n"
"allows you to browse you calibre library by categories. You can also\n"
"access an interface optimized for mobile browsers at /mobile and an\n"
"OPDS based interface for use with reading applications at /opds.\n"
"\n"
"The OPDS interface is advertised via BonJour automatically.\n"
msgstr ""

#: /home/kovid/work/calibre/src/calibre/library/server/main.py:52
msgid "Path to the library folder to serve with the content server"
msgstr "内容服务程序上书库目录路径"

#: /home/kovid/work/calibre/src/calibre/library/server/main.py:54
msgid "Write process PID to the specified file"
msgstr "指定文件写进程 PID"

#: /home/kovid/work/calibre/src/calibre/library/server/main.py:58
msgid ""
"Specifies a restriction to be used for this invocation. This option "
"overrides any per-library settings specified in the GUI"
msgstr ""

#: /home/kovid/work/calibre/src/calibre/library/server/main.py:62
msgid ""
"Auto reload server when source code changes. May not work in all "
"environments."
msgstr "源代码改变后自动重载服务程序。可能不适用所有环境。"

#: /home/kovid/work/calibre/src/calibre/library/server/opds.py:126
msgid "%d book"
msgstr "%d本书"

#: /home/kovid/work/calibre/src/calibre/library/server/opds.py:150
msgid "%d items"
msgstr "%d项"

#: /home/kovid/work/calibre/src/calibre/library/server/opds.py:168
msgid "RATING: %s<br />"
msgstr "星级： %s<br />"

#: /home/kovid/work/calibre/src/calibre/library/server/opds.py:171
msgid "TAGS: %s<br />"
msgstr "标签：%s<br />"

#: /home/kovid/work/calibre/src/calibre/library/server/opds.py:176
msgid "SERIES: %s [%s]<br />"
msgstr "系列：%s [%s]<br />"

#: /home/kovid/work/calibre/src/calibre/library/server/opds.py:269
msgid "Books in your library"
msgstr "书库中的书籍"

#: /home/kovid/work/calibre/src/calibre/library/server/opds.py:275
msgid "By "
msgstr ""

#: /home/kovid/work/calibre/src/calibre/library/server/opds.py:276
msgid "Books sorted by "
msgstr "书籍整理 "

#: /home/kovid/work/calibre/src/calibre/utils/config.py:32
msgid "%sUsage%s: %s\n"
msgstr "%s用法%s：%s\n"

#: /home/kovid/work/calibre/src/calibre/utils/config.py:76
msgid "Created by "
msgstr "创建者 "

#: /home/kovid/work/calibre/src/calibre/utils/config.py:77
msgid ""
"Whenever you pass arguments to %prog that have spaces in them, enclose the "
"arguments in quotation marks."
msgstr "向 %prog 传递包含空格的参数时，确保使用引号。"

#: /home/kovid/work/calibre/src/calibre/utils/config.py:697
msgid "Path to the database in which books are stored"
msgstr "图书数据库路径"

#: /home/kovid/work/calibre/src/calibre/utils/config.py:699
msgid "Pattern to guess metadata from filenames"
msgstr "从文件名猜测元数据的样式"

#: /home/kovid/work/calibre/src/calibre/utils/config.py:701
msgid "Access key for isbndb.com"
msgstr "isbndb.com 的访问密钥"

#: /home/kovid/work/calibre/src/calibre/utils/config.py:703
msgid "Default timeout for network operations (seconds)"
msgstr "网络操作默认超时(秒)"

#: /home/kovid/work/calibre/src/calibre/utils/config.py:705
msgid "Path to directory in which your library of books is stored"
msgstr "书库存储文件夹路径"

#: /home/kovid/work/calibre/src/calibre/utils/config.py:707
msgid "The language in which to display the user interface"
msgstr "用户界面所使用语言"

#: /home/kovid/work/calibre/src/calibre/utils/config.py:709
msgid "The default output format for ebook conversions."
msgstr "电子数转换默认输出格式。"

#: /home/kovid/work/calibre/src/calibre/utils/config.py:713
msgid "Ordered list of formats to prefer for input."
msgstr "首选输入格式排序表。"

#: /home/kovid/work/calibre/src/calibre/utils/config.py:715
msgid "Read metadata from files"
msgstr "从文件读取元数据"

#: /home/kovid/work/calibre/src/calibre/utils/config.py:717
msgid "The priority of worker processes"
msgstr "工作流程优先级"

#: /home/kovid/work/calibre/src/calibre/utils/config.py:719
msgid "Swap author first and last names when reading metadata"
msgstr "读取元数据时交换作者姓和名"

#: /home/kovid/work/calibre/src/calibre/utils/config.py:721
msgid "Add new formats to existing book records"
msgstr "向已有书籍记录添加新格式"

#: /home/kovid/work/calibre/src/calibre/utils/config.py:723
msgid "Tags to apply to books added to the library"
msgstr ""

#: /home/kovid/work/calibre/src/calibre/utils/config.py:727
msgid "List of named saved searches"
msgstr "已存搜索列表"

#: /home/kovid/work/calibre/src/calibre/utils/config.py:728
msgid "User-created tag browser categories"
msgstr "用户创建标签浏览器分类"

#: /home/kovid/work/calibre/src/calibre/utils/config.py:730
msgid "How and when calibre updates metadata on the device."
msgstr ""

#: /home/kovid/work/calibre/src/calibre/utils/formatter.py:93
msgid "failed to scan program. Invalid input {0}"
msgstr "扫描程序失败。无效输入 {0}"

#: /home/kovid/work/calibre/src/calibre/utils/formatter.py:98
msgid " near "
msgstr ""

#: /home/kovid/work/calibre/src/calibre/utils/formatter.py:140
msgid "syntax error - program ends before EOF"
msgstr "语法错误 - 程序在 EOF 之前结束"

#: /home/kovid/work/calibre/src/calibre/utils/formatter.py:163
msgid "unknown id "
msgstr "未知 id "

#: /home/kovid/work/calibre/src/calibre/utils/formatter.py:168
msgid "unknown function {0}"
msgstr "未知函数 {0}"

#: /home/kovid/work/calibre/src/calibre/utils/formatter.py:187
msgid "missing closing parenthesis"
msgstr ""

#: /home/kovid/work/calibre/src/calibre/utils/formatter.py:205
msgid "expression is not function or constant"
msgstr "表达式不是函数或者常量"

#: /home/kovid/work/calibre/src/calibre/utils/formatter.py:232
msgid "lookup requires either 2 or an odd number of arguments"
msgstr ""

#: /home/kovid/work/calibre/src/calibre/utils/formatter.py:255
msgid "switch requires an odd number of arguments"
msgstr ""

#: /home/kovid/work/calibre/src/calibre/utils/formatter.py:323
msgid "format: type {0} requires an integer value, got {1}"
msgstr "格式：类型 {0} 需要整数值，得到 {1}"

#: /home/kovid/work/calibre/src/calibre/utils/formatter.py:329
msgid "format: type {0} requires a decimal (float) value, got {1}"
msgstr "格式：类型 {0} 需要十进制 (浮点) 值，得 {1}"

#: /home/kovid/work/calibre/src/calibre/utils/formatter.py:481
msgid "No such variable "
msgstr "无此变量 "

#: /home/kovid/work/calibre/src/calibre/utils/ipc/job.py:43
msgid "Waiting..."
msgstr "等候中..."

#: /home/kovid/work/calibre/src/calibre/utils/ipc/job.py:52
msgid "Stopped"
msgstr "已停止"

#: /home/kovid/work/calibre/src/calibre/utils/ipc/job.py:54
msgid "Finished"
msgstr "已完成"

#: /home/kovid/work/calibre/src/calibre/utils/ipc/job.py:76
msgid "Working..."
msgstr "工作中..."

#: /home/kovid/work/calibre/src/calibre/utils/localization.py:95
msgid "Brazilian Portuguese"
msgstr "巴西葡萄牙语"

#: /home/kovid/work/calibre/src/calibre/utils/localization.py:96
msgid "English (UK)"
msgstr "英语(英国)"

#: /home/kovid/work/calibre/src/calibre/utils/localization.py:97
msgid "Simplified Chinese"
msgstr "简体中文"

#: /home/kovid/work/calibre/src/calibre/utils/localization.py:98
msgid "Chinese (HK)"
msgstr "中文(香港)"

#: /home/kovid/work/calibre/src/calibre/utils/localization.py:99
msgid "Traditional Chinese"
msgstr "繁体中文"

#: /home/kovid/work/calibre/src/calibre/utils/localization.py:100
msgid "English"
msgstr "英语"

#: /home/kovid/work/calibre/src/calibre/utils/localization.py:101
msgid "English (Australia)"
msgstr "英语(澳大利亚)"

#: /home/kovid/work/calibre/src/calibre/utils/localization.py:102
msgid "English (New Zealand)"
msgstr "英语(新西兰)"

#: /home/kovid/work/calibre/src/calibre/utils/localization.py:103
msgid "English (Canada)"
msgstr "英语(加拿大)"

#: /home/kovid/work/calibre/src/calibre/utils/localization.py:104
msgid "English (India)"
msgstr "英语(印度)"

#: /home/kovid/work/calibre/src/calibre/utils/localization.py:105
msgid "English (Thailand)"
msgstr "英语(泰国)"

#: /home/kovid/work/calibre/src/calibre/utils/localization.py:106
msgid "English (Cyprus)"
msgstr "英语(塞浦路斯)"

#: /home/kovid/work/calibre/src/calibre/utils/localization.py:107
msgid "English (Pakistan)"
msgstr "英语(巴基斯坦)"

#: /home/kovid/work/calibre/src/calibre/utils/localization.py:108
msgid "English (Israel)"
msgstr "英语(以色列)"

#: /home/kovid/work/calibre/src/calibre/utils/localization.py:109
msgid "English (Singapore)"
msgstr "英语(新加坡)"

#: /home/kovid/work/calibre/src/calibre/utils/localization.py:110
msgid "English (Yemen)"
msgstr "英语(也门)"

#: /home/kovid/work/calibre/src/calibre/utils/localization.py:111
msgid "English (Ireland)"
msgstr "英语(冰岛)"

#: /home/kovid/work/calibre/src/calibre/utils/localization.py:112
msgid "English (China)"
msgstr "英语(中国)"

#: /home/kovid/work/calibre/src/calibre/utils/localization.py:113
msgid "Spanish (Paraguay)"
msgstr "西班牙语(巴拉圭)"

#: /home/kovid/work/calibre/src/calibre/utils/localization.py:114
msgid "German (AT)"
msgstr "德语(奥地利)"

#: /home/kovid/work/calibre/src/calibre/utils/localization.py:115
msgid "French (BE)"
msgstr "法语(比利时)"

#: /home/kovid/work/calibre/src/calibre/utils/localization.py:116
msgid "Dutch (NL)"
msgstr "荷兰语(荷兰)"

#: /home/kovid/work/calibre/src/calibre/utils/localization.py:117
msgid "Dutch (BE)"
msgstr "荷兰语(比利时)"

#: /home/kovid/work/calibre/src/calibre/utils/pyconsole/console.py:56
msgid "Choose theme (needs restart)"
msgstr "选择主题(需要重启)"

#: /home/kovid/work/calibre/src/calibre/utils/pyconsole/console.py:188
msgid "No interpreter"
msgstr "无注解"

#: /home/kovid/work/calibre/src/calibre/utils/pyconsole/console.py:189
msgid "No active interpreter found. Try restarting the console"
msgstr ""

#: /home/kovid/work/calibre/src/calibre/utils/pyconsole/console.py:203
msgid "Interpreter died"
msgstr ""

#: /home/kovid/work/calibre/src/calibre/utils/pyconsole/console.py:204
msgid ""
"Interpreter dies while excuting a command. To see the command, click Show "
"details"
msgstr ""

#: /home/kovid/work/calibre/src/calibre/utils/pyconsole/main.py:20
msgid "Welcome to"
msgstr "欢迎来到"

#: /home/kovid/work/calibre/src/calibre/utils/pyconsole/main.py:41
msgid " console "
msgstr " 控制台 "

#: /home/kovid/work/calibre/src/calibre/utils/pyconsole/main.py:51
msgid "Code is running"
msgstr "代码正在运行"

#: /home/kovid/work/calibre/src/calibre/utils/pyconsole/main.py:58
msgid "Restart console"
msgstr "重启控制台"

#: /home/kovid/work/calibre/src/calibre/utils/sftp.py:53
msgid "URL must have the scheme sftp"
msgstr "URL 必须有 scheme sftp"

#: /home/kovid/work/calibre/src/calibre/utils/sftp.py:57
msgid "host must be of the form user@hostname"
msgstr "host 必须为 user@hostname 形式"

#: /home/kovid/work/calibre/src/calibre/utils/sftp.py:68
msgid "Failed to negotiate SSH session: "
msgstr "开启 SSH 会话失败： "

#: /home/kovid/work/calibre/src/calibre/utils/sftp.py:71
msgid "Failed to authenticate with server: %s"
msgstr "服务器认证失败：%s"

#: /home/kovid/work/calibre/src/calibre/utils/smtp.py:249
msgid "Control email delivery"
msgstr "控制邮件传递"

#: /home/kovid/work/calibre/src/calibre/web/feeds/__init__.py:118
msgid "Unknown section"
msgstr "未知分节"

#: /home/kovid/work/calibre/src/calibre/web/feeds/__init__.py:140
msgid "Unknown feed"
msgstr "未知源"

#: /home/kovid/work/calibre/src/calibre/web/feeds/__init__.py:158
#: /home/kovid/work/calibre/src/calibre/web/feeds/__init__.py:185
msgid "Untitled article"
msgstr "无标题文章"

#: /home/kovid/work/calibre/src/calibre/web/feeds/input.py:22
msgid "Download periodical content from the internet"
msgstr "从网络下载期刊内容"

#: /home/kovid/work/calibre/src/calibre/web/feeds/input.py:37
msgid ""
"Useful for recipe development. Forces max_articles_per_feed to 2 and "
"downloads at most 2 feeds."
msgstr "对订阅清单开发有用。强制  max_articles_per_feed 值为 2，最多下载 2 个 Feed。"

#: /home/kovid/work/calibre/src/calibre/web/feeds/input.py:40
msgid "Username for sites that require a login to access content."
msgstr "需登录才能访问内容的网站上对应的登录用户名。"

#: /home/kovid/work/calibre/src/calibre/web/feeds/input.py:43
msgid "Password for sites that require a login to access content."
msgstr "需登录才能访问内容的网站上对应的登录密码。"

#: /home/kovid/work/calibre/src/calibre/web/feeds/input.py:47
msgid ""
"Do not download latest version of builtin recipes from the calibre server"
msgstr "不从 calire 服务器下载最新订阅清单"

#: /home/kovid/work/calibre/src/calibre/web/feeds/news.py:47
msgid "Unknown News Source"
msgstr "未知新闻来源"

#: /home/kovid/work/calibre/src/calibre/web/feeds/news.py:629
msgid "The \"%s\" recipe needs a username and password."
msgstr "订阅清单 “%s” 需要用户名与密码。"

#: /home/kovid/work/calibre/src/calibre/web/feeds/news.py:728
msgid "Download finished"
msgstr "下载完成"

#: /home/kovid/work/calibre/src/calibre/web/feeds/news.py:730
msgid "Failed to download the following articles:"
msgstr "下载下列文章失败："

#: /home/kovid/work/calibre/src/calibre/web/feeds/news.py:736
msgid "Failed to download parts of the following articles:"
msgstr "下载下列文章的某些部分失败："

#: /home/kovid/work/calibre/src/calibre/web/feeds/news.py:738
msgid " from "
msgstr " 自 "

#: /home/kovid/work/calibre/src/calibre/web/feeds/news.py:740
msgid "\tFailed links:"
msgstr "\t失败链接："

#: /home/kovid/work/calibre/src/calibre/web/feeds/news.py:835
msgid "Could not fetch article. Run with -vv to see the reason"
msgstr "无法抓取文章。使用 -vv 选项运行，查看原因"

#: /home/kovid/work/calibre/src/calibre/web/feeds/news.py:856
msgid "Fetching feeds..."
msgstr "正在抓取源..."

#: /home/kovid/work/calibre/src/calibre/web/feeds/news.py:861
msgid "Got feeds from index page"
msgstr "从索引页面获取了源"

#: /home/kovid/work/calibre/src/calibre/web/feeds/news.py:870
msgid "Trying to download cover..."
msgstr "正在尝试下载封面..."

#: /home/kovid/work/calibre/src/calibre/web/feeds/news.py:872
msgid "Generating masthead..."
msgstr "正在生成刊头..."

#: /home/kovid/work/calibre/src/calibre/web/feeds/news.py:953
msgid "Starting download [%d thread(s)]..."
msgstr "开始下载 [ %d 线程]..."

#: /home/kovid/work/calibre/src/calibre/web/feeds/news.py:969
msgid "Feeds downloaded to %s"
msgstr "新闻源下载到 %s"

#: /home/kovid/work/calibre/src/calibre/web/feeds/news.py:978
msgid "Could not download cover: %s"
msgstr "无法下载封面：%s"

#: /home/kovid/work/calibre/src/calibre/web/feeds/news.py:987
msgid "Downloading cover from %s"
msgstr "正在从 %s 下载封面"

#: /home/kovid/work/calibre/src/calibre/web/feeds/news.py:1033
msgid "Masthead image downloaded"
msgstr "已下载刊头图像"

#: /home/kovid/work/calibre/src/calibre/web/feeds/news.py:1201
msgid "Untitled Article"
msgstr "无标题文章"

#: /home/kovid/work/calibre/src/calibre/web/feeds/news.py:1272
msgid "Article downloaded: %s"
msgstr "已下载文章：%s"

#: /home/kovid/work/calibre/src/calibre/web/feeds/news.py:1283
msgid "Article download failed: %s"
msgstr "下载失败文章：%s"

#: /home/kovid/work/calibre/src/calibre/web/feeds/news.py:1300
msgid "Fetching feed"
msgstr "抓取源"

#: /home/kovid/work/calibre/src/calibre/web/feeds/news.py:1447
msgid ""
"Failed to log in, check your username and password for the calibre "
"Periodicals service."
msgstr "登录失败，检查您 calibre 期刊服务的用户名密码。"

#: /home/kovid/work/calibre/src/calibre/web/feeds/news.py:1462
msgid ""
"You do not have permission to download this issue. Either your subscription "
"has expired or you have exceeded the maximum allowed downloads for today."
msgstr "您无权下载此期。您的订阅已经过期或者超过了每日下载最大值。"

#: /home/kovid/work/calibre/src/calibre/web/feeds/recipes/collection.py:47
msgid "You"
msgstr "您"

#: /home/kovid/work/calibre/src/calibre/web/feeds/recipes/model.py:73
#: /home/kovid/work/calibre/src/calibre/web/feeds/recipes/model.py:82
#: /home/kovid/work/calibre/src/calibre/web/feeds/recipes/model.py:194
msgid "Scheduled"
msgstr "已计划"

#: /home/kovid/work/calibre/src/calibre/web/feeds/recipes/model.py:84
#: /home/kovid/work/calibre/src/calibre/web/feeds/recipes/model.py:195
msgid "Custom"
msgstr "自定义"

#: /home/kovid/work/calibre/src/calibre/web/feeds/templates.py:118
msgid "Next section"
msgstr "下一节"

#: /home/kovid/work/calibre/src/calibre/web/feeds/templates.py:121
msgid "Main menu"
msgstr "主菜单"

#: /home/kovid/work/calibre/src/calibre/web/feeds/templates.py:125
msgid "Previous section"
msgstr "上一节"

#: /home/kovid/work/calibre/src/calibre/web/feeds/templates.py:214
msgid "Section Menu"
msgstr "章节菜单"

#: /home/kovid/work/calibre/src/calibre/web/feeds/templates.py:217
msgid "Main Menu"
msgstr "主菜单"

#: /home/kovid/work/calibre/src/calibre/web/feeds/templates.py:303
#: /home/kovid/work/calibre/src/calibre/web/feeds/templates.py:393
msgid "Sections"
msgstr "章节"

#: /home/kovid/work/calibre/src/calibre/web/feeds/templates.py:390
msgid "Articles"
msgstr "文章"

#: /home/kovid/work/calibre/src/calibre/web/fetch/simple.py:476
msgid ""
"%prog URL\n"
"\n"
"Where URL is for example http://google.com"
msgstr ""
"%prog URL\n"
"\n"
"URL 举例为 http://google.com"

#: /home/kovid/work/calibre/src/calibre/web/fetch/simple.py:479
msgid "Base directory into which URL is saved. Default is %default"
msgstr "URL 存储基目录。默认 %default"

#: /home/kovid/work/calibre/src/calibre/web/fetch/simple.py:482
msgid ""
"Timeout in seconds to wait for a response from the server. Default: %default "
"s"
msgstr "的带服务器响应的超时秒数。默认：%default s"

#: /home/kovid/work/calibre/src/calibre/web/fetch/simple.py:485
msgid ""
"Maximum number of levels to recurse i.e. depth of links to follow. Default "
"%default"
msgstr "递归级别最大值。如链接跟踪深度。默认：%default"

#: /home/kovid/work/calibre/src/calibre/web/fetch/simple.py:488
msgid ""
"The maximum number of files to download. This only applies to files from <a "
"href> tags. Default is %default"
msgstr "文件下载最大值。仅对来自于 <a href> 标签的文件有效。默认为 %default"

#: /home/kovid/work/calibre/src/calibre/web/fetch/simple.py:490
msgid ""
"Minimum interval in seconds between consecutive fetches. Default is %default "
"s"
msgstr "连续抓取最小间隔秒数。默认为 %default s"

#: /home/kovid/work/calibre/src/calibre/web/fetch/simple.py:492
msgid ""
"The character encoding for the websites you are trying to download. The "
"default is to try and guess the encoding."
msgstr "您下载内容来源网站的字符编码。默认是试图猜测编码。"

#: /home/kovid/work/calibre/src/calibre/web/fetch/simple.py:494
msgid ""
"Only links that match this regular expression will be followed. This option "
"can be specified multiple times, in which case as long as a link matches any "
"one regexp, it will be followed. By default all links are followed."
msgstr "匹配此正则表达式的链接都会被跟进。此选项可被多次使用，此时只要任一正则表达式有匹配链接，都被跟进。默认情况，所有链接都被跟进。"

#: /home/kovid/work/calibre/src/calibre/web/fetch/simple.py:496
msgid ""
"Any link that matches this regular expression will be ignored. This option "
"can be specified multiple times, in which case as long as any regexp matches "
"a link, it will be ignored.By default, no links are ignored. If both --"
"filter-regexp and --match-regexp are specified, then --filter-regexp is "
"applied first."
msgstr ""
"任何匹配此正则表达式的链接都会被忽略。此选项可被多次使用，此时只要任一正则表达式有匹配链接，链接都被忽略。默认情况下，没有链接被忽略。如果 --"
"filter-regexp 和 --match-regexp 均被使用，则优先应用 --filter-regexp。"

#: /home/kovid/work/calibre/src/calibre/web/fetch/simple.py:498
msgid "Do not download CSS stylesheets."
msgstr "不下载 CSS 样式表。"

#~ msgid ""
#~ "Normally calibre treats blank lines as paragraph markers. With this option "
#~ "it will assume that every line represents a paragraph instead."
#~ msgstr "一般情况下，Calibre 会将空行识别为段落分隔。而此选项将假定每个空行都代表一个段落。"

#~ msgid "PDB Input"
#~ msgstr "PDB 输入"

#~ msgid ""
#~ "Run the text input through the markdown pre-processor. To learn more about "
#~ "markdown see"
#~ msgstr "用 markdown 预处理运行文本输入。了解更多关于 markdown 信息参见"

#~ msgid "Process using markdown"
#~ msgstr "使用 markdown 处理"

#~ msgid "What kind of match to use:"
#~ msgstr "使用何种匹配："

#~ msgid "format: unknown format type letter {0}"
#~ msgstr "格式：未知格式类型字符 {0}"

#~ msgid ""
#~ "Normally calibre treats blank lines as paragraph markers. With this option "
#~ "it will assume that every line starting with an indent (either a tab or 2+ "
#~ "spaces) represents a paragraph. Paragraphs end when the next line that "
#~ "starts with an indent is reached."
#~ msgstr ""
#~ "Calibre 一般将空行作为段落标记。使用此选项将假定有缩进(一个 tab 或者两个以上空格)的行代表一段文字的开始。下一个缩进之前的内容为段尾。"

#~ msgid "Read %s in the %s format"
#~ msgstr "用 %s 格式阅读 %s"<|MERGE_RESOLUTION|>--- conflicted
+++ resolved
@@ -12936,13 +12936,8 @@
 msgstr "其它格式"
 
 #: /home/kovid/work/calibre/src/calibre/library/server/browse.py:643
-<<<<<<< HEAD
-msgid "Read %s in the %s format"
-msgstr "用 %s 格式阅读 %s"
-=======
 msgid "Read %(title)s in the %(fmt)s format"
 msgstr ""
->>>>>>> e006106d
 
 #: /home/kovid/work/calibre/src/calibre/library/server/browse.py:648
 msgid "Get"
