--- conflicted
+++ resolved
@@ -5784,13 +5784,8 @@
 "<p>Could not convert: %s<p>It is a <a href=\"%s\">DRM</a>ed book. You must "
 "first remove the DRM using third party tools."
 msgstr ""
-<<<<<<< HEAD
-"<p>Nemoguće pretvoriti: %s<p>Ovo je <a href=\"%s\">DRM</a> knjiga. Prvo morate "
-"ukloniti DRM koristeći alate treće stranke."
-=======
 "<p>Nemoguće pretvoriti: %s<p>Ovo je <a href=\"%s\">DRM</a>knjiga. Prvo "
 "morate ukloniti DRM koristeći alate drugih dobavljača."
->>>>>>> 332bc405
 
 #: /home/kovid/work/calibre/src/calibre/gui2/main.py:1607
 msgid "<b>Failed</b>"
