--- conflicted
+++ resolved
@@ -6,23 +6,530 @@
 msgstr ""
 "Project-Id-Version: calibre 0.4.22\n"
 "Report-Msgid-Bugs-To: \n"
-<<<<<<< HEAD
-"POT-Creation-Date: 2009-05-15 20:25+0000\n"
-"PO-Revision-Date: 2009-05-11 18:34+0000\n"
-"Last-Translator: Vincent C. <Unknown>\n"
-=======
 "POT-Creation-Date: 2009-05-16 06:38+0000\n"
 "PO-Revision-Date: 2009-05-16 09:29+0000\n"
 "Last-Translator: Kovid Goyal <Unknown>\n"
->>>>>>> 5b4d17c7
 "Language-Team: fr\n"
 "MIME-Version: 1.0\n"
 "Content-Type: text/plain; charset=UTF-8\n"
 "Content-Transfer-Encoding: 8bit\n"
-<<<<<<< HEAD
-"X-Launchpad-Export-Date: 2009-05-16 05:56+0000\n"
+"X-Launchpad-Export-Date: 2009-05-21 14:40+0000\n"
 "X-Generator: Launchpad (build Unknown)\n"
 "Generated-By: pygettext.py 1.5\n"
+
+#: /home/kovid/work/calibre/src/calibre/customize/__init__.py:209
+msgid "Metadata writer"
+msgstr "Éditeur de métadonnées"
+
+#: /home/kovid/work/calibre/src/calibre/customize/ui.py:269
+msgid ""
+"    %prog options\n"
+"\n"
+"    Customize calibre by loading external plugins.\n"
+"    "
+msgstr ""
+"    options %prog\n"
+"\n"
+"    Personnaliser Calibre en chargeant des modules additionnels externes.\n"
+"    "
+
+#: /home/kovid/work/calibre/src/calibre/ebooks/epub/from_html.py:262
+msgid ""
+"%prog [options] file.html|opf\n"
+"\n"
+"Convert a HTML file to an EPUB ebook. Recursively follows links in the HTML "
+"file.\n"
+"If you specify an OPF file instead of an HTML file, the list of links is "
+"takes from\n"
+"the <spine> element of the OPF file.\n"
+msgstr ""
+"%prog [options] fichier.html|opf\n"
+"\n"
+"Convertit un fichier HTML vers un fichier ebook EPUB. Suit récursivement les "
+"liens dans le fichier HTML. Si vous spécifiez un fichier OPF à la place d'un "
+"fichier HTML, la liste des liens proviendra de l'élément <spine> du fichier "
+"OPF.\n"
+
+#: /home/kovid/work/calibre/src/calibre/ebooks/html.py:982
+msgid ""
+"%prog [options] file.html|opf\n"
+"\n"
+"Follow all links in an HTML file and collect them into the specified "
+"directory.\n"
+"Also collects any resources like images, stylesheets, scripts, etc.\n"
+"If an OPF file is specified instead, the list of files in its <spine> "
+"element\n"
+"is used.\n"
+msgstr ""
+"%prog [options] fichier.html|opf\n"
+"\n"
+"Suit tous les liens dans un fichier HTML et les collecte dans le répertoire "
+"spécifié.\n"
+"Collecte aussi toutes les ressources telles qu'image, feuilles de styles, "
+"scripts, etc.\n"
+"Si un fichier OPF est spécifié à la place, la liste des fichiers présent "
+"dans son élément <spine> est utilisée.\n"
+
+#: /home/kovid/work/calibre/src/calibre/ebooks/metadata/isbndb.py:98
+msgid ""
+"\n"
+"%prog [options] key\n"
+"\n"
+"Fetch metadata for books from isndb.com. You can specify either the\n"
+"books ISBN ID or its title and author. If you specify the title and author,\n"
+"then more than one book may be returned.\n"
+"\n"
+"key is the account key you generate after signing up for a free account from "
+"isbndb.com.\n"
+"\n"
+msgstr ""
+"\n"
+"%prog [options] clef\n"
+"\n"
+"Récupère les méta-données des livres à partir de isndb.com. Vous pouvez "
+"spécifier soit l'identifiant ISBN des livres ou leurs titres ou l'auteur. Si "
+"vous spécifiez le titre ou l'auteur, alors plus d'un livre peut être "
+"renvoyé.\n"
+"\n"
+"clef est la clef du compte que vous avez généré après enregistrement d'un "
+"compte gratuit sur isbndb.com.\n"
+"\n"
+
+#: /home/kovid/work/calibre/src/calibre/gui2/device.py:540
+msgid "Attached is the"
+msgstr "Le fichier attaché est"
+
+#: /home/kovid/work/calibre/src/calibre/gui2/dialogs/config.py:126
+msgid ""
+"Email\n"
+"Delivery"
+msgstr ""
+"Envoi\n"
+"D'Email"
+
+#: /home/kovid/work/calibre/src/calibre/gui2/dialogs/config.py:151
+msgid "Using: %s:%s@%s:%s and %s encryption"
+msgstr "Utilise: %s:%s@%s:%s et l'encryptage %s"
+
+#: /home/kovid/work/calibre/src/calibre/gui2/dialogs/config.py:156
+msgid "Sending..."
+msgstr "Envoi..."
+
+#: /home/kovid/work/calibre/src/calibre/gui2/dialogs/config.py:161
+msgid "Mail successfully sent"
+msgstr "Le courrier a été envoyé avec succès"
+
+#: /home/kovid/work/calibre/src/calibre/gui2/dialogs/config.py:177
+msgid "Formats to email. The first matching format will be sent."
+msgstr ""
+"Formats à envoyer par email. Le premier format qui correspond sera envoyé."
+
+#: /home/kovid/work/calibre/src/calibre/gui2/dialogs/config.py:460
+msgid "You must set the From email address"
+msgstr "Vous devez indiquer l'adresse email 'De'"
+
+#: /home/kovid/work/calibre/src/calibre/gui2/dialogs/config_ui.py:564
+msgid "&Delete news from library when it is automatically sent to reader"
+msgstr ""
+"Supprimer les News de la librairie lorsque l'envoi est automatique vers "
+"l'appareil"
+
+#: /home/kovid/work/calibre/src/calibre/gui2/dialogs/config_ui.py:578
+msgid ""
+"<p>This is what will be present in the From: field of emails sent by "
+"calibre.<br> Set it to your email address"
+msgstr ""
+"<p>Ce qui sera présent dans le champ De: des emails envoyés par calibre.<br> "
+"Indiquer ici votre adresse email"
+
+#: /home/kovid/work/calibre/src/calibre/gui2/dialogs/config_ui.py:579
+msgid "Add an email address to which to send books"
+msgstr "Ajouter une adresse email à qui seront envoyés les livres"
+
+#: /home/kovid/work/calibre/src/calibre/gui2/dialogs/config_ui.py:581
+msgid "Make &default"
+msgstr "Par &défaut"
+
+#: /home/kovid/work/calibre/src/calibre/gui2/dialogs/config_ui.py:583
+msgid ""
+"<p>A mail server is useful if the service you are sending mail to only "
+"accepts email from well know mail services."
+msgstr ""
+"<p>Un serveur d'email est utile si le service auquel vous envoyez un email "
+"ne les accepte que venant de services réputés"
+
+#: /home/kovid/work/calibre/src/calibre/gui2/dialogs/config_ui.py:601
+msgid "&Test email"
+msgstr "&Tester l'email"
+
+#: /home/kovid/work/calibre/src/calibre/gui2/dialogs/epub_ui.py:499
+msgid "&Linearize tables"
+msgstr "&Linéariser les tables"
+
+#: /home/kovid/work/calibre/src/calibre/gui2/dialogs/epub_ui.py:514
+msgid "&Page map"
+msgstr "&Plan de page"
+
+#: /home/kovid/work/calibre/src/calibre/gui2/dialogs/epub_ui.py:516
+msgid "&Boundary XPath:"
+msgstr "Xpath de limitation:"
+
+#: /home/kovid/work/calibre/src/calibre/gui2/dialogs/fetch_metadata_ui.py:79
+msgid ""
+"<p>calibre can find metadata for your books from two locations: <b>Google "
+"Books</b> and <b>isbndb.com</b>. <p>To use isbndb.com you must sign up for a "
+"<a href=\"http://www.isbndb.com\">free account</a> and enter your access key "
+"below."
+msgstr ""
+"<p>calibre peut trouver les méta-données pour vos livres à partir de deux "
+"emplacements: <b>Livres Google</b> et <b>isbndb.com</b>. <p>Pour utiliser "
+"isbndb.com vous devez vous enregistrer un <a "
+"href=\"http://www.isbndb.com\">compte gratuit</a> et entrer votre clef "
+"d'accès ci-dessous."
+
+#: /home/kovid/work/calibre/src/calibre/gui2/dialogs/metadata_single.py:391
+msgid "Could not find cover for this book. Try specifying the ISBN first."
+msgstr ""
+"Impossible de trouver la couverture de ce livre. Essayez déjà de spécifier "
+"le numéro ISBN."
+
+#: /home/kovid/work/calibre/src/calibre/gui2/dialogs/metadata_single_ui.py:368
+msgid "Download &cover"
+msgstr "Télécharger la &couverture"
+
+#: /home/kovid/work/calibre/src/calibre/gui2/dialogs/scheduler_ui.py:167
+msgid "Download all scheduled recipes at once"
+msgstr "Télécharger toutes les recettes en une seule fois"
+
+#: /home/kovid/work/calibre/src/calibre/gui2/dialogs/scheduler_ui.py:168
+msgid "Download &all scheduled"
+msgstr "Télécharger toutes les planifications"
+
+#: /home/kovid/work/calibre/src/calibre/gui2/dialogs/test_email_ui.py:50
+msgid "Test email settings"
+msgstr "Tester le paramétrage email"
+
+#: /home/kovid/work/calibre/src/calibre/gui2/dialogs/test_email_ui.py:51
+msgid "Send test mail from %s to:"
+msgstr "Envoyer un email de test de %s vers:"
+
+#: /home/kovid/work/calibre/src/calibre/gui2/dialogs/user_profiles_ui.py:256
+msgid ""
+"<html><head><meta name=\"qrichtext\" content=\"1\" /><style "
+"type=\"text/css\">\n"
+"p, li { white-space: pre-wrap; }\n"
+"</style></head><body style=\" font-family:'DejaVu Sans'; font-size:10pt; "
+"font-weight:400; font-style:normal;\">\n"
+"<p style=\" margin-top:12px; margin-bottom:12px; margin-left:0px; margin-"
+"right:0px; -qt-block-indent:0; text-indent:0px;\">Create a basic news "
+"recipe, by adding RSS feeds to it. <br />For most feeds, you will have to "
+"use the \"Advanced mode\" to further customize the fetch "
+"process.</p></body></html>"
+msgstr ""
+"<html><head><meta name=\"qrichtext\" content=\"1\" /><style "
+"type=\"text/css\">\n"
+"p, li { white-space: pre-wrap; }\n"
+"</style></head><body style=\" font-family:'DejaVu Sans'; font-size:10pt; "
+"font-weight:400; font-style:normal;\">\n"
+"<p style=\" margin-top:12px; margin-bottom:12px; margin-left:0px; margin-"
+"right:0px; -qt-block-indent:0; text-indent:0px;\">Créer une recette de News "
+"par défaut, en lui ajoutant des flux RSS. <br />Pour ajouter plus de flux, "
+"vous devrez utiliser ultérieurement le \"mode avancé\" pour personnaliser le "
+"processus de récupération.</p></body></html>"
+
+#: /home/kovid/work/calibre/src/calibre/gui2/main.py:1397
+msgid ""
+"<p>Could not convert: %s<p>It is a <a href=\"%s\">DRM</a>ed book. You must "
+"first remove the DRM using 3rd party tools."
+msgstr ""
+"<p>Impossible de convertir: %s<p>C'est un livre avec <a href=\"%s\">DRM</a>. "
+"Vous devez supprimer les DRM en utilisant un programme tiers."
+
+#: /home/kovid/work/calibre/src/calibre/gui2/main.py:1641
+msgid "Cannot Start "
+msgstr "Impossible de lancer "
+
+#: /home/kovid/work/calibre/src/calibre/gui2/main.py:1642
+msgid "<p>%s is already running. %s</p>"
+msgstr "<p>%s est déjà démarré. %s</p>"
+
+#: /home/kovid/work/calibre/src/calibre/gui2/viewer/main.py:608
+msgid ""
+"%prog [options] file\n"
+"\n"
+"View an ebook.\n"
+msgstr ""
+"%prog [options] fichier\n"
+"\n"
+"Visualiser un ebook.\n"
+
+#: /home/kovid/work/calibre/src/calibre/utils/smtp.py:234
+msgid "Control email delivery"
+msgstr "Contrôler l'envoi d'email"
+
+#: /home/kovid/work/calibre/src/calibre/web/feeds/recipes/recipe_zaobao.py:19
+msgid "Chinese"
+msgstr "Chinois"
+
+#: /home/kovid/work/calibre/src/calibre/www/apps/blog/models.py:13
+#: /home/kovid/work/calibre/src/calibre/www/apps/blog/models.py:39
+msgid "slug"
+msgstr "lent"
+
+#: /home/kovid/work/calibre/src/calibre/www/apps/blog/models.py:16
+msgid "category"
+msgstr "catégorie"
+
+#: /home/kovid/work/calibre/src/calibre/www/apps/blog/models.py:17
+msgid "categories"
+msgstr "catégories"
+
+#: /home/kovid/work/calibre/src/calibre/www/apps/blog/models.py:35
+msgid "Draft"
+msgstr "Brouillon"
+
+#: /home/kovid/work/calibre/src/calibre/www/apps/blog/models.py:36
+msgid "Public"
+msgstr "Publique"
+
+#: /home/kovid/work/calibre/src/calibre/www/apps/blog/models.py:41
+msgid "body"
+msgstr "corps"
+
+#: /home/kovid/work/calibre/src/calibre/www/apps/blog/models.py:42
+msgid "tease"
+msgstr "taquin"
+
+#: /home/kovid/work/calibre/src/calibre/www/apps/blog/models.py:43
+msgid "status"
+msgstr "statut"
+
+#: /home/kovid/work/calibre/src/calibre/www/apps/blog/models.py:44
+msgid "allow comments"
+msgstr "Autoriser les commentaires"
+
+#: /home/kovid/work/calibre/src/calibre/www/apps/blog/models.py:45
+msgid "publish"
+msgstr "publier"
+
+#: /home/kovid/work/calibre/src/calibre/www/apps/blog/models.py:46
+msgid "created"
+msgstr "créé"
+
+#: /home/kovid/work/calibre/src/calibre/www/apps/blog/models.py:47
+msgid "modified"
+msgstr "modifié"
+
+#: /home/kovid/work/calibre/src/calibre/www/apps/blog/models.py:53
+#: /home/kovid/work/calibre/src/calibre/www/apps/feedjack/models.py:153
+msgid "post"
+msgstr "courrier"
+
+#: /home/kovid/work/calibre/src/calibre/www/apps/blog/models.py:54
+#: /home/kovid/work/calibre/src/calibre/www/apps/feedjack/models.py:154
+msgid "posts"
+msgstr "courriers"
+
+#: /home/kovid/work/calibre/src/calibre/www/apps/feedjack/admin.py:31
+msgid "Fields updated automatically by Feedjack"
+msgstr "Les champs sont automatiquement mis à jour à l'aide de Feedjack"
+
+#: /home/kovid/work/calibre/src/calibre/www/apps/feedjack/models.py:17
+msgid "Date published."
+msgstr "Date de publication."
+
+#: /home/kovid/work/calibre/src/calibre/www/apps/feedjack/models.py:18
+msgid "Date the post was first obtained."
+msgstr "Date à laquelle le courrier à été obtenu."
+
+#: /home/kovid/work/calibre/src/calibre/www/apps/feedjack/models.py:22
+#: /home/kovid/work/calibre/src/calibre/www/apps/feedjack/models.py:38
+#: /home/kovid/work/calibre/src/calibre/www/apps/feedjack/models.py:98
+#: /home/kovid/work/calibre/src/calibre/www/apps/feedjack/models.py:126
+#: /home/kovid/work/calibre/src/calibre/www/apps/feedjack/models.py:173
+msgid "name"
+msgstr "nom"
+
+#: /home/kovid/work/calibre/src/calibre/www/apps/feedjack/models.py:23
+#: /home/kovid/work/calibre/src/calibre/www/apps/feedjack/models.py:26
+#: /home/kovid/work/calibre/src/calibre/www/apps/feedjack/models.py:105
+#: /home/kovid/work/calibre/src/calibre/www/apps/feedjack/models.py:142
+msgid "link"
+msgstr "lien"
+
+#: /home/kovid/work/calibre/src/calibre/www/apps/feedjack/models.py:27
+#: /home/kovid/work/calibre/src/calibre/www/apps/feedjack/models.py:61
+msgid "links"
+msgstr "liens"
+
+#: /home/kovid/work/calibre/src/calibre/www/apps/feedjack/models.py:39
+msgid "url"
+msgstr "url"
+
+#: /home/kovid/work/calibre/src/calibre/www/apps/feedjack/models.py:42
+msgid "Example"
+msgstr "Exemple"
+
+#: /home/kovid/work/calibre/src/calibre/www/apps/feedjack/models.py:47
+msgid "welcome"
+msgstr "Bienvenu"
+
+#: /home/kovid/work/calibre/src/calibre/www/apps/feedjack/models.py:48
+msgid "greets"
+msgstr "remerciements"
+
+#: /home/kovid/work/calibre/src/calibre/www/apps/feedjack/models.py:50
+msgid "default site"
+msgstr "site par défaut"
+
+#: /home/kovid/work/calibre/src/calibre/www/apps/feedjack/models.py:51
+msgid "posts per page"
+msgstr "courriers par page"
+
+#: /home/kovid/work/calibre/src/calibre/www/apps/feedjack/models.py:52
+msgid "order posts by"
+msgstr "trier les courriers par"
+
+#: /home/kovid/work/calibre/src/calibre/www/apps/feedjack/models.py:54
+msgid "tagcloud level"
+msgstr "Niveau du nuage d'étiquettes"
+
+#: /home/kovid/work/calibre/src/calibre/www/apps/feedjack/models.py:55
+msgid "show tagcloud"
+msgstr "Afficher le nuage d'étiquettes"
+
+#: /home/kovid/work/calibre/src/calibre/www/apps/feedjack/models.py:57
+msgid "use internal cache"
+msgstr "Utiliser le cache interne"
+
+#: /home/kovid/work/calibre/src/calibre/www/apps/feedjack/models.py:58
+msgid "cache duration"
+msgstr "durée du cache"
+
+#: /home/kovid/work/calibre/src/calibre/www/apps/feedjack/models.py:59
+msgid "Duration in seconds of the cached pages and data."
+msgstr "Durée en secondes pour les pages et les données mises en cache."
+
+#: /home/kovid/work/calibre/src/calibre/www/apps/feedjack/models.py:63
+msgid "template"
+msgstr "modèle"
+
+#: /home/kovid/work/calibre/src/calibre/www/apps/feedjack/models.py:65
+msgid ""
+"This template must be a directory in your feedjack templates directory. "
+"Leave blank to use the default template."
+msgstr ""
+"Ce modèle doit être un répertoire appartenant à vos modèles 'feedjack'. "
+"Laisser à vide pour utiliser le modèle par défaut."
+
+#: /home/kovid/work/calibre/src/calibre/www/apps/feedjack/models.py:69
+#: /home/kovid/work/calibre/src/calibre/www/apps/feedjack/models.py:170
+msgid "site"
+msgstr "site"
+
+#: /home/kovid/work/calibre/src/calibre/www/apps/feedjack/models.py:70
+msgid "sites"
+msgstr "sites"
+
+#: /home/kovid/work/calibre/src/calibre/www/apps/feedjack/models.py:96
+msgid "feed url"
+msgstr "url du flux"
+
+#: /home/kovid/work/calibre/src/calibre/www/apps/feedjack/models.py:99
+#: /home/kovid/work/calibre/src/calibre/www/apps/feedjack/models.py:175
+msgid "shortname"
+msgstr "nom court"
+
+#: /home/kovid/work/calibre/src/calibre/www/apps/feedjack/models.py:100
+#: /home/kovid/work/calibre/src/calibre/www/apps/feedjack/models.py:178
+msgid "is active"
+msgstr "est actif"
+
+#: /home/kovid/work/calibre/src/calibre/www/apps/feedjack/models.py:101
+msgid "If disabled, this feed will not be further updated."
+msgstr "Si désactivé, ce flux ne sera ultérieurement plus remis à jour."
+
+#: /home/kovid/work/calibre/src/calibre/www/apps/feedjack/models.py:104
+msgid "tagline"
+msgstr "slogan"
+
+#: /home/kovid/work/calibre/src/calibre/www/apps/feedjack/models.py:108
+msgid "etag"
+msgstr "e-étiquette"
+
+#: /home/kovid/work/calibre/src/calibre/www/apps/feedjack/models.py:109
+msgid "last modified"
+msgstr "dernière modification"
+
+#: /home/kovid/work/calibre/src/calibre/www/apps/feedjack/models.py:110
+msgid "last checked"
+msgstr "dernière vérification"
+
+#: /home/kovid/work/calibre/src/calibre/www/apps/feedjack/models.py:113
+#: /home/kovid/work/calibre/src/calibre/www/apps/feedjack/models.py:140
+#: /home/kovid/work/calibre/src/calibre/www/apps/feedjack/models.py:171
+msgid "feed"
+msgstr "flux"
+
+#: /home/kovid/work/calibre/src/calibre/www/apps/feedjack/models.py:114
+msgid "feeds"
+msgstr "flux"
+
+#: /home/kovid/work/calibre/src/calibre/www/apps/feedjack/models.py:129
+msgid "tag"
+msgstr "étiquette"
+
+#: /home/kovid/work/calibre/src/calibre/www/apps/feedjack/models.py:130
+#: /home/kovid/work/calibre/src/calibre/www/apps/feedjack/models.py:149
+msgid "tags"
+msgstr "étiquettes"
+
+#: /home/kovid/work/calibre/src/calibre/www/apps/feedjack/models.py:143
+msgid "content"
+msgstr "contenu"
+
+#: /home/kovid/work/calibre/src/calibre/www/apps/feedjack/models.py:144
+msgid "date modified"
+msgstr "date de modification"
+
+#: /home/kovid/work/calibre/src/calibre/www/apps/feedjack/models.py:145
+msgid "guid"
+msgstr "identifiant globalement unique"
+
+#: /home/kovid/work/calibre/src/calibre/www/apps/feedjack/models.py:147
+msgid "author email"
+msgstr "auteur de l'email"
+
+#: /home/kovid/work/calibre/src/calibre/www/apps/feedjack/models.py:148
+msgid "comments"
+msgstr "commentaires"
+
+#: /home/kovid/work/calibre/src/calibre/www/apps/feedjack/models.py:150
+msgid "date created"
+msgstr "date de création"
+
+#: /home/kovid/work/calibre/src/calibre/www/apps/feedjack/models.py:174
+msgid "Keep blank to use the Feed's original name."
+msgstr "Laisser à vide pour utiliser le nom d'orgine du flux."
+
+#: /home/kovid/work/calibre/src/calibre/www/apps/feedjack/models.py:177
+msgid "Keep blank to use the Feed's original shortname."
+msgstr "Laisser à vide pour utiliser le nom court d'orgine du flux."
+
+#: /home/kovid/work/calibre/src/calibre/www/apps/feedjack/models.py:179
+msgid ""
+"If disabled, this subscriber will not appear in the site or in the site's "
+"feed."
+msgstr ""
+"Si désactivé, l'abonné n'apparaîtra pas dans le site ou dans le flux du site."
+
+#: /home/kovid/work/calibre/src/calibre/www/apps/feedjack/models.py:183
+msgid "subscriber"
+msgstr "abonné"
+
+#: /home/kovid/work/calibre/src/calibre/www/apps/feedjack/models.py:184
+msgid "subscribers"
+msgstr "abonnés"
 
 #: /home/kovid/work/calibre/src/calibre/customize/__init__.py:41
 msgid "Does absolutely nothing"
@@ -129,669 +636,6 @@
 msgid "Metadata reader"
 msgstr "Lecteur de métadonnées"
 
-=======
-"X-Launchpad-Export-Date: 2009-05-21 14:40+0000\n"
-"X-Generator: Launchpad (build Unknown)\n"
-"Generated-By: pygettext.py 1.5\n"
-
->>>>>>> 5b4d17c7
-#: /home/kovid/work/calibre/src/calibre/customize/__init__.py:209
-msgid "Metadata writer"
-msgstr "Éditeur de métadonnées"
-
-#: /home/kovid/work/calibre/src/calibre/customize/ui.py:269
-msgid ""
-"    %prog options\n"
-"\n"
-"    Customize calibre by loading external plugins.\n"
-"    "
-msgstr ""
-"    options %prog\n"
-"\n"
-"    Personnaliser Calibre en chargeant des modules additionnels externes.\n"
-"    "
-
-#: /home/kovid/work/calibre/src/calibre/ebooks/epub/from_html.py:262
-msgid ""
-"%prog [options] file.html|opf\n"
-"\n"
-"Convert a HTML file to an EPUB ebook. Recursively follows links in the HTML "
-"file.\n"
-"If you specify an OPF file instead of an HTML file, the list of links is "
-"takes from\n"
-"the <spine> element of the OPF file.\n"
-msgstr ""
-"%prog [options] fichier.html|opf\n"
-"\n"
-"Convertit un fichier HTML vers un fichier ebook EPUB. Suit récursivement les "
-"liens dans le fichier HTML. Si vous spécifiez un fichier OPF à la place d'un "
-"fichier HTML, la liste des liens proviendra de l'élément <spine> du fichier "
-"OPF.\n"
-
-#: /home/kovid/work/calibre/src/calibre/ebooks/html.py:982
-msgid ""
-"%prog [options] file.html|opf\n"
-"\n"
-"Follow all links in an HTML file and collect them into the specified "
-"directory.\n"
-"Also collects any resources like images, stylesheets, scripts, etc.\n"
-"If an OPF file is specified instead, the list of files in its <spine> "
-"element\n"
-"is used.\n"
-msgstr ""
-"%prog [options] fichier.html|opf\n"
-"\n"
-"Suit tous les liens dans un fichier HTML et les collecte dans le répertoire "
-"spécifié.\n"
-"Collecte aussi toutes les ressources telles qu'image, feuilles de styles, "
-"scripts, etc.\n"
-"Si un fichier OPF est spécifié à la place, la liste des fichiers présent "
-"dans son élément <spine> est utilisée.\n"
-
-#: /home/kovid/work/calibre/src/calibre/ebooks/metadata/isbndb.py:98
-msgid ""
-"\n"
-"%prog [options] key\n"
-"\n"
-"Fetch metadata for books from isndb.com. You can specify either the\n"
-"books ISBN ID or its title and author. If you specify the title and author,\n"
-"then more than one book may be returned.\n"
-"\n"
-"key is the account key you generate after signing up for a free account from "
-"isbndb.com.\n"
-"\n"
-msgstr ""
-"\n"
-"%prog [options] clef\n"
-"\n"
-"Récupère les méta-données des livres à partir de isndb.com. Vous pouvez "
-"spécifier soit l'identifiant ISBN des livres ou leurs titres ou l'auteur. Si "
-"vous spécifiez le titre ou l'auteur, alors plus d'un livre peut être "
-"renvoyé.\n"
-"\n"
-"clef est la clef du compte que vous avez généré après enregistrement d'un "
-"compte gratuit sur isbndb.com.\n"
-"\n"
-
-#: /home/kovid/work/calibre/src/calibre/gui2/device.py:540
-msgid "Attached is the"
-msgstr "Le fichier attaché est"
-
-#: /home/kovid/work/calibre/src/calibre/gui2/dialogs/config.py:126
-msgid ""
-"Email\n"
-"Delivery"
-msgstr ""
-"Envoi\n"
-"D'Email"
-
-#: /home/kovid/work/calibre/src/calibre/gui2/dialogs/config.py:151
-msgid "Using: %s:%s@%s:%s and %s encryption"
-msgstr "Utilise: %s:%s@%s:%s et l'encryptage %s"
-
-#: /home/kovid/work/calibre/src/calibre/gui2/dialogs/config.py:156
-msgid "Sending..."
-msgstr "Envoi..."
-
-#: /home/kovid/work/calibre/src/calibre/gui2/dialogs/config.py:161
-msgid "Mail successfully sent"
-msgstr "Le courrier a été envoyé avec succès"
-
-<<<<<<< HEAD
-#: /home/kovid/work/calibre/src/calibre/devices/prs505/driver.py:140
-#: /home/kovid/work/calibre/src/calibre/devices/prs505/driver.py:168
-#: /home/kovid/work/calibre/src/calibre/devices/prs505/driver.py:196
-#: /home/kovid/work/calibre/src/calibre/devices/usbms/device.py:204
-#: /home/kovid/work/calibre/src/calibre/devices/usbms/device.py:251
-#: /home/kovid/work/calibre/src/calibre/devices/usbms/device.py:278
-msgid "Unable to detect the %s disk drive. Try rebooting."
-msgstr "Impossible de détecter le disque %s. Essayer de redémarrer"
-=======
-#: /home/kovid/work/calibre/src/calibre/gui2/dialogs/config.py:177
-msgid "Formats to email. The first matching format will be sent."
-msgstr ""
-"Formats à envoyer par email. Le premier format qui correspond sera envoyé."
->>>>>>> 5b4d17c7
-
-#: /home/kovid/work/calibre/src/calibre/gui2/dialogs/config.py:460
-msgid "You must set the From email address"
-msgstr "Vous devez indiquer l'adresse email 'De'"
-
-#: /home/kovid/work/calibre/src/calibre/gui2/dialogs/config_ui.py:564
-msgid "&Delete news from library when it is automatically sent to reader"
-msgstr ""
-"Supprimer les News de la librairie lorsque l'envoi est automatique vers "
-"l'appareil"
-
-#: /home/kovid/work/calibre/src/calibre/gui2/dialogs/config_ui.py:578
-msgid ""
-"<p>This is what will be present in the From: field of emails sent by "
-"calibre.<br> Set it to your email address"
-msgstr ""
-"<p>Ce qui sera présent dans le champ De: des emails envoyés par calibre.<br> "
-"Indiquer ici votre adresse email"
-
-#: /home/kovid/work/calibre/src/calibre/gui2/dialogs/config_ui.py:579
-msgid "Add an email address to which to send books"
-msgstr "Ajouter une adresse email à qui seront envoyés les livres"
-
-#: /home/kovid/work/calibre/src/calibre/gui2/dialogs/config_ui.py:581
-msgid "Make &default"
-msgstr "Par &défaut"
-
-#: /home/kovid/work/calibre/src/calibre/gui2/dialogs/config_ui.py:583
-msgid ""
-"<p>A mail server is useful if the service you are sending mail to only "
-"accepts email from well know mail services."
-msgstr ""
-"<p>Un serveur d'email est utile si le service auquel vous envoyez un email "
-"ne les accepte que venant de services réputés"
-
-#: /home/kovid/work/calibre/src/calibre/gui2/dialogs/config_ui.py:601
-msgid "&Test email"
-msgstr "&Tester l'email"
-
-#: /home/kovid/work/calibre/src/calibre/gui2/dialogs/epub_ui.py:499
-msgid "&Linearize tables"
-msgstr "&Linéariser les tables"
-
-#: /home/kovid/work/calibre/src/calibre/gui2/dialogs/epub_ui.py:514
-msgid "&Page map"
-msgstr "&Plan de page"
-
-#: /home/kovid/work/calibre/src/calibre/gui2/dialogs/epub_ui.py:516
-msgid "&Boundary XPath:"
-msgstr "Xpath de limitation:"
-
-#: /home/kovid/work/calibre/src/calibre/gui2/dialogs/fetch_metadata_ui.py:79
-msgid ""
-"<p>calibre can find metadata for your books from two locations: <b>Google "
-"Books</b> and <b>isbndb.com</b>. <p>To use isbndb.com you must sign up for a "
-"<a href=\"http://www.isbndb.com\">free account</a> and enter your access key "
-"below."
-msgstr ""
-"<p>calibre peut trouver les méta-données pour vos livres à partir de deux "
-"emplacements: <b>Livres Google</b> et <b>isbndb.com</b>. <p>Pour utiliser "
-"isbndb.com vous devez vous enregistrer un <a "
-"href=\"http://www.isbndb.com\">compte gratuit</a> et entrer votre clef "
-"d'accès ci-dessous."
-
-#: /home/kovid/work/calibre/src/calibre/gui2/dialogs/metadata_single.py:391
-msgid "Could not find cover for this book. Try specifying the ISBN first."
-msgstr ""
-"Impossible de trouver la couverture de ce livre. Essayez déjà de spécifier "
-"le numéro ISBN."
-
-#: /home/kovid/work/calibre/src/calibre/gui2/dialogs/metadata_single_ui.py:368
-msgid "Download &cover"
-msgstr "Télécharger la &couverture"
-
-#: /home/kovid/work/calibre/src/calibre/gui2/dialogs/scheduler_ui.py:167
-msgid "Download all scheduled recipes at once"
-msgstr "Télécharger toutes les recettes en une seule fois"
-
-#: /home/kovid/work/calibre/src/calibre/gui2/dialogs/scheduler_ui.py:168
-msgid "Download &all scheduled"
-msgstr "Télécharger toutes les planifications"
-
-#: /home/kovid/work/calibre/src/calibre/gui2/dialogs/test_email_ui.py:50
-msgid "Test email settings"
-msgstr "Tester le paramétrage email"
-
-#: /home/kovid/work/calibre/src/calibre/gui2/dialogs/test_email_ui.py:51
-msgid "Send test mail from %s to:"
-msgstr "Envoyer un email de test de %s vers:"
-
-#: /home/kovid/work/calibre/src/calibre/gui2/dialogs/user_profiles_ui.py:256
-msgid ""
-"<html><head><meta name=\"qrichtext\" content=\"1\" /><style "
-"type=\"text/css\">\n"
-"p, li { white-space: pre-wrap; }\n"
-"</style></head><body style=\" font-family:'DejaVu Sans'; font-size:10pt; "
-"font-weight:400; font-style:normal;\">\n"
-"<p style=\" margin-top:12px; margin-bottom:12px; margin-left:0px; margin-"
-"right:0px; -qt-block-indent:0; text-indent:0px;\">Create a basic news "
-"recipe, by adding RSS feeds to it. <br />For most feeds, you will have to "
-"use the \"Advanced mode\" to further customize the fetch "
-"process.</p></body></html>"
-msgstr ""
-"<html><head><meta name=\"qrichtext\" content=\"1\" /><style "
-"type=\"text/css\">\n"
-"p, li { white-space: pre-wrap; }\n"
-"</style></head><body style=\" font-family:'DejaVu Sans'; font-size:10pt; "
-"font-weight:400; font-style:normal;\">\n"
-"<p style=\" margin-top:12px; margin-bottom:12px; margin-left:0px; margin-"
-"right:0px; -qt-block-indent:0; text-indent:0px;\">Créer une recette de News "
-"par défaut, en lui ajoutant des flux RSS. <br />Pour ajouter plus de flux, "
-"vous devrez utiliser ultérieurement le \"mode avancé\" pour personnaliser le "
-"processus de récupération.</p></body></html>"
-
-#: /home/kovid/work/calibre/src/calibre/gui2/main.py:1397
-msgid ""
-"<p>Could not convert: %s<p>It is a <a href=\"%s\">DRM</a>ed book. You must "
-"first remove the DRM using 3rd party tools."
-msgstr ""
-"<p>Impossible de convertir: %s<p>C'est un livre avec <a href=\"%s\">DRM</a>. "
-"Vous devez supprimer les DRM en utilisant un programme tiers."
-
-#: /home/kovid/work/calibre/src/calibre/gui2/main.py:1641
-msgid "Cannot Start "
-msgstr "Impossible de lancer "
-
-#: /home/kovid/work/calibre/src/calibre/gui2/main.py:1642
-msgid "<p>%s is already running. %s</p>"
-msgstr "<p>%s est déjà démarré. %s</p>"
-
-#: /home/kovid/work/calibre/src/calibre/gui2/viewer/main.py:608
-msgid ""
-"%prog [options] file\n"
-"\n"
-"View an ebook.\n"
-msgstr ""
-"%prog [options] fichier\n"
-"\n"
-"Visualiser un ebook.\n"
-
-#: /home/kovid/work/calibre/src/calibre/utils/smtp.py:234
-msgid "Control email delivery"
-msgstr "Contrôler l'envoi d'email"
-
-#: /home/kovid/work/calibre/src/calibre/web/feeds/recipes/recipe_zaobao.py:19
-msgid "Chinese"
-msgstr "Chinois"
-
-#: /home/kovid/work/calibre/src/calibre/www/apps/blog/models.py:13
-#: /home/kovid/work/calibre/src/calibre/www/apps/blog/models.py:39
-msgid "slug"
-msgstr "lent"
-
-#: /home/kovid/work/calibre/src/calibre/www/apps/blog/models.py:16
-msgid "category"
-msgstr "catégorie"
-
-#: /home/kovid/work/calibre/src/calibre/www/apps/blog/models.py:17
-msgid "categories"
-msgstr "catégories"
-
-#: /home/kovid/work/calibre/src/calibre/www/apps/blog/models.py:35
-msgid "Draft"
-msgstr "Brouillon"
-
-#: /home/kovid/work/calibre/src/calibre/www/apps/blog/models.py:36
-msgid "Public"
-msgstr "Publique"
-
-#: /home/kovid/work/calibre/src/calibre/www/apps/blog/models.py:41
-msgid "body"
-msgstr "corps"
-
-#: /home/kovid/work/calibre/src/calibre/www/apps/blog/models.py:42
-msgid "tease"
-msgstr "taquin"
-
-#: /home/kovid/work/calibre/src/calibre/www/apps/blog/models.py:43
-msgid "status"
-msgstr "statut"
-
-#: /home/kovid/work/calibre/src/calibre/www/apps/blog/models.py:44
-msgid "allow comments"
-msgstr "Autoriser les commentaires"
-
-#: /home/kovid/work/calibre/src/calibre/www/apps/blog/models.py:45
-msgid "publish"
-msgstr "publier"
-
-#: /home/kovid/work/calibre/src/calibre/www/apps/blog/models.py:46
-msgid "created"
-msgstr "créé"
-
-#: /home/kovid/work/calibre/src/calibre/www/apps/blog/models.py:47
-msgid "modified"
-msgstr "modifié"
-
-<<<<<<< HEAD
-#: /home/kovid/work/calibre/src/calibre/ebooks/epub/from_any.py:187
-msgid ""
-"%%prog [options] filename\n"
-"\n"
-"Convert any of a large number of ebook formats to a %s file. Supported "
-"formats are: %s\n"
-msgstr ""
-"%%prog[options]nom du fichier\n"
-"Convertir un grand nombre de formats d'ebook vers un fichier %s. Les formats "
-"supportés sont : %s\n"
-=======
-#: /home/kovid/work/calibre/src/calibre/www/apps/blog/models.py:53
-#: /home/kovid/work/calibre/src/calibre/www/apps/feedjack/models.py:153
-msgid "post"
-msgstr "courrier"
->>>>>>> 5b4d17c7
-
-#: /home/kovid/work/calibre/src/calibre/www/apps/blog/models.py:54
-#: /home/kovid/work/calibre/src/calibre/www/apps/feedjack/models.py:154
-msgid "posts"
-msgstr "courriers"
-
-#: /home/kovid/work/calibre/src/calibre/www/apps/feedjack/admin.py:31
-msgid "Fields updated automatically by Feedjack"
-msgstr "Les champs sont automatiquement mis à jour à l'aide de Feedjack"
-
-#: /home/kovid/work/calibre/src/calibre/www/apps/feedjack/models.py:17
-msgid "Date published."
-msgstr "Date de publication."
-
-#: /home/kovid/work/calibre/src/calibre/www/apps/feedjack/models.py:18
-msgid "Date the post was first obtained."
-msgstr "Date à laquelle le courrier à été obtenu."
-
-#: /home/kovid/work/calibre/src/calibre/www/apps/feedjack/models.py:22
-#: /home/kovid/work/calibre/src/calibre/www/apps/feedjack/models.py:38
-#: /home/kovid/work/calibre/src/calibre/www/apps/feedjack/models.py:98
-#: /home/kovid/work/calibre/src/calibre/www/apps/feedjack/models.py:126
-#: /home/kovid/work/calibre/src/calibre/www/apps/feedjack/models.py:173
-msgid "name"
-msgstr "nom"
-
-#: /home/kovid/work/calibre/src/calibre/www/apps/feedjack/models.py:23
-#: /home/kovid/work/calibre/src/calibre/www/apps/feedjack/models.py:26
-#: /home/kovid/work/calibre/src/calibre/www/apps/feedjack/models.py:105
-#: /home/kovid/work/calibre/src/calibre/www/apps/feedjack/models.py:142
-msgid "link"
-msgstr "lien"
-
-#: /home/kovid/work/calibre/src/calibre/www/apps/feedjack/models.py:27
-#: /home/kovid/work/calibre/src/calibre/www/apps/feedjack/models.py:61
-msgid "links"
-msgstr "liens"
-
-#: /home/kovid/work/calibre/src/calibre/www/apps/feedjack/models.py:39
-msgid "url"
-msgstr "url"
-
-#: /home/kovid/work/calibre/src/calibre/www/apps/feedjack/models.py:42
-msgid "Example"
-msgstr "Exemple"
-
-#: /home/kovid/work/calibre/src/calibre/www/apps/feedjack/models.py:47
-msgid "welcome"
-msgstr "Bienvenu"
-
-#: /home/kovid/work/calibre/src/calibre/www/apps/feedjack/models.py:48
-msgid "greets"
-msgstr "remerciements"
-
-#: /home/kovid/work/calibre/src/calibre/www/apps/feedjack/models.py:50
-msgid "default site"
-msgstr "site par défaut"
-
-#: /home/kovid/work/calibre/src/calibre/www/apps/feedjack/models.py:51
-msgid "posts per page"
-msgstr "courriers par page"
-
-#: /home/kovid/work/calibre/src/calibre/www/apps/feedjack/models.py:52
-msgid "order posts by"
-msgstr "trier les courriers par"
-
-#: /home/kovid/work/calibre/src/calibre/www/apps/feedjack/models.py:54
-msgid "tagcloud level"
-msgstr "Niveau du nuage d'étiquettes"
-
-#: /home/kovid/work/calibre/src/calibre/www/apps/feedjack/models.py:55
-msgid "show tagcloud"
-msgstr "Afficher le nuage d'étiquettes"
-
-#: /home/kovid/work/calibre/src/calibre/www/apps/feedjack/models.py:57
-msgid "use internal cache"
-msgstr "Utiliser le cache interne"
-
-#: /home/kovid/work/calibre/src/calibre/www/apps/feedjack/models.py:58
-msgid "cache duration"
-msgstr "durée du cache"
-
-#: /home/kovid/work/calibre/src/calibre/www/apps/feedjack/models.py:59
-msgid "Duration in seconds of the cached pages and data."
-msgstr "Durée en secondes pour les pages et les données mises en cache."
-
-#: /home/kovid/work/calibre/src/calibre/www/apps/feedjack/models.py:63
-msgid "template"
-msgstr "modèle"
-
-#: /home/kovid/work/calibre/src/calibre/www/apps/feedjack/models.py:65
-msgid ""
-"This template must be a directory in your feedjack templates directory. "
-"Leave blank to use the default template."
-msgstr ""
-"Ce modèle doit être un répertoire appartenant à vos modèles 'feedjack'. "
-"Laisser à vide pour utiliser le modèle par défaut."
-
-#: /home/kovid/work/calibre/src/calibre/www/apps/feedjack/models.py:69
-#: /home/kovid/work/calibre/src/calibre/www/apps/feedjack/models.py:170
-msgid "site"
-msgstr "site"
-
-#: /home/kovid/work/calibre/src/calibre/www/apps/feedjack/models.py:70
-msgid "sites"
-msgstr "sites"
-
-#: /home/kovid/work/calibre/src/calibre/www/apps/feedjack/models.py:96
-msgid "feed url"
-msgstr "url du flux"
-
-#: /home/kovid/work/calibre/src/calibre/www/apps/feedjack/models.py:99
-#: /home/kovid/work/calibre/src/calibre/www/apps/feedjack/models.py:175
-msgid "shortname"
-msgstr "nom court"
-
-<<<<<<< HEAD
-#: /home/kovid/work/calibre/src/calibre/ebooks/lit/reader.py:895
-#: /home/kovid/work/calibre/src/calibre/ebooks/mobi/reader.py:696
-msgid "Output directory. Defaults to current directory."
-msgstr "Dossier de récupération. Par défaut, il s'agit du dossier actuel."
-=======
-#: /home/kovid/work/calibre/src/calibre/www/apps/feedjack/models.py:100
-#: /home/kovid/work/calibre/src/calibre/www/apps/feedjack/models.py:178
-msgid "is active"
-msgstr "est actif"
->>>>>>> 5b4d17c7
-
-#: /home/kovid/work/calibre/src/calibre/www/apps/feedjack/models.py:101
-msgid "If disabled, this feed will not be further updated."
-msgstr "Si désactivé, ce flux ne sera ultérieurement plus remis à jour."
-
-#: /home/kovid/work/calibre/src/calibre/www/apps/feedjack/models.py:104
-msgid "tagline"
-msgstr "slogan"
-
-<<<<<<< HEAD
-#: /home/kovid/work/calibre/src/calibre/ebooks/lit/reader.py:912
-#: /home/kovid/work/calibre/src/calibre/ebooks/mobi/reader.py:720
-msgid "OEB ebook created in"
-msgstr "ebook OEB créé dans"
-=======
-#: /home/kovid/work/calibre/src/calibre/www/apps/feedjack/models.py:108
-msgid "etag"
-msgstr "e-étiquette"
->>>>>>> 5b4d17c7
-
-#: /home/kovid/work/calibre/src/calibre/www/apps/feedjack/models.py:109
-msgid "last modified"
-msgstr "dernière modification"
-
-#: /home/kovid/work/calibre/src/calibre/www/apps/feedjack/models.py:110
-msgid "last checked"
-msgstr "dernière vérification"
-
-#: /home/kovid/work/calibre/src/calibre/www/apps/feedjack/models.py:113
-#: /home/kovid/work/calibre/src/calibre/www/apps/feedjack/models.py:140
-#: /home/kovid/work/calibre/src/calibre/www/apps/feedjack/models.py:171
-msgid "feed"
-msgstr "flux"
-
-#: /home/kovid/work/calibre/src/calibre/www/apps/feedjack/models.py:114
-msgid "feeds"
-msgstr "flux"
-
-#: /home/kovid/work/calibre/src/calibre/www/apps/feedjack/models.py:129
-msgid "tag"
-msgstr "étiquette"
-
-#: /home/kovid/work/calibre/src/calibre/www/apps/feedjack/models.py:130
-#: /home/kovid/work/calibre/src/calibre/www/apps/feedjack/models.py:149
-msgid "tags"
-msgstr "étiquettes"
-
-#: /home/kovid/work/calibre/src/calibre/www/apps/feedjack/models.py:143
-msgid "content"
-msgstr "contenu"
-
-#: /home/kovid/work/calibre/src/calibre/www/apps/feedjack/models.py:144
-msgid "date modified"
-msgstr "date de modification"
-
-#: /home/kovid/work/calibre/src/calibre/www/apps/feedjack/models.py:145
-msgid "guid"
-msgstr "identifiant globalement unique"
-
-#: /home/kovid/work/calibre/src/calibre/www/apps/feedjack/models.py:147
-msgid "author email"
-msgstr "auteur de l'email"
-
-#: /home/kovid/work/calibre/src/calibre/www/apps/feedjack/models.py:148
-msgid "comments"
-msgstr "commentaires"
-
-#: /home/kovid/work/calibre/src/calibre/www/apps/feedjack/models.py:150
-msgid "date created"
-msgstr "date de création"
-
-#: /home/kovid/work/calibre/src/calibre/www/apps/feedjack/models.py:174
-msgid "Keep blank to use the Feed's original name."
-msgstr "Laisser à vide pour utiliser le nom d'orgine du flux."
-
-#: /home/kovid/work/calibre/src/calibre/www/apps/feedjack/models.py:177
-msgid "Keep blank to use the Feed's original shortname."
-msgstr "Laisser à vide pour utiliser le nom court d'orgine du flux."
-
-#: /home/kovid/work/calibre/src/calibre/www/apps/feedjack/models.py:179
-msgid ""
-"If disabled, this subscriber will not appear in the site or in the site's "
-"feed."
-msgstr ""
-"Si désactivé, l'abonné n'apparaîtra pas dans le site ou dans le flux du site."
-
-#: /home/kovid/work/calibre/src/calibre/www/apps/feedjack/models.py:183
-msgid "subscriber"
-msgstr "abonné"
-
-#: /home/kovid/work/calibre/src/calibre/www/apps/feedjack/models.py:184
-msgid "subscribers"
-msgstr "abonnés"
-
-#: /home/kovid/work/calibre/src/calibre/customize/__init__.py:41
-msgid "Does absolutely nothing"
-msgstr "Ne fait strictement rien"
-
-#: /home/kovid/work/calibre/src/calibre/customize/__init__.py:44
-#: /home/kovid/work/calibre/src/calibre/devices/jetbook/driver.py:98
-#: /home/kovid/work/calibre/src/calibre/devices/kindle/driver.py:50
-#: /home/kovid/work/calibre/src/calibre/devices/prs505/books.py:58
-#: /home/kovid/work/calibre/src/calibre/devices/prs505/books.py:196
-#: /home/kovid/work/calibre/src/calibre/ebooks/epub/from_any.py:71
-#: /home/kovid/work/calibre/src/calibre/ebooks/html.py:529
-#: /home/kovid/work/calibre/src/calibre/ebooks/html.py:1055
-#: /home/kovid/work/calibre/src/calibre/ebooks/html.py:1071
-#: /home/kovid/work/calibre/src/calibre/ebooks/html.py:1073
-#: /home/kovid/work/calibre/src/calibre/ebooks/lrf/__init__.py:79
-#: /home/kovid/work/calibre/src/calibre/ebooks/lrf/__init__.py:81
-#: /home/kovid/work/calibre/src/calibre/ebooks/lrf/__init__.py:83
-#: /home/kovid/work/calibre/src/calibre/ebooks/lrf/__init__.py:88
-#: /home/kovid/work/calibre/src/calibre/ebooks/lrf/comic/convert_from.py:296
-#: /home/kovid/work/calibre/src/calibre/ebooks/lrf/fb2/convert_from.py:62
-#: /home/kovid/work/calibre/src/calibre/ebooks/lrf/fb2/convert_from.py:96
-#: /home/kovid/work/calibre/src/calibre/ebooks/lrf/fb2/convert_from.py:98
-#: /home/kovid/work/calibre/src/calibre/ebooks/lrf/fb2/convert_from.py:100
-#: /home/kovid/work/calibre/src/calibre/ebooks/lrf/fb2/convert_from.py:102
-#: /home/kovid/work/calibre/src/calibre/ebooks/lrf/pdf/convert_from.py:83
-#: /home/kovid/work/calibre/src/calibre/ebooks/lrf/rtf/convert_from.py:179
-#: /home/kovid/work/calibre/src/calibre/ebooks/lrf/txt/convert_from.py:70
-#: /home/kovid/work/calibre/src/calibre/ebooks/metadata/__init__.py:199
-#: /home/kovid/work/calibre/src/calibre/ebooks/metadata/__init__.py:229
-#: /home/kovid/work/calibre/src/calibre/ebooks/metadata/__init__.py:232
-#: /home/kovid/work/calibre/src/calibre/ebooks/metadata/__init__.py:271
-#: /home/kovid/work/calibre/src/calibre/ebooks/metadata/__init__.py:301
-#: /home/kovid/work/calibre/src/calibre/ebooks/metadata/meta.py:53
-#: /home/kovid/work/calibre/src/calibre/ebooks/metadata/meta.py:55
-#: /home/kovid/work/calibre/src/calibre/ebooks/metadata/meta.py:95
-#: /home/kovid/work/calibre/src/calibre/ebooks/metadata/meta.py:97
-#: /home/kovid/work/calibre/src/calibre/ebooks/metadata/mobi.py:152
-#: /home/kovid/work/calibre/src/calibre/ebooks/metadata/opf.py:334
-#: /home/kovid/work/calibre/src/calibre/ebooks/metadata/opf.py:449
-#: /home/kovid/work/calibre/src/calibre/ebooks/metadata/opf2.py:863
-#: /home/kovid/work/calibre/src/calibre/ebooks/metadata/pdf.py:38
-#: /home/kovid/work/calibre/src/calibre/ebooks/metadata/topaz.py:29
-#: /home/kovid/work/calibre/src/calibre/ebooks/mobi/reader.py:37
-#: /home/kovid/work/calibre/src/calibre/ebooks/mobi/reader.py:61
-#: /home/kovid/work/calibre/src/calibre/ebooks/mobi/reader.py:70
-#: /home/kovid/work/calibre/src/calibre/ebooks/mobi/reader.py:140
-#: /home/kovid/work/calibre/src/calibre/ebooks/mobi/reader.py:661
-#: /home/kovid/work/calibre/src/calibre/ebooks/odt/to_oeb.py:46
-#: /home/kovid/work/calibre/src/calibre/ebooks/oeb/base.py:576
-#: /home/kovid/work/calibre/src/calibre/ebooks/oeb/base.py:581
-#: /home/kovid/work/calibre/src/calibre/ebooks/oeb/base.py:1157
-#: /home/kovid/work/calibre/src/calibre/ebooks/oeb/base.py:1160
-#: /home/kovid/work/calibre/src/calibre/ebooks/pdf/pdftrim.py:53
-#: /home/kovid/work/calibre/src/calibre/ebooks/pdf/pdftrim.py:54
-#: /home/kovid/work/calibre/src/calibre/gui2/__init__.py:186
-#: /home/kovid/work/calibre/src/calibre/gui2/__init__.py:193
-#: /home/kovid/work/calibre/src/calibre/gui2/device.py:458
-#: /home/kovid/work/calibre/src/calibre/gui2/device.py:467
-#: /home/kovid/work/calibre/src/calibre/gui2/device.py:619
-#: /home/kovid/work/calibre/src/calibre/gui2/device.py:622
-#: /home/kovid/work/calibre/src/calibre/gui2/dialogs/comicconf.py:48
-#: /home/kovid/work/calibre/src/calibre/gui2/dialogs/epub.py:171
-#: /home/kovid/work/calibre/src/calibre/gui2/dialogs/epub.py:173
-#: /home/kovid/work/calibre/src/calibre/gui2/dialogs/fetch_metadata.py:101
-#: /home/kovid/work/calibre/src/calibre/gui2/dialogs/fetch_metadata.py:134
-#: /home/kovid/work/calibre/src/calibre/gui2/dialogs/lrf_single.py:366
-#: /home/kovid/work/calibre/src/calibre/gui2/dialogs/scheduler.py:33
-#: /home/kovid/work/calibre/src/calibre/gui2/dialogs/scheduler.py:38
-#: /home/kovid/work/calibre/src/calibre/gui2/dialogs/scheduler.py:39
-#: /home/kovid/work/calibre/src/calibre/gui2/dialogs/scheduler.py:122
-#: /home/kovid/work/calibre/src/calibre/gui2/library.py:364
-#: /home/kovid/work/calibre/src/calibre/gui2/library.py:377
-#: /home/kovid/work/calibre/src/calibre/gui2/library.py:905
-#: /home/kovid/work/calibre/src/calibre/gui2/tools.py:61
-#: /home/kovid/work/calibre/src/calibre/gui2/tools.py:123
-#: /home/kovid/work/calibre/src/calibre/library/cli.py:264
-#: /home/kovid/work/calibre/src/calibre/library/database.py:916
-#: /home/kovid/work/calibre/src/calibre/library/database2.py:498
-#: /home/kovid/work/calibre/src/calibre/library/database2.py:510
-#: /home/kovid/work/calibre/src/calibre/library/database2.py:895
-#: /home/kovid/work/calibre/src/calibre/library/database2.py:930
-#: /home/kovid/work/calibre/src/calibre/library/database2.py:1237
-#: /home/kovid/work/calibre/src/calibre/library/database2.py:1239
-#: /home/kovid/work/calibre/src/calibre/library/database2.py:1419
-#: /home/kovid/work/calibre/src/calibre/library/database2.py:1442
-#: /home/kovid/work/calibre/src/calibre/library/database2.py:1493
-#: /home/kovid/work/calibre/src/calibre/library/server.py:340
-#: /home/kovid/work/calibre/src/calibre/utils/podofo/__init__.py:28
-#: /home/kovid/work/calibre/src/calibre/utils/podofo/__init__.py:31
-#: /home/kovid/work/calibre/src/calibre/web/feeds/news.py:50
-msgid "Unknown"
-msgstr "Inconnu"
-
-#: /home/kovid/work/calibre/src/calibre/customize/__init__.py:62
-msgid "Base"
-msgstr "Base"
-
-#: /home/kovid/work/calibre/src/calibre/customize/__init__.py:148
-msgid "File type"
-msgstr "Type de fichier"
-
-#: /home/kovid/work/calibre/src/calibre/customize/__init__.py:182
-msgid "Metadata reader"
-msgstr "Lecteur de métadonnées"
-
 #: /home/kovid/work/calibre/src/calibre/customize/builtins.py:12
 msgid ""
 "Follow all local links in an HTML file and create a ZIP file containing all "
@@ -928,14 +772,8 @@
 "The output EPUB file. If not specified, it is derived from the input file "
 "name."
 msgstr ""
-<<<<<<< HEAD
-"L'expression régulière utilisée pour détecter les titres de chapitres. Cette "
-"expression est recherchée dans les étiquettes d'en-têtes (h1-h6). Par défaut "
-": %default"
-=======
 "Le fichier de sortie EPUB. S'il n'est pas spécifié, il sera déduit du nom du "
 "fichier d'entrée."
->>>>>>> 5b4d17c7
 
 #: /home/kovid/work/calibre/src/calibre/ebooks/epub/__init__.py:108
 msgid ""
@@ -1789,17 +1627,9 @@
 msgid "No file to convert specified."
 msgstr "Aucun fichier sélectionné à convertir."
 
-<<<<<<< HEAD
-#: /home/kovid/work/calibre/src/calibre/ebooks/metadata/imp.py:54
-#: /home/kovid/work/calibre/src/calibre/ebooks/metadata/pdf.py:116
-#: /home/kovid/work/calibre/src/calibre/ebooks/metadata/rb.py:60
-msgid "No filename specified."
-msgstr "Pas de nom de fichier spécifié."
-=======
 #: /home/kovid/work/calibre/src/calibre/ebooks/lrf/comic/convert_from.py:226
 msgid "Rendered %s"
 msgstr "Rendu de %s"
->>>>>>> 5b4d17c7
 
 #: /home/kovid/work/calibre/src/calibre/ebooks/lrf/comic/convert_from.py:229
 msgid "Failed %s"
@@ -1894,23 +1724,6 @@
 "Peut entrainer une division des pages au format paysage en pages au format "
 "portrait affichées de droite à gauche."
 
-<<<<<<< HEAD
-#: /home/kovid/work/calibre/src/calibre/ebooks/metadata/mobi.py:197
-msgid "Set the ISBN"
-msgstr "Indiquer l'ISBN"
-
-#: /home/kovid/work/calibre/src/calibre/ebooks/metadata/opf2.py:1026
-msgid "Set the dc:language field"
-msgstr "Indiquer le champ dc:language"
-
-#: /home/kovid/work/calibre/src/calibre/ebooks/metadata/pdf.py:115
-msgid "Usage: pdf-meta file.pdf"
-msgstr "Usage: pdf-meta file.pdf"
-
-#: /home/kovid/work/calibre/src/calibre/ebooks/metadata/rb.py:59
-msgid "Usage: rb-meta file.rb"
-msgstr "Utilisation: rb-meta fichier.rb"
-=======
 #: /home/kovid/work/calibre/src/calibre/ebooks/lrf/comic/convert_from.py:317
 msgid ""
 "Enable Despeckle. Reduces speckle noise. May greatly increase processing "
@@ -1918,7 +1731,6 @@
 msgstr ""
 "Autoriser le flou. Réduit le bruit. Peut augmenter sensiblement les durées "
 "d'exécutions."
->>>>>>> 5b4d17c7
 
 #: /home/kovid/work/calibre/src/calibre/ebooks/lrf/comic/convert_from.py:319
 msgid ""
@@ -1929,15 +1741,6 @@
 "l'ordre alphabétique. Utiliser plutôt l'ordre dans lequel ils ont été "
 "ajoutés dans la bande dessinée."
 
-<<<<<<< HEAD
-#: /home/kovid/work/calibre/src/calibre/ebooks/mobi/reader.py:694
-msgid "%prog [options] myebook.mobi"
-msgstr "%prog [options] myebook.mobi"
-
-#: /home/kovid/work/calibre/src/calibre/ebooks/mobi/reader.py:718
-msgid "Raw MOBI HTML saved in"
-msgstr "HTML MOBI brut sauvegardé dans"
-=======
 #: /home/kovid/work/calibre/src/calibre/ebooks/lrf/comic/convert_from.py:321
 msgid ""
 "Choose a profile for the device you are generating this file for. The "
@@ -1956,7 +1759,6 @@
 msgstr ""
 "Plus verbeux, utile pour le débogage. Peut être spécifié plusieurs fois afin "
 "d'augmenter la verbosité."
->>>>>>> 5b4d17c7
 
 #: /home/kovid/work/calibre/src/calibre/ebooks/lrf/comic/convert_from.py:325
 msgid "Don't show progress bar."
@@ -2321,12 +2123,6 @@
 " est une image codée en PDF. Seule la conversion des textes est suportée "
 "pour les PDFs."
 
-<<<<<<< HEAD
-#: /home/kovid/work/calibre/src/calibre/gui2/add.py:183
-#: /home/kovid/work/calibre/src/calibre/gui2/main.py:769
-msgid "Reading metadata..."
-msgstr "Lit les méta-données..."
-=======
 #: /home/kovid/work/calibre/src/calibre/ebooks/lrf/pdf/convert_from.py:94
 msgid ""
 "%prog [options] mybook.pdf\n"
@@ -2338,7 +2134,6 @@
 "\n"
 "\n"
 "%prog convertit mybook.pdf en mybook.lrf"
->>>>>>> 5b4d17c7
 
 #: /home/kovid/work/calibre/src/calibre/ebooks/lrf/pdf/reflow.py:403
 msgid ""
@@ -2817,29 +2612,7 @@
 #: /home/kovid/work/calibre/src/calibre/gui2/__init__.py:47
 msgid "Number of covers to show in the cover browsing mode"
 msgstr ""
-<<<<<<< HEAD
-" ne peut pas être retiré. C'est un plugin natif. Essayer plutôt de le "
-"désactiver"
-
-#: /home/kovid/work/calibre/src/calibre/gui2/dialogs/config.py:577
-msgid "Error log:"
-msgstr "Journal d'erreur:"
-
-#: /home/kovid/work/calibre/src/calibre/gui2/dialogs/config.py:584
-msgid "Access log:"
-msgstr "Journal des accès:"
-
-#: /home/kovid/work/calibre/src/calibre/gui2/dialogs/config.py:609
-#: /home/kovid/work/calibre/src/calibre/gui2/main.py:479
-msgid "Failed to start content server"
-msgstr "A échoué lors du démarrage du serveur de contenu"
-
-#: /home/kovid/work/calibre/src/calibre/gui2/dialogs/config.py:633
-msgid "Select database location"
-msgstr "Sélectionner l'emplacement de la base de données"
-=======
 "Nombre de couvertures à afficher dans le mode de navigation par couverture"
->>>>>>> 5b4d17c7
 
 #: /home/kovid/work/calibre/src/calibre/gui2/__init__.py:49
 msgid "Defaults for conversion to LRF"
@@ -3323,16 +3096,9 @@
 msgid "Plugin not customizable"
 msgstr "Le plugin ne peut pas être personnalisé"
 
-<<<<<<< HEAD
-#: /home/kovid/work/calibre/src/calibre/gui2/dialogs/epub.py:242
-#: /home/kovid/work/calibre/src/calibre/gui2/main.py:1040
-msgid "Cannot convert"
-msgstr "Conversion impossible"
-=======
 #: /home/kovid/work/calibre/src/calibre/gui2/dialogs/config.py:541
 msgid "Plugin: %s does not need customization"
 msgstr "Le plugin %s ne peut pas être personnalisé"
->>>>>>> 5b4d17c7
 
 #: /home/kovid/work/calibre/src/calibre/gui2/dialogs/config.py:544
 msgid "Customize %s"
@@ -3877,17 +3643,11 @@
 msgid "Cannot read"
 msgstr "Impossible de lire"
 
-<<<<<<< HEAD
-#: /home/kovid/work/calibre/src/calibre/gui2/dialogs/lrf_single_ui.py:535
-msgid "&Show header"
-msgstr "&Afficher l'en-tête"
-=======
 #: /home/kovid/work/calibre/src/calibre/gui2/dialogs/epub.py:114
 #: /home/kovid/work/calibre/src/calibre/gui2/dialogs/lrf_single.py:175
 #: /home/kovid/work/calibre/src/calibre/gui2/dialogs/metadata_single.py:105
 msgid "You do not have permission to read the file: "
 msgstr "Vous n'avez pas les permissions nécessaires pour lire ce fichier: "
->>>>>>> 5b4d17c7
 
 #: /home/kovid/work/calibre/src/calibre/gui2/dialogs/epub.py:122
 #: /home/kovid/work/calibre/src/calibre/gui2/dialogs/epub.py:129
@@ -3896,21 +3656,6 @@
 msgid "Error reading file"
 msgstr "Erreur à la lecture du fichier"
 
-<<<<<<< HEAD
-#: /home/kovid/work/calibre/src/calibre/gui2/dialogs/lrf_single_ui.py:537
-#: /home/kovid/work/calibre/src/calibre/gui2/dialogs/lrf_single_ui.py:542
-#: /home/kovid/work/calibre/src/calibre/gui2/dialogs/lrf_single_ui.py:544
-#: /home/kovid/work/calibre/src/calibre/gui2/dialogs/lrf_single_ui.py:546
-#: /home/kovid/work/calibre/src/calibre/gui2/dialogs/lrf_single_ui.py:548
-#: /home/kovid/work/calibre/src/calibre/gui2/viewer/config_ui.py:110
-#: /home/kovid/work/calibre/src/calibre/gui2/viewer/config_ui.py:112
-msgid " px"
-msgstr " px"
-
-#: /home/kovid/work/calibre/src/calibre/gui2/dialogs/lrf_single_ui.py:538
-msgid "Header &separation:"
-msgstr "&Séparateur d'en-tête"
-=======
 #: /home/kovid/work/calibre/src/calibre/gui2/dialogs/epub.py:123
 #: /home/kovid/work/calibre/src/calibre/gui2/dialogs/lrf_single.py:184
 #: /home/kovid/work/calibre/src/calibre/gui2/dialogs/metadata_single.py:114
@@ -3921,7 +3666,6 @@
 #: /home/kovid/work/calibre/src/calibre/gui2/dialogs/lrf_single.py:190
 msgid " is not a valid picture"
 msgstr " n'est pas une image vailde"
->>>>>>> 5b4d17c7
 
 #: /home/kovid/work/calibre/src/calibre/gui2/dialogs/epub.py:242
 #: /home/kovid/work/calibre/src/calibre/gui2/main.py:1040
@@ -4235,16 +3979,9 @@
 msgid "Chapter &threshold"
 msgstr "Seuil de chapi&tre"
 
-<<<<<<< HEAD
-#: /home/kovid/work/calibre/src/calibre/gui2/dialogs/scheduler.py:239
-#: /home/kovid/work/calibre/src/calibre/gui2/viewer/main.py:217
-msgid "Search"
-msgstr "Trouver"
-=======
 #: /home/kovid/work/calibre/src/calibre/gui2/dialogs/epub_ui.py:526
 msgid "&Force use of auto-generated Table of Contents"
 msgstr "&Forcer l'utilisation d'une Table des matières auto-générée"
->>>>>>> 5b4d17c7
 
 #: /home/kovid/work/calibre/src/calibre/gui2/dialogs/epub_ui.py:527
 msgid "Level &1 TOC"
@@ -4319,22 +4056,12 @@
 msgid "Matches"
 msgstr "Résultats correspondants"
 
-<<<<<<< HEAD
-#: /home/kovid/work/calibre/src/calibre/gui2/dialogs/scheduler.py:466
-#: /home/kovid/work/calibre/src/calibre/gui2/tags.py:50
-#: /home/kovid/work/calibre/src/calibre/library/database2.py:839
-#: /home/kovid/work/calibre/src/calibre/library/database2.py:843
-#: /home/kovid/work/calibre/src/calibre/library/database2.py:1158
-msgid "News"
-msgstr "Informations"
-=======
 #: /home/kovid/work/calibre/src/calibre/gui2/dialogs/fetch_metadata_ui.py:83
 msgid ""
 "Select the book that most closely matches your copy from the list below"
 msgstr ""
 "Sélectionnez le livre qui correspond le mieux au votre dans la liste ci-"
 "dessous."
->>>>>>> 5b4d17c7
 
 #: /home/kovid/work/calibre/src/calibre/gui2/dialogs/job_view_ui.py:37
 msgid "Details of job"
@@ -4747,16 +4474,9 @@
 msgid "IS&BN:"
 msgstr "I&SBN :"
 
-<<<<<<< HEAD
-#: /home/kovid/work/calibre/src/calibre/gui2/jobs2.py:72
-#: /home/kovid/work/calibre/src/calibre/gui2/main.py:887
-msgid "Error"
-msgstr "Erreur"
-=======
 #: /home/kovid/work/calibre/src/calibre/gui2/dialogs/metadata_single_ui.py:354
 msgid "&Fetch metadata from server"
 msgstr "&Récupérer les méta-données à partir du serveur"
->>>>>>> 5b4d17c7
 
 #: /home/kovid/work/calibre/src/calibre/gui2/dialogs/metadata_single_ui.py:355
 msgid "Available Formats"
@@ -4847,16 +4567,9 @@
 msgid "Must set account information"
 msgstr "Vous devez spécifiez des informations sur le compte"
 
-<<<<<<< HEAD
-#: /home/kovid/work/calibre/src/calibre/gui2/lrf_renderer/main.py:157
-#: /home/kovid/work/calibre/src/calibre/gui2/viewer/main.py:389
-msgid "No matches found"
-msgstr "Aucun résultat"
-=======
 #: /home/kovid/work/calibre/src/calibre/gui2/dialogs/scheduler.py:357
 msgid "This recipe requires a username and password"
 msgstr "Cette recette a besoin d'un nom d'utilisateur et d'un mot de passe"
->>>>>>> 5b4d17c7
 
 #: /home/kovid/work/calibre/src/calibre/gui2/dialogs/scheduler.py:388
 msgid "Created by: "
@@ -4941,19 +4654,11 @@
 "Pour que la planification puisse s'exécuter, vous devez laisser calibre "
 "fonctionner."
 
-<<<<<<< HEAD
-#: /home/kovid/work/calibre/src/calibre/gui2/main.py:181
-msgid "Add books from a single directory"
-msgstr "Ajouter des livres à partir d'un répertoire"
-
-#: /home/kovid/work/calibre/src/calibre/gui2/main.py:182
-=======
 #: /home/kovid/work/calibre/src/calibre/gui2/dialogs/scheduler_ui.py:182
 msgid "&Download now"
 msgstr "&Télécharge maintenant"
 
 #: /home/kovid/work/calibre/src/calibre/gui2/dialogs/scheduler_ui.py:183
->>>>>>> 5b4d17c7
 msgid ""
 "Delete downloaded news older than the specified number of days. Set to zero "
 "to disable."
@@ -4974,15 +4679,11 @@
 msgid "contains"
 msgstr "contient"
 
-<<<<<<< HEAD
-#: /home/kovid/work/calibre/src/calibre/gui2/main.py:185
-=======
 #: /home/kovid/work/calibre/src/calibre/gui2/dialogs/search_item_ui.py:37
 msgid "The text to search for. It is interpreted as a regular expression."
 msgstr "Le texte à chercher. Interprété comme une expression courante."
 
 #: /home/kovid/work/calibre/src/calibre/gui2/dialogs/search_item_ui.py:38
->>>>>>> 5b4d17c7
 msgid ""
 "<p>Negate this match. That is, only return results that <b>do not</b> match "
 "this query."
@@ -4990,82 +4691,6 @@
 "<p>exclut cette correspondance. Retourne uniquement les résultats <b>qui ne "
 "correspondent pas</b> à cette requête."
 
-<<<<<<< HEAD
-#: /home/kovid/work/calibre/src/calibre/gui2/main.py:216
-#: /home/kovid/work/calibre/src/calibre/gui2/main_ui.py:360
-msgid "Save to disk"
-msgstr "Sauvegarder sur le disque"
-
-#: /home/kovid/work/calibre/src/calibre/gui2/main.py:217
-msgid "Save to disk in a single directory"
-msgstr "Sauvegarder sur le disque dans un seul répertoire"
-
-#: /home/kovid/work/calibre/src/calibre/gui2/main.py:218
-#: /home/kovid/work/calibre/src/calibre/gui2/main.py:1272
-msgid "Save only %s format to disk"
-msgstr "Sauvegarder seulement le format %s vers le disque"
-
-#: /home/kovid/work/calibre/src/calibre/gui2/main.py:222
-#: /home/kovid/work/calibre/src/calibre/gui2/main_ui.py:366
-msgid "View"
-msgstr "Visualiser"
-
-#: /home/kovid/work/calibre/src/calibre/gui2/main.py:223
-msgid "View specific format"
-msgstr "Visualiser le format spécifique"
-
-#: /home/kovid/work/calibre/src/calibre/gui2/main.py:249
-msgid "Convert individually"
-msgstr "Convertir individuellement"
-
-#: /home/kovid/work/calibre/src/calibre/gui2/main.py:250
-msgid "Bulk convert"
-msgstr "Convertir par lot"
-
-#: /home/kovid/work/calibre/src/calibre/gui2/main.py:252
-msgid "Set defaults for conversion"
-msgstr "Indiquer les valeurs par défaut pour la conversion"
-
-#: /home/kovid/work/calibre/src/calibre/gui2/main.py:253
-msgid "Set defaults for conversion of comics"
-msgstr ""
-"Indiquer les valeurs par défaut pour la conversion des bandes dessinées"
-
-#: /home/kovid/work/calibre/src/calibre/gui2/main.py:292
-msgid "Similar books..."
-msgstr "Livres similaires..."
-
-#: /home/kovid/work/calibre/src/calibre/gui2/main.py:346
-msgid "Bad database location"
-msgstr "Mauvais emplacement pour la base"
-
-#: /home/kovid/work/calibre/src/calibre/gui2/main.py:349
-#: /home/kovid/work/calibre/src/calibre/gui2/main.py:1435
-msgid "Choose a location for your ebook library."
-msgstr "Choisir un emplacement pour votre librairie d'ebook"
-
-#: /home/kovid/work/calibre/src/calibre/gui2/main.py:522
-msgid "Browse by covers"
-msgstr "Navigation par couvertures"
-
-#: /home/kovid/work/calibre/src/calibre/gui2/main.py:617
-msgid "Device: "
-msgstr "Appareil: "
-
-#: /home/kovid/work/calibre/src/calibre/gui2/main.py:619
-msgid " detected."
-msgstr " detecté."
-
-#: /home/kovid/work/calibre/src/calibre/gui2/main.py:642
-msgid "Connected "
-msgstr "Connecté: "
-
-#: /home/kovid/work/calibre/src/calibre/gui2/main.py:654
-msgid "Device database corrupted"
-msgstr "Base de données d'appareils corrompue"
-
-#: /home/kovid/work/calibre/src/calibre/gui2/main.py:655
-=======
 #: /home/kovid/work/calibre/src/calibre/gui2/dialogs/search_item_ui.py:39
 msgid "Negate"
 msgstr "Exclut"
@@ -5139,250 +4764,10 @@
 msgstr "Ajoute mot-clef"
 
 #: /home/kovid/work/calibre/src/calibre/gui2/dialogs/tag_editor_ui.py:133
->>>>>>> 5b4d17c7
 msgid ""
 "If the tag you want is not in the available list, you can add it here. "
 "Accepts a comma separated list of tags."
 msgstr ""
-<<<<<<< HEAD
-"\n"
-"                <p>La base de données sur le lecteur est corrompue. Essayer "
-"ceci:\n"
-"                <ol>\n"
-"                <li>Débrancher le lecteur. Attendre qu'il regénère la base "
-"de données (c-à-d attendre jusqu'à ce qui soit prêt à être utiliser). "
-"Brancher le. Maintenant, cela devrait fonctionner avec %(app)s. Si cela ne "
-"fonctionne pas, essayer l'étape suivante.</li>\n"
-"                <li>Quitter %(app)s. Trouver le ficher media.xml dans la "
-"mémoire principale du lecteur. Supprimer le. Débrancher le lecteur. Attendre "
-"qu'il regénère la base de données. Le reconnecter et démarrer %(app)s.</li>\n"
-"                </ol>\n"
-"                "
-
-#: /home/kovid/work/calibre/src/calibre/gui2/main.py:730
-#: /home/kovid/work/calibre/src/calibre/gui2/main.py:783
-msgid "Uploading books to device."
-msgstr "Téléchargement des livres vers l'appareil."
-
-#: /home/kovid/work/calibre/src/calibre/gui2/main.py:738
-msgid "Books"
-msgstr "Livres"
-
-#: /home/kovid/work/calibre/src/calibre/gui2/main.py:739
-msgid "EPUB Books"
-msgstr "Livres EPUB"
-
-#: /home/kovid/work/calibre/src/calibre/gui2/main.py:740
-msgid "LRF Books"
-msgstr "Livres LRF"
-
-#: /home/kovid/work/calibre/src/calibre/gui2/main.py:741
-msgid "HTML Books"
-msgstr "Livres HTML"
-
-#: /home/kovid/work/calibre/src/calibre/gui2/main.py:742
-msgid "LIT Books"
-msgstr "Livres LIT"
-
-#: /home/kovid/work/calibre/src/calibre/gui2/main.py:743
-msgid "MOBI Books"
-msgstr "Livres MOBI"
-
-#: /home/kovid/work/calibre/src/calibre/gui2/main.py:744
-msgid "Text books"
-msgstr "Livres Texte"
-
-#: /home/kovid/work/calibre/src/calibre/gui2/main.py:745
-msgid "PDF Books"
-msgstr "Livres PDF"
-
-#: /home/kovid/work/calibre/src/calibre/gui2/main.py:746
-msgid "Comics"
-msgstr "Bande Dessinées"
-
-#: /home/kovid/work/calibre/src/calibre/gui2/main.py:747
-msgid "Archives"
-msgstr "Archives"
-
-#: /home/kovid/work/calibre/src/calibre/gui2/main.py:768
-msgid "Adding books..."
-msgstr "Ajoute les livres..."
-
-#: /home/kovid/work/calibre/src/calibre/gui2/main.py:804
-msgid ""
-"The selected books will be <b>permanently deleted</b> and the files removed "
-"from your computer. Are you sure?"
-msgstr ""
-"Les livres sélectionnés vont être <b>supprimés définitivement</b> et les "
-"fichiers seront supprimés de votre ordinateur. Etes-vous sûr ?"
-
-#: /home/kovid/work/calibre/src/calibre/gui2/main.py:817
-msgid "Deleting books from device."
-msgstr "Suppression des livres dans l'appareil"
-
-#: /home/kovid/work/calibre/src/calibre/gui2/main.py:849
-#: /home/kovid/work/calibre/src/calibre/gui2/main.py:901
-#: /home/kovid/work/calibre/src/calibre/gui2/main.py:928
-#: /home/kovid/work/calibre/src/calibre/gui2/main.py:951
-#: /home/kovid/work/calibre/src/calibre/gui2/main.py:1041
-msgid "No books selected"
-msgstr "Aucun livre sélectionné"
-
-#: /home/kovid/work/calibre/src/calibre/gui2/main.py:900
-#: /home/kovid/work/calibre/src/calibre/gui2/main.py:927
-msgid "Cannot edit metadata"
-msgstr "Erreur à l'édition des metadat"
-
-#: /home/kovid/work/calibre/src/calibre/gui2/main.py:950
-msgid "Cannot save to disk"
-msgstr "Impossible de sauvegarder sur le disque"
-
-#: /home/kovid/work/calibre/src/calibre/gui2/main.py:955
-msgid "Saving to disk..."
-msgstr "Enregistrement vers le disque..."
-
-#: /home/kovid/work/calibre/src/calibre/gui2/main.py:960
-msgid "Saved"
-msgstr "Sauvegardé"
-
-#: /home/kovid/work/calibre/src/calibre/gui2/main.py:967
-msgid "Choose destination directory"
-msgstr "Choisir le répertoire de destination"
-
-#: /home/kovid/work/calibre/src/calibre/gui2/main.py:982
-msgid ""
-"<p>Could not save the following books to disk, because the %s format is not "
-"available for them:<ul>"
-msgstr ""
-"<p>Impossible de sauvegarder les fichiers suivants sur le disque, car le "
-"format %s n'est pas disponible pour eux:<ul>"
-
-#: /home/kovid/work/calibre/src/calibre/gui2/main.py:988
-msgid "Could not save some ebooks"
-msgstr "Impossible de sauvegarder des livres électroniques"
-
-#: /home/kovid/work/calibre/src/calibre/gui2/main.py:1014
-msgid "Fetching news from "
-msgstr "Récupération des News de "
-
-#: /home/kovid/work/calibre/src/calibre/gui2/main.py:1028
-msgid " fetched."
-msgstr " récupéré."
-
-#: /home/kovid/work/calibre/src/calibre/gui2/main.py:1166
-#: /home/kovid/work/calibre/src/calibre/gui2/main.py:1185
-msgid "No book selected"
-msgstr "Aucun livre sélectionné"
-
-#: /home/kovid/work/calibre/src/calibre/gui2/main.py:1166
-#: /home/kovid/work/calibre/src/calibre/gui2/main.py:1215
-msgid "Cannot view"
-msgstr "Impossible de visualiser"
-
-#: /home/kovid/work/calibre/src/calibre/gui2/main.py:1172
-#: /home/kovid/work/calibre/src/calibre/gui2/main.py:1220
-msgid "Choose the format to view"
-msgstr "Choisir le format à afficher"
-
-#: /home/kovid/work/calibre/src/calibre/gui2/main.py:1184
-msgid "Cannot open folder"
-msgstr "Impossible d'ouvrir le répertoire"
-
-#: /home/kovid/work/calibre/src/calibre/gui2/main.py:1216
-msgid "%s has no available formats."
-msgstr "%s n'a pas de format disponible."
-
-#: /home/kovid/work/calibre/src/calibre/gui2/main.py:1257
-msgid "Cannot configure"
-msgstr "Configuration impossible"
-
-#: /home/kovid/work/calibre/src/calibre/gui2/main.py:1258
-msgid "Cannot configure while there are running jobs."
-msgstr "Impossible de configurer pendant que des travaux sont en cours."
-
-#: /home/kovid/work/calibre/src/calibre/gui2/main.py:1282
-msgid "Copying database"
-msgstr "Copie la base"
-
-#: /home/kovid/work/calibre/src/calibre/gui2/main.py:1285
-msgid "Copying library to "
-msgstr "Copie la librairie vers "
-
-#: /home/kovid/work/calibre/src/calibre/gui2/main.py:1296
-msgid "Invalid database"
-msgstr "Base de données invalide"
-
-#: /home/kovid/work/calibre/src/calibre/gui2/main.py:1297
-msgid ""
-"<p>An invalid database already exists at %s, delete it before trying to move "
-"the existing database.<br>Error: %s"
-msgstr ""
-"<p>Une base de données invalide existe déjà ici : %s, spprimez la avant "
-"d'essayer de déplacer la base de données existante.<br>Erreur : %s"
-
-#: /home/kovid/work/calibre/src/calibre/gui2/main.py:1307
-msgid "Could not move database"
-msgstr "Déplacement de la base de données impossible"
-
-#: /home/kovid/work/calibre/src/calibre/gui2/main.py:1330
-msgid "No detailed info available"
-msgstr "Pas d'information détaillée disponible"
-
-#: /home/kovid/work/calibre/src/calibre/gui2/main.py:1331
-msgid "No detailed information is available for books on the device."
-msgstr ""
-"Pas d'information détaillée disponible pour les livres dans l'appareil."
-
-#: /home/kovid/work/calibre/src/calibre/gui2/main.py:1378
-msgid "Error talking to device"
-msgstr "Erreur pendant la communication avec le lecteur électronique"
-
-#: /home/kovid/work/calibre/src/calibre/gui2/main.py:1379
-msgid ""
-"There was a temporary error talking to the device. Please unplug and "
-"reconnect the device and or reboot."
-msgstr ""
-"Une erreur temporaire s'est déclenchée pendant la communication avec le "
-"lecteur électronique. Veuillez déconnecter et reconnecter le lecteur "
-"électronique et redémarrer."
-
-#: /home/kovid/work/calibre/src/calibre/gui2/main.py:1396
-#: /home/kovid/work/calibre/src/calibre/gui2/main.py:1415
-#: /home/kovid/work/calibre/src/calibre/gui2/main.py:1419
-msgid "Conversion Error"
-msgstr "Erreur lors de la conversion"
-
-#: /home/kovid/work/calibre/src/calibre/gui2/main.py:1397
-msgid ""
-"<p>Could not convert: %s<p>It is a <a href=\"%s\">DRM</a>ed book. You must "
-"first remove the DRM using 3rd party tools."
-msgstr ""
-"<p>Impossible de convertir: %s<p>C'est un livre avec <a href=\"%s\">DRM</a>. "
-"Vous devez supprimer les DRM en utilisant un programme tiers."
-
-#: /home/kovid/work/calibre/src/calibre/gui2/main.py:1444
-msgid "Invalid library location"
-msgstr "Emplacement de la librairie invalide"
-
-#: /home/kovid/work/calibre/src/calibre/gui2/main.py:1445
-msgid "Could not access %s. Using %s as the library."
-msgstr "Impossible d'accéder à %s. Utilise %s comme librairie."
-
-#: /home/kovid/work/calibre/src/calibre/gui2/main.py:1493
-msgid ""
-"is the result of the efforts of many volunteers from all over the world. If "
-"you find it useful, please consider donating to support its development."
-msgstr ""
-"est le résultat d'efforts de beaucoup de volontaires partout dans le monde. "
-"Si vous le trouvez utile, pensez à donner afin de supporter son "
-"développement."
-
-#: /home/kovid/work/calibre/src/calibre/gui2/main.py:1517
-msgid "There are active jobs. Are you sure you want to quit?"
-msgstr "Il y a des travaux actifs. Voulez-vous vraiment finir ?"
-
-#: /home/kovid/work/calibre/src/calibre/gui2/main.py:1520
-=======
 "Si l'étiquette que vous désirez n'est pas disponible dans la liste, vous "
 "pouvez l'ajouter ici. Accepte une liste d'étiquettes séparées par des "
 "virgules."
@@ -5555,7 +4940,6 @@
 msgstr "&Ajouter un flux"
 
 #: /home/kovid/work/calibre/src/calibre/gui2/dialogs/user_profiles_ui.py:276
->>>>>>> 5b4d17c7
 msgid ""
 "For help with writing advanced news recipes, please visit <a "
 "href=\"http://calibre.kovidgoyal.net/user_manual/news.html\">User Recipes</a>"
@@ -5565,24 +4949,6 @@
 "href=\"http://calibre.kovidgoyal.net/user_manual/news.html\">Recettes "
 "utilisateur</a>"
 
-<<<<<<< HEAD
-#: /home/kovid/work/calibre/src/calibre/gui2/main.py:1524
-msgid "WARNING: Active jobs"
-msgstr "ATTENTION: Travaux actifs"
-
-#: /home/kovid/work/calibre/src/calibre/gui2/main.py:1560
-msgid ""
-"will keep running in the system tray. To close it, choose <b>Quit</b> in the "
-"context menu of the system tray."
-msgstr ""
-"continuera à tourner dans la zone de notification. Pour le fermer, choisir "
-"<b>Quitter</b> dans le menu contextuel de la zone de notification."
-
-#: /home/kovid/work/calibre/src/calibre/gui2/main.py:1579
-msgid ""
-"<span style=\"color:red; font-weight:bold\">Latest version: <a "
-"href=\"%s\">%s</a></span>"
-=======
 #: /home/kovid/work/calibre/src/calibre/gui2/dialogs/user_profiles_ui.py:277
 msgid "Recipe source code (python)"
 msgstr "Code source de la recette (python)"
@@ -5609,7 +4975,6 @@
 "font-weight:600;\">Test</span> functionality below to test your regular "
 "expression on a few sample filenames. The group names for the various "
 "metadata entries are documented in tooltips.</p></body></html>"
->>>>>>> 5b4d17c7
 msgstr ""
 "<!DOCTYPE HTML PUBLIC \"-//W3C//DTD HTML 4.0//EN\" "
 "\"http://www.w3.org/TR/REC-html40/strict.dtd\">\n"
@@ -5634,41 +4999,6 @@
 "groupes pour chacune des entrées de méta-données sont affichés dans les "
 "bulles d'aide.</p></body></html>"
 
-<<<<<<< HEAD
-#: /home/kovid/work/calibre/src/calibre/gui2/main.py:1587
-msgid "Update available"
-msgstr "Mise à jour disponible"
-
-#: /home/kovid/work/calibre/src/calibre/gui2/main.py:1588
-msgid ""
-"%s has been updated to version %s. See the <a "
-"href=\"http://calibre.kovidgoyal.net/wiki/Changelog\">new features</a>. "
-"Visit the download page?"
-msgstr ""
-"%s a été mise à jour vers la version  %s. Voir <a "
-"href=\"http://calibre.kovidgoyal.net/wiki/Changelog\">Nouveautés</a>. "
-"Visiter la page de téléchargement ?"
-
-#: /home/kovid/work/calibre/src/calibre/gui2/main.py:1607
-msgid "Use the library located at the specified path."
-msgstr "Utiliser la librairie présente dans le répertoire spécifié."
-
-#: /home/kovid/work/calibre/src/calibre/gui2/main.py:1609
-msgid "Start minimized to system tray."
-msgstr "Démarrer en mode minimisé dans la zone de notification."
-
-#: /home/kovid/work/calibre/src/calibre/gui2/main.py:1611
-msgid "Log debugging information to console"
-msgstr "Loggue les informations de débogage dans la console"
-
-#: /home/kovid/work/calibre/src/calibre/gui2/main.py:1641
-msgid "Cannot Start "
-msgstr "Impossible de lancer "
-
-#: /home/kovid/work/calibre/src/calibre/gui2/main.py:1642
-msgid "<p>%s is already running. %s</p>"
-msgstr "<p>%s est déjà démarré. %s</p>"
-=======
 #: /home/kovid/work/calibre/src/calibre/gui2/filename_pattern_ui.py:104
 msgid "Regular &expression"
 msgstr "&Expression régulière"
@@ -5705,7 +5035,6 @@
 #: /home/kovid/work/calibre/src/calibre/gui2/filename_pattern_ui.py:111
 msgid "Authors:"
 msgstr "Auteurs:"
->>>>>>> 5b4d17c7
 
 #: /home/kovid/work/calibre/src/calibre/gui2/filename_pattern_ui.py:112
 msgid "Regular expression (?P<authors>)"
@@ -5943,55 +5272,6 @@
 msgid "Edit metadata in bulk"
 msgstr "Editer les méta-données par lot"
 
-<<<<<<< HEAD
-#: /home/kovid/work/calibre/src/calibre/gui2/viewer/config_ui.py:104
-msgid "Configure Ebook viewer"
-msgstr "Configurer l'afficheur d'Ebook"
-
-#: /home/kovid/work/calibre/src/calibre/gui2/viewer/config_ui.py:105
-msgid "&Font options"
-msgstr "Options de &fontes"
-
-#: /home/kovid/work/calibre/src/calibre/gui2/viewer/config_ui.py:106
-msgid "Se&rif family:"
-msgstr "Famille Se&rif:"
-
-#: /home/kovid/work/calibre/src/calibre/gui2/viewer/config_ui.py:107
-msgid "&Sans family:"
-msgstr "Famille &Sans;"
-
-#: /home/kovid/work/calibre/src/calibre/gui2/viewer/config_ui.py:108
-msgid "&Monospace family:"
-msgstr "Famille &Monospace:"
-
-#: /home/kovid/work/calibre/src/calibre/gui2/viewer/config_ui.py:109
-msgid "&Default font size:"
-msgstr "Taille de la fonte par &défaut:"
-
-#: /home/kovid/work/calibre/src/calibre/gui2/viewer/config_ui.py:111
-msgid "Monospace &font size:"
-msgstr "Taille de la &fonte monospace:"
-
-#: /home/kovid/work/calibre/src/calibre/gui2/viewer/config_ui.py:113
-msgid "S&tandard font:"
-msgstr "Fonte S&tandard:"
-
-#: /home/kovid/work/calibre/src/calibre/gui2/viewer/config_ui.py:114
-msgid "Serif"
-msgstr "Serif"
-
-#: /home/kovid/work/calibre/src/calibre/gui2/viewer/config_ui.py:115
-msgid "Sans-serif"
-msgstr "Sans-serif"
-
-#: /home/kovid/work/calibre/src/calibre/gui2/viewer/config_ui.py:116
-msgid "Monospace"
-msgstr "Monospace"
-
-#: /home/kovid/work/calibre/src/calibre/gui2/viewer/config_ui.py:118
-msgid "&User stylesheet"
-msgstr "Feuille de style &utilisateur"
-=======
 #: /home/kovid/work/calibre/src/calibre/gui2/main.py:176
 msgid "Download metadata and covers"
 msgstr "Télécharge des métadonnées et des couvertures"
@@ -6046,50 +5326,11 @@
 #: /home/kovid/work/calibre/src/calibre/gui2/main.py:223
 msgid "View specific format"
 msgstr "Visualiser le format spécifique"
->>>>>>> 5b4d17c7
 
 #: /home/kovid/work/calibre/src/calibre/gui2/main.py:249
 msgid "Convert individually"
 msgstr "Convertir individuellement"
 
-<<<<<<< HEAD
-#: /home/kovid/work/calibre/src/calibre/gui2/viewer/documentview.py:59
-#: /home/kovid/work/calibre/src/calibre/gui2/viewer/documentview.py:89
-msgid ""
-"Set the user CSS stylesheet. This can be used to customize the look of all "
-"books."
-msgstr ""
-"Voir la feuille de style utilisateur CSS. Peut être utilisée pour "
-"personnaliser le visuel de tous les livres."
-
-#: /home/kovid/work/calibre/src/calibre/gui2/viewer/documentview.py:61
-msgid "Font options"
-msgstr "Options pour les fontes"
-
-#: /home/kovid/work/calibre/src/calibre/gui2/viewer/documentview.py:63
-msgid "The serif font family"
-msgstr "La famille de fonte serif"
-
-#: /home/kovid/work/calibre/src/calibre/gui2/viewer/documentview.py:65
-msgid "The sans-serif font family"
-msgstr "La famille de fonte sans-serif"
-
-#: /home/kovid/work/calibre/src/calibre/gui2/viewer/documentview.py:67
-msgid "The monospaced font family"
-msgstr "La famille de fonte monospace"
-
-#: /home/kovid/work/calibre/src/calibre/gui2/viewer/documentview.py:68
-msgid "The standard font size in px"
-msgstr "La taille de fonte standard en px"
-
-#: /home/kovid/work/calibre/src/calibre/gui2/viewer/documentview.py:69
-msgid "The monospaced font size in px"
-msgstr "La taille de fonte monospace en px"
-
-#: /home/kovid/work/calibre/src/calibre/gui2/viewer/documentview.py:70
-msgid "The standard font type"
-msgstr "Le type de fonte standard"
-=======
 #: /home/kovid/work/calibre/src/calibre/gui2/main.py:250
 msgid "Bulk convert"
 msgstr "Convertir par lot"
@@ -6123,85 +5364,11 @@
 #: /home/kovid/work/calibre/src/calibre/gui2/main.py:617
 msgid "Device: "
 msgstr "Appareil: "
->>>>>>> 5b4d17c7
 
 #: /home/kovid/work/calibre/src/calibre/gui2/main.py:619
 msgid " detected."
 msgstr " detecté."
 
-<<<<<<< HEAD
-#: /home/kovid/work/calibre/src/calibre/gui2/viewer/main.py:206
-msgid "Position in book"
-msgstr "Position dans le livre"
-
-#: /home/kovid/work/calibre/src/calibre/gui2/viewer/main.py:207
-msgid "/Unknown"
-msgstr "/Inconnu"
-
-#: /home/kovid/work/calibre/src/calibre/gui2/viewer/main.py:212
-msgid "Go to a reference. To get reference numbers, use the reference mode."
-msgstr ""
-"Aller vers une référence. Pour indiquer des numéros de référence, utiliser "
-"le mode référence."
-
-#: /home/kovid/work/calibre/src/calibre/gui2/viewer/main.py:218
-msgid "Search for text in book"
-msgstr "Rechercher du texte dans le livre"
-
-#: /home/kovid/work/calibre/src/calibre/gui2/viewer/main.py:350
-msgid "Choose ebook"
-msgstr "Choisir un ebook"
-
-#: /home/kovid/work/calibre/src/calibre/gui2/viewer/main.py:351
-msgid "Ebooks"
-msgstr "Ebooks"
-
-#: /home/kovid/work/calibre/src/calibre/gui2/viewer/main.py:369
-msgid "Add bookmark"
-msgstr "Ajouter un signet"
-
-#: /home/kovid/work/calibre/src/calibre/gui2/viewer/main.py:369
-msgid "Enter title for bookmark:"
-msgstr "Entrer un titre pour le signet:"
-
-#: /home/kovid/work/calibre/src/calibre/gui2/viewer/main.py:390
-msgid "No matches found for: %s"
-msgstr "Pas de correspondance trouvée pour: %s"
-
-#: /home/kovid/work/calibre/src/calibre/gui2/viewer/main.py:430
-msgid "Loading flow..."
-msgstr "Chargement du flux..."
-
-#: /home/kovid/work/calibre/src/calibre/gui2/viewer/main.py:457
-msgid "Laying out %s"
-msgstr "Aménagement de %s"
-
-#: /home/kovid/work/calibre/src/calibre/gui2/viewer/main.py:509
-msgid "Loading ebook..."
-msgstr "Charge l'ebook..."
-
-#: /home/kovid/work/calibre/src/calibre/gui2/viewer/main.py:517
-msgid "<p>This book is protected by <a href=\"%s\">DRM</a>"
-msgstr "<p>Ce livre est protégé par <a href=\"%s\">DRM</a>"
-
-#: /home/kovid/work/calibre/src/calibre/gui2/viewer/main.py:517
-msgid "DRM Error"
-msgstr "Erreur de DRM"
-
-#: /home/kovid/work/calibre/src/calibre/gui2/viewer/main.py:519
-msgid "Could not open ebook"
-msgstr "Impossible d'ouvrir l'ebook"
-
-#: /home/kovid/work/calibre/src/calibre/gui2/viewer/main.py:520
-msgid "<b>%s</b><br/><p>%s</p>"
-msgstr "<b>%s</b><br/><p>%s</p>"
-
-#: /home/kovid/work/calibre/src/calibre/gui2/viewer/main.py:592
-msgid "Options to control the ebook viewer"
-msgstr "Options pour contrôler l'afficheur d'ebook"
-
-#: /home/kovid/work/calibre/src/calibre/gui2/viewer/main.py:599
-=======
 #: /home/kovid/work/calibre/src/calibre/gui2/main.py:642
 msgid "Connected "
 msgstr "Connecté: "
@@ -6289,7 +5456,6 @@
 msgstr "Ajoute les livres..."
 
 #: /home/kovid/work/calibre/src/calibre/gui2/main.py:804
->>>>>>> 5b4d17c7
 msgid ""
 "The selected books will be <b>permanently deleted</b> and the files removed "
 "from your computer. Are you sure?"
@@ -6297,21 +5463,9 @@
 "Les livres sélectionnés vont être <b>supprimés définitivement</b> et les "
 "fichiers seront supprimés de votre ordinateur. Etes-vous sûr ?"
 
-<<<<<<< HEAD
-#: /home/kovid/work/calibre/src/calibre/gui2/viewer/main.py:608
-msgid ""
-"%prog [options] file\n"
-"\n"
-"View an ebook.\n"
-msgstr ""
-"%prog [options] fichier\n"
-"\n"
-"Visualiser un ebook.\n"
-=======
 #: /home/kovid/work/calibre/src/calibre/gui2/main.py:817
 msgid "Deleting books from device."
 msgstr "Suppression des livres dans l'appareil"
->>>>>>> 5b4d17c7
 
 #: /home/kovid/work/calibre/src/calibre/gui2/main.py:848
 msgid "Cannot download metadata"
@@ -6614,24 +5768,6 @@
 msgid "Add books"
 msgstr "Ajouter des livres"
 
-<<<<<<< HEAD
-#: /home/kovid/work/calibre/src/calibre/library/database2.py:1262
-msgid "<p>Copying books to %s<br><center>"
-msgstr "<p>Copie les livres vers %s<br><center>"
-
-#: /home/kovid/work/calibre/src/calibre/library/database2.py:1275
-#: /home/kovid/work/calibre/src/calibre/library/database2.py:1384
-msgid "Copying <b>%s</b>"
-msgstr "Copie <b>%s</b>"
-
-#: /home/kovid/work/calibre/src/calibre/library/database2.py:1355
-msgid "<p>Migrating old database to ebook library in %s<br><center>"
-msgstr "<p>Migre l'ancienne base vers la librairie dans %s<br><center>"
-
-#: /home/kovid/work/calibre/src/calibre/library/database2.py:1401
-msgid "Compacting database"
-msgstr "Compacte la base"
-=======
 #: /home/kovid/work/calibre/src/calibre/gui2/main_ui.py:353
 msgid "A"
 msgstr "A"
@@ -6648,7 +5784,6 @@
 #: /home/kovid/work/calibre/src/calibre/gui2/main_ui.py:357
 msgid "Edit meta information"
 msgstr "Editer les méta-données"
->>>>>>> 5b4d17c7
 
 #: /home/kovid/work/calibre/src/calibre/gui2/main_ui.py:358
 msgid "E"
@@ -6658,15 +5793,6 @@
 msgid "Send to device"
 msgstr "Envoyer au lecteur"
 
-<<<<<<< HEAD
-#: /home/kovid/work/calibre/src/calibre/parallel.py:390
-msgid "Could not launch worker process."
-msgstr "Impossible de lancer le processus de travail"
-
-#: /home/kovid/work/calibre/src/calibre/parallel.py:816
-msgid "Job stopped by user"
-msgstr "Le travail a été stoppé par l'utilisateur"
-=======
 #: /home/kovid/work/calibre/src/calibre/gui2/main_ui.py:361
 msgid "S"
 msgstr "S"
@@ -6674,7 +5800,6 @@
 #: /home/kovid/work/calibre/src/calibre/gui2/main_ui.py:362
 msgid "Fetch news"
 msgstr "Récupérer des News"
->>>>>>> 5b4d17c7
 
 #: /home/kovid/work/calibre/src/calibre/gui2/main_ui.py:363
 msgid "F"
@@ -6967,7 +6092,900 @@
 msgid "Ebooks"
 msgstr "Ebooks"
 
-<<<<<<< HEAD
+#: /home/kovid/work/calibre/src/calibre/gui2/viewer/main.py:369
+msgid "Add bookmark"
+msgstr "Ajouter un signet"
+
+#: /home/kovid/work/calibre/src/calibre/gui2/viewer/main.py:369
+msgid "Enter title for bookmark:"
+msgstr "Entrer un titre pour le signet:"
+
+#: /home/kovid/work/calibre/src/calibre/gui2/viewer/main.py:390
+msgid "No matches found for: %s"
+msgstr "Pas de correspondance trouvée pour: %s"
+
+#: /home/kovid/work/calibre/src/calibre/gui2/viewer/main.py:430
+msgid "Loading flow..."
+msgstr "Chargement du flux..."
+
+#: /home/kovid/work/calibre/src/calibre/gui2/viewer/main.py:457
+msgid "Laying out %s"
+msgstr "Aménagement de %s"
+
+#: /home/kovid/work/calibre/src/calibre/gui2/viewer/main.py:509
+msgid "Loading ebook..."
+msgstr "Charge l'ebook..."
+
+#: /home/kovid/work/calibre/src/calibre/gui2/viewer/main.py:517
+msgid "<p>This book is protected by <a href=\"%s\">DRM</a>"
+msgstr "<p>Ce livre est protégé par <a href=\"%s\">DRM</a>"
+
+#: /home/kovid/work/calibre/src/calibre/gui2/viewer/main.py:517
+msgid "DRM Error"
+msgstr "Erreur de DRM"
+
+#: /home/kovid/work/calibre/src/calibre/gui2/viewer/main.py:519
+msgid "Could not open ebook"
+msgstr "Impossible d'ouvrir l'ebook"
+
+#: /home/kovid/work/calibre/src/calibre/gui2/viewer/main.py:520
+msgid "<b>%s</b><br/><p>%s</p>"
+msgstr "<b>%s</b><br/><p>%s</p>"
+
+#: /home/kovid/work/calibre/src/calibre/gui2/viewer/main.py:592
+msgid "Options to control the ebook viewer"
+msgstr "Options pour contrôler l'afficheur d'ebook"
+
+#: /home/kovid/work/calibre/src/calibre/gui2/viewer/main.py:599
+msgid ""
+"If specified, viewer window will try to come to the front when started."
+msgstr ""
+"Si spécifié, la fenêtre de l'afficheur essaiera de s'afficher au premier "
+"plan au lancement."
+
+#: /home/kovid/work/calibre/src/calibre/gui2/viewer/main_ui.py:152
+msgid "Ebook Viewer"
+msgstr "Afficheur d'Ebook"
+
+#: /home/kovid/work/calibre/src/calibre/gui2/viewer/main_ui.py:153
+msgid "toolBar"
+msgstr "Barre d'outils"
+
+#: /home/kovid/work/calibre/src/calibre/gui2/viewer/main_ui.py:156
+msgid "Next page"
+msgstr "Page suivante"
+
+#: /home/kovid/work/calibre/src/calibre/gui2/viewer/main_ui.py:157
+msgid "Previous page"
+msgstr "Page précédente"
+
+#: /home/kovid/work/calibre/src/calibre/gui2/viewer/main_ui.py:158
+msgid "Font size larger"
+msgstr "Fonte plus large"
+
+#: /home/kovid/work/calibre/src/calibre/gui2/viewer/main_ui.py:159
+msgid "Font size smaller"
+msgstr "Fonte plus petite"
+
+#: /home/kovid/work/calibre/src/calibre/gui2/viewer/main_ui.py:163
+msgid "Find next"
+msgstr "Trouver le suivant"
+
+#: /home/kovid/work/calibre/src/calibre/gui2/viewer/main_ui.py:164
+msgid "Copy to clipboard"
+msgstr "Copie vers le presse-papier"
+
+#: /home/kovid/work/calibre/src/calibre/gui2/viewer/main_ui.py:166
+msgid "Reference Mode"
+msgstr "Mode Référence"
+
+#: /home/kovid/work/calibre/src/calibre/gui2/viewer/main_ui.py:167
+msgid "Bookmark"
+msgstr "Signet"
+
+#: /home/kovid/work/calibre/src/calibre/gui2/viewer/main_ui.py:168
+msgid "Toggle full screen"
+msgstr "Passer en mode plein écran"
+
+#: /home/kovid/work/calibre/src/calibre/gui2/widgets.py:83
+msgid "Invalid regular expression"
+msgstr "Expression régulière invalide"
+
+#: /home/kovid/work/calibre/src/calibre/gui2/widgets.py:84
+msgid "Invalid regular expression: %s"
+msgstr "Expression régulière invalide: %s"
+
+#: /home/kovid/work/calibre/src/calibre/gui2/widgets.py:175
+msgid ""
+"Library\n"
+"%d\n"
+"books"
+msgstr ""
+"Librairie\n"
+"%d\n"
+"Livres"
+
+#: /home/kovid/work/calibre/src/calibre/gui2/widgets.py:176
+msgid ""
+"Reader\n"
+"%s\n"
+"available"
+msgstr ""
+"Lecteur\n"
+"%s\n"
+"disponible"
+
+#: /home/kovid/work/calibre/src/calibre/gui2/widgets.py:177
+msgid ""
+"Card\n"
+"%s\n"
+"available"
+msgstr ""
+"Carte\n"
+"%s\n"
+"disponible"
+
+#: /home/kovid/work/calibre/src/calibre/gui2/widgets.py:182
+msgid "Click to see the list of books available on your computer"
+msgstr "Cliquer pour voir la liste des livres présents sur votre ordinateur"
+
+#: /home/kovid/work/calibre/src/calibre/gui2/widgets.py:183
+msgid "Click to see the list of books in the main memory of your reader"
+msgstr ""
+"Cliquer pour voir la liste des livres présents dans la mémoire principale de "
+"votre lecteur"
+
+#: /home/kovid/work/calibre/src/calibre/gui2/widgets.py:184
+msgid "Click to see the list of books on the storage card in your reader"
+msgstr ""
+"Cliquer pour voir la liste des livres présents dans la carte mémoire de "
+"votre lecteur"
+
+#: /home/kovid/work/calibre/src/calibre/library/__init__.py:16
+msgid "Settings to control the calibre content server"
+msgstr "Paramètres pour contrôler le serveur de contenu calibre"
+
+#: /home/kovid/work/calibre/src/calibre/library/__init__.py:20
+msgid "The port on which to listen. Default is %default"
+msgstr "Le port sur lequel écouter. Par défaut : %default"
+
+#: /home/kovid/work/calibre/src/calibre/library/__init__.py:22
+msgid "The server timeout in seconds. Default is %default"
+msgstr "Timeout du serveur en secondes. Par défaut : %default"
+
+#: /home/kovid/work/calibre/src/calibre/library/__init__.py:24
+msgid "The max number of worker threads to use. Default is %default"
+msgstr "Le nombre de processus de travail à utiliser. Par défaut : %default"
+
+#: /home/kovid/work/calibre/src/calibre/library/__init__.py:26
+msgid "Set a password to restrict access. By default access is unrestricted."
+msgstr ""
+"Indiquer un mot de passe pour restreindre l'accès. Par défaut, l'accès n'est "
+"pas restreint."
+
+#: /home/kovid/work/calibre/src/calibre/library/__init__.py:28
+msgid "Username for access. By default, it is: %default"
+msgstr "Nom d'utilisateur pour le contrôle d'accès. Par défaut: %default"
+
+#: /home/kovid/work/calibre/src/calibre/library/__init__.py:32
+msgid "The maximum size for displayed covers. Default is %default."
+msgstr ""
+"La taille maximum pour les couvertures affichées. Par défaut : %default"
+
+#: /home/kovid/work/calibre/src/calibre/library/cli.py:108
+msgid ""
+"Path to the calibre library. Default is to use the path stored in the "
+"settings."
+msgstr ""
+"Chemin de la librairie calibre. Par défaut : utilise celui indiqué dans les "
+"paramètres."
+
+#: /home/kovid/work/calibre/src/calibre/library/cli.py:188
+msgid ""
+"%prog list [options]\n"
+"\n"
+"List the books available in the calibre database.\n"
+msgstr ""
+"%prog list [options]\n"
+"\n"
+"Lister les livres disponibles dans la base calibre.\n"
+
+#: /home/kovid/work/calibre/src/calibre/library/cli.py:196
+msgid ""
+"The fields to display when listing books in the database. Should be a comma "
+"separated list of fields.\n"
+"Available fields: %s\n"
+"Default: %%default. The special field \"all\" can be used to select all "
+"fields. Only has effect in the text output format."
+msgstr ""
+"Champs à afficher quand les livres sont listés dans la base. Doit être une "
+"liste de champs séparés par des virgules.\n"
+"Champs disponibles: %s\n"
+"Par défaut: %%default. Le champ spécial \"all\" peut être utilisé pour "
+"sélectionner tous les champs. Ceci n'affecte que le format du texte en "
+"sortie."
+
+#: /home/kovid/work/calibre/src/calibre/library/cli.py:198
+msgid ""
+"The field by which to sort the results.\n"
+"Available fields: %s\n"
+"Default: %%default"
+msgstr ""
+"Le champ utilisé pour trier les résultats.\n"
+"Champs disponibles: %s\n"
+"Par défaut: %%default"
+
+#: /home/kovid/work/calibre/src/calibre/library/cli.py:200
+msgid "Sort results in ascending order"
+msgstr "Trier les résultats dans l'ordre ascendant"
+
+#: /home/kovid/work/calibre/src/calibre/library/cli.py:202
+msgid ""
+"Filter the results by the search query. For the format of the search query, "
+"please see the search related documentation in the User Manual. Default is "
+"to do no filtering."
+msgstr ""
+"Filtrer les résultats à l'aide de la requête de recherche. Pour le format de "
+"la requête de recherche, veuillez consulter la section recherche dans le "
+"manuel utilisateur. Par défaut n'effectue aucun filtrage"
+
+#: /home/kovid/work/calibre/src/calibre/library/cli.py:204
+msgid ""
+"The maximum width of a single line in the output. Defaults to detecting "
+"screen size."
+msgstr ""
+"Largeur maximum pour une seule ligne en sortie. Par défaut détecte la taille "
+"de l'écran."
+
+#: /home/kovid/work/calibre/src/calibre/library/cli.py:205
+msgid "The string used to separate fields. Default is a space."
+msgstr "La chaîne utilisée pour séparer des champs. Par défaut : un espace"
+
+#: /home/kovid/work/calibre/src/calibre/library/cli.py:206
+msgid ""
+"The prefix for all file paths. Default is the absolute path to the library "
+"folder."
+msgstr ""
+"Le préfixe pour tous les chemins. Par défaut : Le chemin absolu du "
+"répertoire de la librairie."
+
+#: /home/kovid/work/calibre/src/calibre/library/cli.py:209
+msgid ""
+"The format in which to output the data. Available choices: %s. Defaults is "
+"text."
+msgstr ""
+"Format souhaité pour l'affichage des données. Choix disponibles: %s. Par "
+"défaut: texte."
+
+#: /home/kovid/work/calibre/src/calibre/library/cli.py:217
+msgid "Invalid fields. Available fields:"
+msgstr "Champs invalides. Champs disponibles:"
+
+#: /home/kovid/work/calibre/src/calibre/library/cli.py:224
+msgid "Invalid sort field. Available fields:"
+msgstr "Champ de tri invalide. Champs disponibles:"
+
+#: /home/kovid/work/calibre/src/calibre/library/cli.py:295
+msgid ""
+"The following books were not added as they already exist in the database "
+"(see --duplicates option):"
+msgstr ""
+"Les livres suivants ne seront pas ajoutés car ils existent déjà dans la base "
+"de données (voir l'option --duplicates):"
+
+#: /home/kovid/work/calibre/src/calibre/library/cli.py:321
+msgid ""
+"%prog add [options] file1 file2 file3 ...\n"
+"\n"
+"Add the specified files as books to the database. You can also specify "
+"directories, see\n"
+"the directory related options below.\n"
+msgstr ""
+"%prog add [options] fichier1 fichier2 fichier3 ...\n"
+"\n"
+"Ajouter les fichiers spécifiés comme ebooks à la base de données. Vous "
+"pouvez aussi spécifier des répertoires, voir les options décrivant les "
+"répertoires ci-dessous.\n"
+
+#: /home/kovid/work/calibre/src/calibre/library/cli.py:330
+msgid ""
+"Assume that each directory has only a single logical book and that all files "
+"in it are different e-book formats of that book"
+msgstr ""
+"Supposer que chaque répertoire dispose d'un livre logique et que tous les "
+"fichiers dans celui-ci sont des formats différents de ce même livre."
+
+#: /home/kovid/work/calibre/src/calibre/library/cli.py:332
+msgid "Process directories recursively"
+msgstr "Traite les répertoires récursivement"
+
+#: /home/kovid/work/calibre/src/calibre/library/cli.py:334
+msgid ""
+"Add books to database even if they already exist. Comparison is done based "
+"on book titles."
+msgstr ""
+"Ajouter les livres dans la base de données même s'ils existent déjà. La "
+"comparaison est basée sur les titres des ebooks."
+
+#: /home/kovid/work/calibre/src/calibre/library/cli.py:339
+msgid "You must specify at least one file to add"
+msgstr "Vous devez spécifier au moins un fichier à ajouter"
+
+#: /home/kovid/work/calibre/src/calibre/library/cli.py:357
+msgid ""
+"%prog remove ids\n"
+"\n"
+"Remove the books identified by ids from the database. ids should be a comma "
+"separated list of id numbers (you can get id numbers by using the list "
+"command). For example, 23,34,57-85\n"
+msgstr ""
+"%prog remove ids\n"
+"\n"
+"Supprimer les livres identifiés par ids dans la base de données. ids doit "
+"être une liste d'identifiants séparés par des virgules (vous pouvez obtenir "
+"la liste des identifiants à l'aide de la commande list). Par exemple, "
+"23,34,57-85\n"
+
+#: /home/kovid/work/calibre/src/calibre/library/cli.py:369
+msgid "You must specify at least one book to remove"
+msgstr "Vous devez spécifier au moins un fichier à supprimer"
+
+#: /home/kovid/work/calibre/src/calibre/library/cli.py:389
+msgid ""
+"%prog add_format [options] id ebook_file\n"
+"\n"
+"Add the ebook in ebook_file to the available formats for the logical book "
+"identified by id. You can get id by using the list command. If the format "
+"already exists, it is replaced.\n"
+msgstr ""
+"%prog add_format [options] id fichier_livre\n"
+"\n"
+"Ajouter le livre dans fichier_livre aux formats disponibles pour le livre "
+"logique identifié par id. Vous pouvez obtenir l'identifiant à l'aide de la "
+"commande list. Si le format existe déjà, il sera remplacé.\n"
+
+#: /home/kovid/work/calibre/src/calibre/library/cli.py:400
+msgid "You must specify an id and an ebook file"
+msgstr "Veuillez indiquer une identification et le fichier ebook."
+
+#: /home/kovid/work/calibre/src/calibre/library/cli.py:405
+msgid "ebook file must have an extension"
+msgstr "Les fichiers de livres électroniques doivent avoir une extension"
+
+#: /home/kovid/work/calibre/src/calibre/library/cli.py:413
+msgid ""
+"\n"
+"%prog remove_format [options] id fmt\n"
+"\n"
+"Remove the format fmt from the logical book identified by id. You can get id "
+"by using the list command. fmt should be a file extension like LRF or TXT or "
+"EPUB. If the logical book does not have fmt available, do nothing.\n"
+msgstr ""
+"\n"
+"%prog remove_format [options] id fmt\n"
+"\n"
+"Supprimer le format fmt du livre logique identifié par id. Vous pouvez "
+"obtenir l'identifiant à l'aide de la commande list. fmt doit être une "
+"extension de fichier comme LRF, TXT ou EPUB. Si le fichier logique n'a pas "
+"de format fmt disponible, n'effectue aucune action.\n"
+
+#: /home/kovid/work/calibre/src/calibre/library/cli.py:426
+msgid "You must specify an id and a format"
+msgstr "Vous devez spécifier un identifiant et un format"
+
+#: /home/kovid/work/calibre/src/calibre/library/cli.py:444
+msgid ""
+"\n"
+"%prog show_metadata [options] id\n"
+"\n"
+"Show the metadata stored in the calibre database for the book identified by "
+"id.\n"
+"id is an id number from the list command.\n"
+msgstr ""
+"\n"
+"%prog show_metadata [options] id\n"
+"\n"
+"Afficher les méta-données stockées dans la base de données calibre pour le "
+"livre identifié par id.\n"
+"id est un identifiant obtenu à l'aide de la commande list.\n"
+
+#: /home/kovid/work/calibre/src/calibre/library/cli.py:452
+msgid "Print metadata in OPF form (XML)"
+msgstr "Imprimer les méta-données dans un formulaire OPF (XML)"
+
+#: /home/kovid/work/calibre/src/calibre/library/cli.py:457
+msgid "You must specify an id"
+msgstr "Vous devez spécifier un identifiant"
+
+#: /home/kovid/work/calibre/src/calibre/library/cli.py:471
+msgid ""
+"\n"
+"%prog set_metadata [options] id /path/to/metadata.opf\n"
+"\n"
+"Set the metadata stored in the calibre database for the book identified by "
+"id\n"
+"from the OPF file metadata.opf. id is an id number from the list command. "
+"You\n"
+"can get a quick feel for the OPF format by using the --as-opf switch to the\n"
+"show_metadata command.\n"
+msgstr ""
+"\n"
+"%prog set_metadata [options] id /repertoire/vers/meta-donnees.opf\n"
+"\n"
+"Indique les méta-données stockée dans la base calibre pour le livre "
+"identifié par id\n"
+"à partir du fichier OPF meta-donnees.opf. id est l'identifiant obtenu à "
+"partir de la commande list.\n"
+"Vous pouvez avoir un aperçu rapide du format OPF en utilisant --as-opf "
+"ajouté à la\n"
+"commande show_metadata.\n"
+
+#: /home/kovid/work/calibre/src/calibre/library/cli.py:484
+msgid "You must specify an id and a metadata file"
+msgstr "Vous devez spécifier un identifiant et un fichier de méta-données"
+
+#: /home/kovid/work/calibre/src/calibre/library/cli.py:496
+msgid ""
+"%prog export [options] ids\n"
+"\n"
+"Export the books specified by ids (a comma separated list) to the "
+"filesystem.\n"
+"The export operation saves all formats of the book, its cover and metadata "
+"(in\n"
+"an opf file). You can get id numbers from the list command.\n"
+msgstr ""
+"%prog export [options] ids\n"
+"\n"
+"Exporter les livres spécifiés par ids (une liste séparée par des virgules) "
+"vers le système de fichiers.\n"
+"L'export sauvegarde tous les formats du livre, la couverture et les méta-"
+"données (dans\n"
+"un fichier opf). Vous pouvez obtenir les numéros id à partir de la commande "
+"list.\n"
+
+#: /home/kovid/work/calibre/src/calibre/library/cli.py:504
+msgid "Export all books in database, ignoring the list of ids."
+msgstr ""
+"Exporter tous les livres dans la base, ignorer la liste des identifiants"
+
+#: /home/kovid/work/calibre/src/calibre/library/cli.py:506
+msgid "Export books to the specified directory. Default is"
+msgstr "Exporter les livres vers le répertoire spécifié. Par défaut"
+
+#: /home/kovid/work/calibre/src/calibre/library/cli.py:508
+msgid "Export all books into a single directory"
+msgstr "Exporter les livres vers un seul répertoire"
+
+#: /home/kovid/work/calibre/src/calibre/library/cli.py:510
+msgid "Create file names as author - title instead of title - author"
+msgstr ""
+"Créé les noms de fichiers au format auteur - titre à la place de titre - "
+"auteur"
+
+#: /home/kovid/work/calibre/src/calibre/library/cli.py:515
+msgid "You must specify some ids or the %s option"
+msgstr "Vous devez spécifier des identifiants ou l'option %s"
+
+#: /home/kovid/work/calibre/src/calibre/library/cli.py:525
+msgid ""
+"%%prog command [options] [arguments]\n"
+"\n"
+"%%prog is the command line interface to the calibre books database.\n"
+"\n"
+"command is one of:\n"
+"  %s\n"
+"\n"
+"For help on an individual command: %%prog command --help\n"
+msgstr ""
+"%%prog commande [options] [arguments]\n"
+"\n"
+"%%prog est l'interface pour la ligne de commande de la base de livres "
+"calibre.\n"
+"\n"
+"commande est une de celles-ci:\n"
+"%s\n"
+"\n"
+"Pour une aide sur commande précise: %%prog commande --help\n"
+
+#: /home/kovid/work/calibre/src/calibre/library/database2.py:1262
+msgid "<p>Copying books to %s<br><center>"
+msgstr "<p>Copie les livres vers %s<br><center>"
+
+#: /home/kovid/work/calibre/src/calibre/library/database2.py:1275
+#: /home/kovid/work/calibre/src/calibre/library/database2.py:1384
+msgid "Copying <b>%s</b>"
+msgstr "Copie <b>%s</b>"
+
+#: /home/kovid/work/calibre/src/calibre/library/database2.py:1355
+msgid "<p>Migrating old database to ebook library in %s<br><center>"
+msgstr "<p>Migre l'ancienne base vers la librairie dans %s<br><center>"
+
+#: /home/kovid/work/calibre/src/calibre/library/database2.py:1401
+msgid "Compacting database"
+msgstr "Compacte la base"
+
+#: /home/kovid/work/calibre/src/calibre/library/server.py:141
+msgid "Password to access your calibre library. Username is "
+msgstr ""
+"Mot de passe pour accéder à la librairie calibre. Le nom d'utilisateur est "
+
+#: /home/kovid/work/calibre/src/calibre/library/server.py:414
+msgid ""
+"[options]\n"
+"\n"
+"Start the calibre content server."
+msgstr ""
+"[options]\n"
+"\n"
+"Démarre le serveur de contenu calibre"
+
+#: /home/kovid/work/calibre/src/calibre/parallel.py:390
+msgid "Could not launch worker process."
+msgstr "Impossible de lancer le processus de travail"
+
+#: /home/kovid/work/calibre/src/calibre/parallel.py:816
+msgid "Job stopped by user"
+msgstr "Le travail a été stoppé par l'utilisateur"
+
+#: /home/kovid/work/calibre/src/calibre/utils/config.py:43
+msgid "%sUsage%s: %s\n"
+msgstr "%sUsage%s: %s\n"
+
+#: /home/kovid/work/calibre/src/calibre/utils/config.py:81
+msgid "Created by "
+msgstr "Créé par "
+
+#: /home/kovid/work/calibre/src/calibre/utils/config.py:536
+msgid "Path to the database in which books are stored"
+msgstr "Répertoire de la base dans laquelle les livres sont stockés"
+
+#: /home/kovid/work/calibre/src/calibre/utils/config.py:538
+msgid "Pattern to guess metadata from filenames"
+msgstr "gabarit de détection des metadata à partir des noms de fichiers."
+
+#: /home/kovid/work/calibre/src/calibre/utils/config.py:540
+msgid "Access key for isbndb.com"
+msgstr "Clef d'accès pour isbndb.com"
+
+#: /home/kovid/work/calibre/src/calibre/utils/config.py:542
+msgid "Default timeout for network operations (seconds)"
+msgstr "Timeout par défaut pour les opérations réseaux (en secondes)"
+
+#: /home/kovid/work/calibre/src/calibre/utils/config.py:544
+msgid "Path to directory in which your library of books is stored"
+msgstr ""
+"Chemin vers le répertoire où est enregistrée votre librairie de livres"
+
+#: /home/kovid/work/calibre/src/calibre/utils/config.py:546
+msgid "The language in which to display the user interface"
+msgstr "Langue utilisée pour l'affichage de l'interface utilisateur"
+
+#: /home/kovid/work/calibre/src/calibre/utils/config.py:548
+msgid "The default output format for ebook conversions."
+msgstr "Le format de sortie par défaut pour les conversions d'ebook."
+
+#: /home/kovid/work/calibre/src/calibre/utils/config.py:550
+msgid "Read metadata from files"
+msgstr "Lire les méta-données à partir des fichiers"
+
+#: /home/kovid/work/calibre/src/calibre/utils/config.py:552
+msgid "The priority of worker processes"
+msgstr "Priorité du processus de travail"
+
+#: /home/kovid/work/calibre/src/calibre/utils/fontconfig.py:180
+msgid "Could not initialize the fontconfig library"
+msgstr ""
+"Impossible d'initialiser la librairie pour la configuration des fontes"
+
+#: /home/kovid/work/calibre/src/calibre/utils/sftp.py:53
+msgid "URL must have the scheme sftp"
+msgstr "L'URL doit correspondre à un schéma sftp"
+
+#: /home/kovid/work/calibre/src/calibre/utils/sftp.py:57
+msgid "host must be of the form user@hostname"
+msgstr "Le nom d'hôte doit être au format utiliseur@nomhote"
+
+#: /home/kovid/work/calibre/src/calibre/utils/sftp.py:68
+msgid "Failed to negotiate SSH session: "
+msgstr "Impossible d'activer une session SSH: "
+
+#: /home/kovid/work/calibre/src/calibre/utils/sftp.py:71
+msgid "Failed to authenticate with server: %s"
+msgstr "Impossible de s'authentifier auprès du server : %s"
+
+#: /home/kovid/work/calibre/src/calibre/web/feeds/__init__.py:83
+#: /home/kovid/work/calibre/src/calibre/web/feeds/__init__.py:105
+msgid "Unknown feed"
+msgstr "Flux inconnu"
+
+#: /home/kovid/work/calibre/src/calibre/web/feeds/__init__.py:123
+#: /home/kovid/work/calibre/src/calibre/web/feeds/__init__.py:145
+msgid "Untitled article"
+msgstr "Article sans titre"
+
+#: /home/kovid/work/calibre/src/calibre/web/feeds/main.py:15
+msgid "Options to control the fetching of periodical content from the web."
+msgstr ""
+"Options pour contrôler la récupération périodique de contenu à partir du web."
+
+#: /home/kovid/work/calibre/src/calibre/web/feeds/main.py:18
+msgid "Customize the download engine"
+msgstr "Personnalise le moteur de téléchargement"
+
+#: /home/kovid/work/calibre/src/calibre/web/feeds/main.py:20
+#: /home/kovid/work/calibre/src/calibre/web/fetch/simple.py:463
+msgid ""
+"Timeout in seconds to wait for a response from the server. Default: %default "
+"s"
+msgstr ""
+"Timeout en secondes d'attente pour la réponse du serveur. Par défaut: "
+"%default s"
+
+#: /home/kovid/work/calibre/src/calibre/web/feeds/main.py:22
+#: /home/kovid/work/calibre/src/calibre/web/fetch/simple.py:471
+msgid ""
+"Minimum interval in seconds between consecutive fetches. Default is %default "
+"s"
+msgstr ""
+"Intervalle minimal entre deux téléchargements, en secondes. %default s par "
+"défaut."
+
+#: /home/kovid/work/calibre/src/calibre/web/feeds/main.py:24
+#: /home/kovid/work/calibre/src/calibre/web/fetch/simple.py:473
+msgid ""
+"The character encoding for the websites you are trying to download. The "
+"default is to try and guess the encoding."
+msgstr ""
+"Encodage des caractères pour les sites web que vous essayer de télécharger. "
+"Par défaut, essaie et trouve l'encodage."
+
+#: /home/kovid/work/calibre/src/calibre/web/feeds/main.py:26
+#: /home/kovid/work/calibre/src/calibre/web/fetch/simple.py:475
+msgid ""
+"Only links that match this regular expression will be followed. This option "
+"can be specified multiple times, in which case as long as a link matches any "
+"one regexp, it will be followed. By default all links are followed."
+msgstr ""
+"Seuls les liens correspondant à cette expression régulière seront suivis. "
+"Cette option peut être spécifiée plusieurs fois, dans ce cas tout lien qui "
+"correspondra à quelque expression que ce soit, sera suivi. Par défaut, tous "
+"les liens sont suivis."
+
+#: /home/kovid/work/calibre/src/calibre/web/feeds/main.py:28
+#: /home/kovid/work/calibre/src/calibre/web/fetch/simple.py:477
+msgid ""
+"Any link that matches this regular expression will be ignored. This option "
+"can be specified multiple times, in which case as long as any regexp matches "
+"a link, it will be ignored.By default, no links are ignored. If both --"
+"filter-regexp and --match-regexp are specified, then --filter-regexp is "
+"applied first."
+msgstr ""
+"Tous les liens correspondant à cette expression régulière seront ignorés. "
+"Cette option peut être spécifiée plusieurs fois, dans chaque cas et aussi "
+"longtemps qu'il n'y aura aucun correspondance avec un lien, cela sera "
+"ignoré. Par défaut, aucun lien n'est ignoré. Si --filter-regexp et --match-"
+"regexp sont spécifiés ensemble, alors --filter-regexp sera appliqué en "
+"premier."
+
+#: /home/kovid/work/calibre/src/calibre/web/feeds/main.py:30
+#: /home/kovid/work/calibre/src/calibre/web/fetch/simple.py:479
+msgid "Do not download CSS stylesheets."
+msgstr "Ne pas télécharger les feuilles de style CSS."
+
+#: /home/kovid/work/calibre/src/calibre/web/feeds/main.py:33
+#: /home/kovid/work/calibre/src/calibre/web/feeds/main.py:90
+msgid ""
+"Specify a list of feeds to download. For example: \n"
+"\"['http://feeds.newsweek.com/newsweek/TopNews', "
+"'http://feeds.newsweek.com/headlines/politics']\"\n"
+"If you specify this option, any argument to %prog is ignored and a default "
+"recipe is used to download the feeds."
+msgstr ""
+"Spécifier une liste de flux à télécharger. Par exemple:\n"
+"\"['http://feeds.newsweek.com/newsweek/TopNews', "
+"'http://feeds.newsweek.com/headlines/politics']\"\n"
+"Si vous spécifier cette option, tous les arguments de %prog sont ignorés et "
+"une recette par défaut est utilisée pour le téléchargement des flux."
+
+#: /home/kovid/work/calibre/src/calibre/web/feeds/main.py:37
+#: /home/kovid/work/calibre/src/calibre/web/feeds/main.py:94
+msgid "Be more verbose while processing."
+msgstr "Devient plus verbeux au cours du traitement."
+
+#: /home/kovid/work/calibre/src/calibre/web/feeds/main.py:39
+#: /home/kovid/work/calibre/src/calibre/web/feeds/main.py:96
+msgid ""
+"The title for this recipe. Used as the title for any ebooks created from the "
+"downloaded feeds."
+msgstr ""
+"Titre pour cette recette. Utilisé comme titre pour tous les livres créés à "
+"partir du téléchargement de flux."
+
+#: /home/kovid/work/calibre/src/calibre/web/feeds/main.py:41
+#: /home/kovid/work/calibre/src/calibre/web/feeds/main.py:97
+msgid "Username for sites that require a login to access content."
+msgstr ""
+"Nom d'utilisateur pour les sites devant se connecter pour accéder au contenu."
+
+#: /home/kovid/work/calibre/src/calibre/web/feeds/main.py:43
+#: /home/kovid/work/calibre/src/calibre/web/feeds/main.py:98
+msgid "Password for sites that require a login to access content."
+msgstr ""
+"Mot de passe pour les sites devant se connecter pour accéder au contenu"
+
+#: /home/kovid/work/calibre/src/calibre/web/feeds/main.py:51
+#: /home/kovid/work/calibre/src/calibre/web/feeds/main.py:101
+msgid ""
+"Number of levels of links to follow on webpages that are linked to from "
+"feeds. Defaul %default"
+msgstr "Niveau de profondeur du suivi des flux. %default par défaut."
+
+#: /home/kovid/work/calibre/src/calibre/web/feeds/main.py:53
+#: /home/kovid/work/calibre/src/calibre/web/feeds/main.py:103
+msgid ""
+"The directory in which to store the downloaded feeds. Defaults to the "
+"current directory."
+msgstr ""
+"Le répertoire dans lequel enregistrer les flux téléchargés. Par défaut : "
+"répertoire courant."
+
+#: /home/kovid/work/calibre/src/calibre/web/feeds/main.py:55
+msgid "Don't show the progress bar"
+msgstr "Ne pas afficher la barre de progression"
+
+#: /home/kovid/work/calibre/src/calibre/web/feeds/main.py:57
+#: /home/kovid/work/calibre/src/calibre/web/feeds/main.py:107
+msgid "Very verbose output, useful for debugging."
+msgstr "Sortie très verbeuse, utile pour le débogage"
+
+#: /home/kovid/work/calibre/src/calibre/web/feeds/main.py:59
+#: /home/kovid/work/calibre/src/calibre/web/feeds/main.py:109
+msgid ""
+"Useful for recipe development. Forces max_articles_per_feed to 2 and "
+"downloads at most 2 feeds."
+msgstr ""
+"Utile pour le développement d'une recette. Force max_articles_par_flux à 2 "
+"et télécharge au maximum 2 flux."
+
+#: /home/kovid/work/calibre/src/calibre/web/feeds/main.py:63
+msgid ""
+"%%prog [options] ARG\n"
+"\n"
+"%%prog parses an online source of articles, like an RSS or ATOM feed and \n"
+"fetches the article contents organized in a nice hierarchy.\n"
+"\n"
+"ARG can be one of:\n"
+"\n"
+"file name            - %%prog will try to load a recipe from the file\n"
+"\n"
+"builtin recipe title - %%prog will load the builtin recipe and use it to "
+"fetch the feed. For e.g. Newsweek or \"The BBC\" or \"The New York Times\"\n"
+"\n"
+"recipe as a string   - %%prog will load the recipe directly from the string "
+"arg.\n"
+"\n"
+"Available builtin recipes are:\n"
+"%s\n"
+msgstr ""
+"%%prog [options] ARG\n"
+"\n"
+"%%prog analyse une source d'articles en ligne, comme un flux RSS ou ATOM et "
+"récupère le contenu d'articles organisé sous forme d'une sympathique "
+"hiérarchie.\n"
+"\n"
+"ARG peut être un des éléments suivants:\n"
+"\n"
+"nom de fichier - %%prog essaiera de charger la recette à partir de ce "
+"fichier\n"
+"\n"
+"titre de recette intégrée - %%prog chargera la recette intégrée et "
+"l'utilisera pour récupérer le flux. Par ex. Newsweek , \"The BBC\" ou \"The "
+"New York Times\"\n"
+"\n"
+"recette sous forme de chaîne - %%prog chargera directement la recette à "
+"partir de l'argument chaine arg.\n"
+"\n"
+"Les recettes intégrées disponibles sont:\n"
+"%s\n"
+
+#: /home/kovid/work/calibre/src/calibre/web/feeds/main.py:87
+msgid ""
+"Options to control web2disk (used to fetch websites linked from feeds)"
+msgstr ""
+"Options pour contrôler web2disk (utilisé pour récupérer les sites web liés à "
+"partir des flux)"
+
+#: /home/kovid/work/calibre/src/calibre/web/feeds/main.py:105
+msgid "Dont show the progress bar"
+msgstr "Ne pas afficher la barre de progression"
+
+#: /home/kovid/work/calibre/src/calibre/web/feeds/main.py:120
+#: /home/kovid/work/calibre/src/calibre/web/feeds/news.py:689
+msgid "Fetching feeds..."
+msgstr "Récupération des flux..."
+
+#: /home/kovid/work/calibre/src/calibre/web/feeds/news.py:40
+msgid "Unknown News Source"
+msgstr "Source de News inconnue"
+
+#: /home/kovid/work/calibre/src/calibre/web/feeds/news.py:568
+msgid "Download finished"
+msgstr "Téléchargement effectué"
+
+#: /home/kovid/work/calibre/src/calibre/web/feeds/news.py:570
+msgid "Failed to download the following articles:"
+msgstr "Impossible de télécharger les articles suivants;"
+
+#: /home/kovid/work/calibre/src/calibre/web/feeds/news.py:572
+#: /home/kovid/work/calibre/src/calibre/web/feeds/news.py:578
+msgid " from "
+msgstr " de "
+
+#: /home/kovid/work/calibre/src/calibre/web/feeds/news.py:576
+msgid "Failed to download parts of the following articles:"
+msgstr ""
+"Impossible de télécharger certaines parties pour les articles suivants:"
+
+#: /home/kovid/work/calibre/src/calibre/web/feeds/news.py:580
+msgid "\tFailed links:"
+msgstr "\tLiens qui ont échoués:"
+
+#: /home/kovid/work/calibre/src/calibre/web/feeds/news.py:668
+msgid "Could not fetch article. Run with --debug to see the reason"
+msgstr ""
+"Impossible de récupérer l'article. Exécuter avec --debug pour en connaître "
+"la raison"
+
+#: /home/kovid/work/calibre/src/calibre/web/feeds/news.py:693
+msgid "Got feeds from index page"
+msgstr "Obtient les flux à partir de la page d'index"
+
+#: /home/kovid/work/calibre/src/calibre/web/feeds/news.py:699
+msgid "Trying to download cover..."
+msgstr "Essaie de télécharger la couverture..."
+
+#: /home/kovid/work/calibre/src/calibre/web/feeds/news.py:752
+msgid "Starting download [%d thread(s)]..."
+msgstr "Commence le téléchargement [processus %d]..."
+
+#: /home/kovid/work/calibre/src/calibre/web/feeds/news.py:768
+msgid "Feeds downloaded to %s"
+msgstr "Flux téléchargés de %s"
+
+#: /home/kovid/work/calibre/src/calibre/web/feeds/news.py:778
+msgid "Could not download cover: %s"
+msgstr "Impossible de télécharger la couverture: %s"
+
+#: /home/kovid/work/calibre/src/calibre/web/feeds/news.py:785
+msgid "Downloading cover from %s"
+msgstr "Télécharge la couverture de %s"
+
+#: /home/kovid/work/calibre/src/calibre/web/feeds/news.py:899
+msgid "Untitled Article"
+msgstr "Article sans titre"
+
+#: /home/kovid/work/calibre/src/calibre/web/feeds/news.py:954
+msgid ""
+"\n"
+"Downloaded article %s from %s\n"
+"%s"
+msgstr ""
+"\n"
+"Article %s téléchargé à partir de %s\n"
+"%s"
+
+#: /home/kovid/work/calibre/src/calibre/web/feeds/news.py:960
+msgid "Article downloaded: %s"
+msgstr "Article téléchargé : %s"
+
+#: /home/kovid/work/calibre/src/calibre/web/feeds/news.py:966
+msgid "Failed to download article: %s from %s\n"
+msgstr "Impossible de télécharger l'article: %s à partir de %s\n"
+
+#: /home/kovid/work/calibre/src/calibre/web/feeds/news.py:971
+msgid "Article download failed: %s"
+msgstr "Impossible de télécharger l'article: %s"
+
 #: /home/kovid/work/calibre/src/calibre/web/feeds/news.py:986
 #: /home/kovid/work/calibre/src/calibre/web/feeds/recipes/recipe_borba.py:78
 #: /home/kovid/work/calibre/src/calibre/web/feeds/recipes/recipe_glas_srpske.py:76
@@ -7115,1065 +7133,6 @@
 #: /home/kovid/work/calibre/src/calibre/web/feeds/recipes/recipe_zdnet.py:17
 msgid "English"
 msgstr "Anglais"
-=======
-#: /home/kovid/work/calibre/src/calibre/gui2/viewer/main.py:369
-msgid "Add bookmark"
-msgstr "Ajouter un signet"
-
-#: /home/kovid/work/calibre/src/calibre/gui2/viewer/main.py:369
-msgid "Enter title for bookmark:"
-msgstr "Entrer un titre pour le signet:"
-
-#: /home/kovid/work/calibre/src/calibre/gui2/viewer/main.py:390
-msgid "No matches found for: %s"
-msgstr "Pas de correspondance trouvée pour: %s"
-
-#: /home/kovid/work/calibre/src/calibre/gui2/viewer/main.py:430
-msgid "Loading flow..."
-msgstr "Chargement du flux..."
-
-#: /home/kovid/work/calibre/src/calibre/gui2/viewer/main.py:457
-msgid "Laying out %s"
-msgstr "Aménagement de %s"
-
-#: /home/kovid/work/calibre/src/calibre/gui2/viewer/main.py:509
-msgid "Loading ebook..."
-msgstr "Charge l'ebook..."
-
-#: /home/kovid/work/calibre/src/calibre/gui2/viewer/main.py:517
-msgid "<p>This book is protected by <a href=\"%s\">DRM</a>"
-msgstr "<p>Ce livre est protégé par <a href=\"%s\">DRM</a>"
-
-#: /home/kovid/work/calibre/src/calibre/gui2/viewer/main.py:517
-msgid "DRM Error"
-msgstr "Erreur de DRM"
-
-#: /home/kovid/work/calibre/src/calibre/gui2/viewer/main.py:519
-msgid "Could not open ebook"
-msgstr "Impossible d'ouvrir l'ebook"
-
-#: /home/kovid/work/calibre/src/calibre/gui2/viewer/main.py:520
-msgid "<b>%s</b><br/><p>%s</p>"
-msgstr "<b>%s</b><br/><p>%s</p>"
-
-#: /home/kovid/work/calibre/src/calibre/gui2/viewer/main.py:592
-msgid "Options to control the ebook viewer"
-msgstr "Options pour contrôler l'afficheur d'ebook"
-
-#: /home/kovid/work/calibre/src/calibre/gui2/viewer/main.py:599
-msgid ""
-"If specified, viewer window will try to come to the front when started."
-msgstr ""
-"Si spécifié, la fenêtre de l'afficheur essaiera de s'afficher au premier "
-"plan au lancement."
-
-#: /home/kovid/work/calibre/src/calibre/gui2/viewer/main_ui.py:152
-msgid "Ebook Viewer"
-msgstr "Afficheur d'Ebook"
-
-#: /home/kovid/work/calibre/src/calibre/gui2/viewer/main_ui.py:153
-msgid "toolBar"
-msgstr "Barre d'outils"
-
-#: /home/kovid/work/calibre/src/calibre/gui2/viewer/main_ui.py:156
-msgid "Next page"
-msgstr "Page suivante"
-
-#: /home/kovid/work/calibre/src/calibre/gui2/viewer/main_ui.py:157
-msgid "Previous page"
-msgstr "Page précédente"
-
-#: /home/kovid/work/calibre/src/calibre/gui2/viewer/main_ui.py:158
-msgid "Font size larger"
-msgstr "Fonte plus large"
-
-#: /home/kovid/work/calibre/src/calibre/gui2/viewer/main_ui.py:159
-msgid "Font size smaller"
-msgstr "Fonte plus petite"
-
-#: /home/kovid/work/calibre/src/calibre/gui2/viewer/main_ui.py:163
-msgid "Find next"
-msgstr "Trouver le suivant"
-
-#: /home/kovid/work/calibre/src/calibre/gui2/viewer/main_ui.py:164
-msgid "Copy to clipboard"
-msgstr "Copie vers le presse-papier"
-
-#: /home/kovid/work/calibre/src/calibre/gui2/viewer/main_ui.py:166
-msgid "Reference Mode"
-msgstr "Mode Référence"
-
-#: /home/kovid/work/calibre/src/calibre/gui2/viewer/main_ui.py:167
-msgid "Bookmark"
-msgstr "Signet"
-
-#: /home/kovid/work/calibre/src/calibre/gui2/viewer/main_ui.py:168
-msgid "Toggle full screen"
-msgstr "Passer en mode plein écran"
-
-#: /home/kovid/work/calibre/src/calibre/gui2/widgets.py:83
-msgid "Invalid regular expression"
-msgstr "Expression régulière invalide"
-
-#: /home/kovid/work/calibre/src/calibre/gui2/widgets.py:84
-msgid "Invalid regular expression: %s"
-msgstr "Expression régulière invalide: %s"
-
-#: /home/kovid/work/calibre/src/calibre/gui2/widgets.py:175
-msgid ""
-"Library\n"
-"%d\n"
-"books"
-msgstr ""
-"Librairie\n"
-"%d\n"
-"Livres"
-
-#: /home/kovid/work/calibre/src/calibre/gui2/widgets.py:176
-msgid ""
-"Reader\n"
-"%s\n"
-"available"
-msgstr ""
-"Lecteur\n"
-"%s\n"
-"disponible"
-
-#: /home/kovid/work/calibre/src/calibre/gui2/widgets.py:177
-msgid ""
-"Card\n"
-"%s\n"
-"available"
-msgstr ""
-"Carte\n"
-"%s\n"
-"disponible"
-
-#: /home/kovid/work/calibre/src/calibre/gui2/widgets.py:182
-msgid "Click to see the list of books available on your computer"
-msgstr "Cliquer pour voir la liste des livres présents sur votre ordinateur"
-
-#: /home/kovid/work/calibre/src/calibre/gui2/widgets.py:183
-msgid "Click to see the list of books in the main memory of your reader"
-msgstr ""
-"Cliquer pour voir la liste des livres présents dans la mémoire principale de "
-"votre lecteur"
-
-#: /home/kovid/work/calibre/src/calibre/gui2/widgets.py:184
-msgid "Click to see the list of books on the storage card in your reader"
-msgstr ""
-"Cliquer pour voir la liste des livres présents dans la carte mémoire de "
-"votre lecteur"
-
-#: /home/kovid/work/calibre/src/calibre/library/__init__.py:16
-msgid "Settings to control the calibre content server"
-msgstr "Paramètres pour contrôler le serveur de contenu calibre"
-
-#: /home/kovid/work/calibre/src/calibre/library/__init__.py:20
-msgid "The port on which to listen. Default is %default"
-msgstr "Le port sur lequel écouter. Par défaut : %default"
-
-#: /home/kovid/work/calibre/src/calibre/library/__init__.py:22
-msgid "The server timeout in seconds. Default is %default"
-msgstr "Timeout du serveur en secondes. Par défaut : %default"
-
-#: /home/kovid/work/calibre/src/calibre/library/__init__.py:24
-msgid "The max number of worker threads to use. Default is %default"
-msgstr "Le nombre de processus de travail à utiliser. Par défaut : %default"
-
-#: /home/kovid/work/calibre/src/calibre/library/__init__.py:26
-msgid "Set a password to restrict access. By default access is unrestricted."
-msgstr ""
-"Indiquer un mot de passe pour restreindre l'accès. Par défaut, l'accès n'est "
-"pas restreint."
-
-#: /home/kovid/work/calibre/src/calibre/library/__init__.py:28
-msgid "Username for access. By default, it is: %default"
-msgstr "Nom d'utilisateur pour le contrôle d'accès. Par défaut: %default"
-
-#: /home/kovid/work/calibre/src/calibre/library/__init__.py:32
-msgid "The maximum size for displayed covers. Default is %default."
-msgstr ""
-"La taille maximum pour les couvertures affichées. Par défaut : %default"
-
-#: /home/kovid/work/calibre/src/calibre/library/cli.py:108
-msgid ""
-"Path to the calibre library. Default is to use the path stored in the "
-"settings."
-msgstr ""
-"Chemin de la librairie calibre. Par défaut : utilise celui indiqué dans les "
-"paramètres."
-
-#: /home/kovid/work/calibre/src/calibre/library/cli.py:188
-msgid ""
-"%prog list [options]\n"
-"\n"
-"List the books available in the calibre database.\n"
-msgstr ""
-"%prog list [options]\n"
-"\n"
-"Lister les livres disponibles dans la base calibre.\n"
-
-#: /home/kovid/work/calibre/src/calibre/library/cli.py:196
-msgid ""
-"The fields to display when listing books in the database. Should be a comma "
-"separated list of fields.\n"
-"Available fields: %s\n"
-"Default: %%default. The special field \"all\" can be used to select all "
-"fields. Only has effect in the text output format."
-msgstr ""
-"Champs à afficher quand les livres sont listés dans la base. Doit être une "
-"liste de champs séparés par des virgules.\n"
-"Champs disponibles: %s\n"
-"Par défaut: %%default. Le champ spécial \"all\" peut être utilisé pour "
-"sélectionner tous les champs. Ceci n'affecte que le format du texte en "
-"sortie."
-
-#: /home/kovid/work/calibre/src/calibre/library/cli.py:198
-msgid ""
-"The field by which to sort the results.\n"
-"Available fields: %s\n"
-"Default: %%default"
-msgstr ""
-"Le champ utilisé pour trier les résultats.\n"
-"Champs disponibles: %s\n"
-"Par défaut: %%default"
-
-#: /home/kovid/work/calibre/src/calibre/library/cli.py:200
-msgid "Sort results in ascending order"
-msgstr "Trier les résultats dans l'ordre ascendant"
-
-#: /home/kovid/work/calibre/src/calibre/library/cli.py:202
-msgid ""
-"Filter the results by the search query. For the format of the search query, "
-"please see the search related documentation in the User Manual. Default is "
-"to do no filtering."
-msgstr ""
-"Filtrer les résultats à l'aide de la requête de recherche. Pour le format de "
-"la requête de recherche, veuillez consulter la section recherche dans le "
-"manuel utilisateur. Par défaut n'effectue aucun filtrage"
-
-#: /home/kovid/work/calibre/src/calibre/library/cli.py:204
-msgid ""
-"The maximum width of a single line in the output. Defaults to detecting "
-"screen size."
-msgstr ""
-"Largeur maximum pour une seule ligne en sortie. Par défaut détecte la taille "
-"de l'écran."
-
-#: /home/kovid/work/calibre/src/calibre/library/cli.py:205
-msgid "The string used to separate fields. Default is a space."
-msgstr "La chaîne utilisée pour séparer des champs. Par défaut : un espace"
-
-#: /home/kovid/work/calibre/src/calibre/library/cli.py:206
-msgid ""
-"The prefix for all file paths. Default is the absolute path to the library "
-"folder."
-msgstr ""
-"Le préfixe pour tous les chemins. Par défaut : Le chemin absolu du "
-"répertoire de la librairie."
-
-#: /home/kovid/work/calibre/src/calibre/library/cli.py:209
-msgid ""
-"The format in which to output the data. Available choices: %s. Defaults is "
-"text."
-msgstr ""
-"Format souhaité pour l'affichage des données. Choix disponibles: %s. Par "
-"défaut: texte."
-
-#: /home/kovid/work/calibre/src/calibre/library/cli.py:217
-msgid "Invalid fields. Available fields:"
-msgstr "Champs invalides. Champs disponibles:"
-
-#: /home/kovid/work/calibre/src/calibre/library/cli.py:224
-msgid "Invalid sort field. Available fields:"
-msgstr "Champ de tri invalide. Champs disponibles:"
-
-#: /home/kovid/work/calibre/src/calibre/library/cli.py:295
-msgid ""
-"The following books were not added as they already exist in the database "
-"(see --duplicates option):"
-msgstr ""
-"Les livres suivants ne seront pas ajoutés car ils existent déjà dans la base "
-"de données (voir l'option --duplicates):"
-
-#: /home/kovid/work/calibre/src/calibre/library/cli.py:321
-msgid ""
-"%prog add [options] file1 file2 file3 ...\n"
-"\n"
-"Add the specified files as books to the database. You can also specify "
-"directories, see\n"
-"the directory related options below.\n"
-msgstr ""
-"%prog add [options] fichier1 fichier2 fichier3 ...\n"
-"\n"
-"Ajouter les fichiers spécifiés comme ebooks à la base de données. Vous "
-"pouvez aussi spécifier des répertoires, voir les options décrivant les "
-"répertoires ci-dessous.\n"
-
-#: /home/kovid/work/calibre/src/calibre/library/cli.py:330
-msgid ""
-"Assume that each directory has only a single logical book and that all files "
-"in it are different e-book formats of that book"
-msgstr ""
-"Supposer que chaque répertoire dispose d'un livre logique et que tous les "
-"fichiers dans celui-ci sont des formats différents de ce même livre."
-
-#: /home/kovid/work/calibre/src/calibre/library/cli.py:332
-msgid "Process directories recursively"
-msgstr "Traite les répertoires récursivement"
-
-#: /home/kovid/work/calibre/src/calibre/library/cli.py:334
-msgid ""
-"Add books to database even if they already exist. Comparison is done based "
-"on book titles."
-msgstr ""
-"Ajouter les livres dans la base de données même s'ils existent déjà. La "
-"comparaison est basée sur les titres des ebooks."
-
-#: /home/kovid/work/calibre/src/calibre/library/cli.py:339
-msgid "You must specify at least one file to add"
-msgstr "Vous devez spécifier au moins un fichier à ajouter"
-
-#: /home/kovid/work/calibre/src/calibre/library/cli.py:357
-msgid ""
-"%prog remove ids\n"
-"\n"
-"Remove the books identified by ids from the database. ids should be a comma "
-"separated list of id numbers (you can get id numbers by using the list "
-"command). For example, 23,34,57-85\n"
-msgstr ""
-"%prog remove ids\n"
-"\n"
-"Supprimer les livres identifiés par ids dans la base de données. ids doit "
-"être une liste d'identifiants séparés par des virgules (vous pouvez obtenir "
-"la liste des identifiants à l'aide de la commande list). Par exemple, "
-"23,34,57-85\n"
-
-#: /home/kovid/work/calibre/src/calibre/library/cli.py:369
-msgid "You must specify at least one book to remove"
-msgstr "Vous devez spécifier au moins un fichier à supprimer"
-
-#: /home/kovid/work/calibre/src/calibre/library/cli.py:389
-msgid ""
-"%prog add_format [options] id ebook_file\n"
-"\n"
-"Add the ebook in ebook_file to the available formats for the logical book "
-"identified by id. You can get id by using the list command. If the format "
-"already exists, it is replaced.\n"
-msgstr ""
-"%prog add_format [options] id fichier_livre\n"
-"\n"
-"Ajouter le livre dans fichier_livre aux formats disponibles pour le livre "
-"logique identifié par id. Vous pouvez obtenir l'identifiant à l'aide de la "
-"commande list. Si le format existe déjà, il sera remplacé.\n"
-
-#: /home/kovid/work/calibre/src/calibre/library/cli.py:400
-msgid "You must specify an id and an ebook file"
-msgstr "Veuillez indiquer une identification et le fichier ebook."
-
-#: /home/kovid/work/calibre/src/calibre/library/cli.py:405
-msgid "ebook file must have an extension"
-msgstr "Les fichiers de livres électroniques doivent avoir une extension"
-
-#: /home/kovid/work/calibre/src/calibre/library/cli.py:413
-msgid ""
-"\n"
-"%prog remove_format [options] id fmt\n"
-"\n"
-"Remove the format fmt from the logical book identified by id. You can get id "
-"by using the list command. fmt should be a file extension like LRF or TXT or "
-"EPUB. If the logical book does not have fmt available, do nothing.\n"
-msgstr ""
-"\n"
-"%prog remove_format [options] id fmt\n"
-"\n"
-"Supprimer le format fmt du livre logique identifié par id. Vous pouvez "
-"obtenir l'identifiant à l'aide de la commande list. fmt doit être une "
-"extension de fichier comme LRF, TXT ou EPUB. Si le fichier logique n'a pas "
-"de format fmt disponible, n'effectue aucune action.\n"
-
-#: /home/kovid/work/calibre/src/calibre/library/cli.py:426
-msgid "You must specify an id and a format"
-msgstr "Vous devez spécifier un identifiant et un format"
-
-#: /home/kovid/work/calibre/src/calibre/library/cli.py:444
-msgid ""
-"\n"
-"%prog show_metadata [options] id\n"
-"\n"
-"Show the metadata stored in the calibre database for the book identified by "
-"id.\n"
-"id is an id number from the list command.\n"
-msgstr ""
-"\n"
-"%prog show_metadata [options] id\n"
-"\n"
-"Afficher les méta-données stockées dans la base de données calibre pour le "
-"livre identifié par id.\n"
-"id est un identifiant obtenu à l'aide de la commande list.\n"
-
-#: /home/kovid/work/calibre/src/calibre/library/cli.py:452
-msgid "Print metadata in OPF form (XML)"
-msgstr "Imprimer les méta-données dans un formulaire OPF (XML)"
-
-#: /home/kovid/work/calibre/src/calibre/library/cli.py:457
-msgid "You must specify an id"
-msgstr "Vous devez spécifier un identifiant"
-
-#: /home/kovid/work/calibre/src/calibre/library/cli.py:471
-msgid ""
-"\n"
-"%prog set_metadata [options] id /path/to/metadata.opf\n"
-"\n"
-"Set the metadata stored in the calibre database for the book identified by "
-"id\n"
-"from the OPF file metadata.opf. id is an id number from the list command. "
-"You\n"
-"can get a quick feel for the OPF format by using the --as-opf switch to the\n"
-"show_metadata command.\n"
-msgstr ""
-"\n"
-"%prog set_metadata [options] id /repertoire/vers/meta-donnees.opf\n"
-"\n"
-"Indique les méta-données stockée dans la base calibre pour le livre "
-"identifié par id\n"
-"à partir du fichier OPF meta-donnees.opf. id est l'identifiant obtenu à "
-"partir de la commande list.\n"
-"Vous pouvez avoir un aperçu rapide du format OPF en utilisant --as-opf "
-"ajouté à la\n"
-"commande show_metadata.\n"
-
-#: /home/kovid/work/calibre/src/calibre/library/cli.py:484
-msgid "You must specify an id and a metadata file"
-msgstr "Vous devez spécifier un identifiant et un fichier de méta-données"
-
-#: /home/kovid/work/calibre/src/calibre/library/cli.py:496
-msgid ""
-"%prog export [options] ids\n"
-"\n"
-"Export the books specified by ids (a comma separated list) to the "
-"filesystem.\n"
-"The export operation saves all formats of the book, its cover and metadata "
-"(in\n"
-"an opf file). You can get id numbers from the list command.\n"
-msgstr ""
-"%prog export [options] ids\n"
-"\n"
-"Exporter les livres spécifiés par ids (une liste séparée par des virgules) "
-"vers le système de fichiers.\n"
-"L'export sauvegarde tous les formats du livre, la couverture et les méta-"
-"données (dans\n"
-"un fichier opf). Vous pouvez obtenir les numéros id à partir de la commande "
-"list.\n"
-
-#: /home/kovid/work/calibre/src/calibre/library/cli.py:504
-msgid "Export all books in database, ignoring the list of ids."
-msgstr ""
-"Exporter tous les livres dans la base, ignorer la liste des identifiants"
-
-#: /home/kovid/work/calibre/src/calibre/library/cli.py:506
-msgid "Export books to the specified directory. Default is"
-msgstr "Exporter les livres vers le répertoire spécifié. Par défaut"
-
-#: /home/kovid/work/calibre/src/calibre/library/cli.py:508
-msgid "Export all books into a single directory"
-msgstr "Exporter les livres vers un seul répertoire"
-
-#: /home/kovid/work/calibre/src/calibre/library/cli.py:510
-msgid "Create file names as author - title instead of title - author"
-msgstr ""
-"Créé les noms de fichiers au format auteur - titre à la place de titre - "
-"auteur"
-
-#: /home/kovid/work/calibre/src/calibre/library/cli.py:515
-msgid "You must specify some ids or the %s option"
-msgstr "Vous devez spécifier des identifiants ou l'option %s"
-
-#: /home/kovid/work/calibre/src/calibre/library/cli.py:525
-msgid ""
-"%%prog command [options] [arguments]\n"
-"\n"
-"%%prog is the command line interface to the calibre books database.\n"
-"\n"
-"command is one of:\n"
-"  %s\n"
-"\n"
-"For help on an individual command: %%prog command --help\n"
-msgstr ""
-"%%prog commande [options] [arguments]\n"
-"\n"
-"%%prog est l'interface pour la ligne de commande de la base de livres "
-"calibre.\n"
-"\n"
-"commande est une de celles-ci:\n"
-"%s\n"
-"\n"
-"Pour une aide sur commande précise: %%prog commande --help\n"
-
-#: /home/kovid/work/calibre/src/calibre/library/database2.py:1262
-msgid "<p>Copying books to %s<br><center>"
-msgstr "<p>Copie les livres vers %s<br><center>"
-
-#: /home/kovid/work/calibre/src/calibre/library/database2.py:1275
-#: /home/kovid/work/calibre/src/calibre/library/database2.py:1384
-msgid "Copying <b>%s</b>"
-msgstr "Copie <b>%s</b>"
-
-#: /home/kovid/work/calibre/src/calibre/library/database2.py:1355
-msgid "<p>Migrating old database to ebook library in %s<br><center>"
-msgstr "<p>Migre l'ancienne base vers la librairie dans %s<br><center>"
-
-#: /home/kovid/work/calibre/src/calibre/library/database2.py:1401
-msgid "Compacting database"
-msgstr "Compacte la base"
-
-#: /home/kovid/work/calibre/src/calibre/library/server.py:141
-msgid "Password to access your calibre library. Username is "
-msgstr ""
-"Mot de passe pour accéder à la librairie calibre. Le nom d'utilisateur est "
-
-#: /home/kovid/work/calibre/src/calibre/library/server.py:414
-msgid ""
-"[options]\n"
-"\n"
-"Start the calibre content server."
-msgstr ""
-"[options]\n"
-"\n"
-"Démarre le serveur de contenu calibre"
-
-#: /home/kovid/work/calibre/src/calibre/parallel.py:390
-msgid "Could not launch worker process."
-msgstr "Impossible de lancer le processus de travail"
-
-#: /home/kovid/work/calibre/src/calibre/parallel.py:816
-msgid "Job stopped by user"
-msgstr "Le travail a été stoppé par l'utilisateur"
-
-#: /home/kovid/work/calibre/src/calibre/utils/config.py:43
-msgid "%sUsage%s: %s\n"
-msgstr "%sUsage%s: %s\n"
-
-#: /home/kovid/work/calibre/src/calibre/utils/config.py:81
-msgid "Created by "
-msgstr "Créé par "
->>>>>>> 5b4d17c7
-
-#: /home/kovid/work/calibre/src/calibre/utils/config.py:536
-msgid "Path to the database in which books are stored"
-msgstr "Répertoire de la base dans laquelle les livres sont stockés"
-
-#: /home/kovid/work/calibre/src/calibre/utils/config.py:538
-msgid "Pattern to guess metadata from filenames"
-msgstr "gabarit de détection des metadata à partir des noms de fichiers."
-
-#: /home/kovid/work/calibre/src/calibre/utils/config.py:540
-msgid "Access key for isbndb.com"
-msgstr "Clef d'accès pour isbndb.com"
-
-#: /home/kovid/work/calibre/src/calibre/utils/config.py:542
-msgid "Default timeout for network operations (seconds)"
-msgstr "Timeout par défaut pour les opérations réseaux (en secondes)"
-
-<<<<<<< HEAD
-#: /home/kovid/work/calibre/src/calibre/web/feeds/recipes/recipe_der_standard.py:22
-#: /home/kovid/work/calibre/src/calibre/web/feeds/recipes/recipe_diepresse.py:23
-#: /home/kovid/work/calibre/src/calibre/web/feeds/recipes/recipe_faznet.py:16
-#: /home/kovid/work/calibre/src/calibre/web/feeds/recipes/recipe_ftd.py:18
-#: /home/kovid/work/calibre/src/calibre/web/feeds/recipes/recipe_heise.py:16
-#: /home/kovid/work/calibre/src/calibre/web/feeds/recipes/recipe_hna.py:17
-#: /home/kovid/work/calibre/src/calibre/web/feeds/recipes/recipe_nzz_ger.py:24
-#: /home/kovid/work/calibre/src/calibre/web/feeds/recipes/recipe_spiegelde.py:20
-#: /home/kovid/work/calibre/src/calibre/web/feeds/recipes/recipe_sueddeutsche.py:16
-#: /home/kovid/work/calibre/src/calibre/web/feeds/recipes/recipe_tomshardware_de.py:20
-#: /home/kovid/work/calibre/src/calibre/web/feeds/recipes/recipe_zeitde.py:15
-msgid "German"
-msgstr "Allemand"
-=======
-#: /home/kovid/work/calibre/src/calibre/utils/config.py:544
-msgid "Path to directory in which your library of books is stored"
-msgstr ""
-"Chemin vers le répertoire où est enregistrée votre librairie de livres"
->>>>>>> 5b4d17c7
-
-#: /home/kovid/work/calibre/src/calibre/utils/config.py:546
-msgid "The language in which to display the user interface"
-msgstr "Langue utilisée pour l'affichage de l'interface utilisateur"
-
-#: /home/kovid/work/calibre/src/calibre/utils/config.py:548
-msgid "The default output format for ebook conversions."
-msgstr "Le format de sortie par défaut pour les conversions d'ebook."
-
-#: /home/kovid/work/calibre/src/calibre/utils/config.py:550
-msgid "Read metadata from files"
-msgstr "Lire les méta-données à partir des fichiers"
-
-#: /home/kovid/work/calibre/src/calibre/utils/config.py:552
-msgid "The priority of worker processes"
-msgstr "Priorité du processus de travail"
-
-#: /home/kovid/work/calibre/src/calibre/utils/fontconfig.py:180
-msgid "Could not initialize the fontconfig library"
-msgstr ""
-"Impossible d'initialiser la librairie pour la configuration des fontes"
-
-#: /home/kovid/work/calibre/src/calibre/utils/sftp.py:53
-msgid "URL must have the scheme sftp"
-msgstr "L'URL doit correspondre à un schéma sftp"
-
-#: /home/kovid/work/calibre/src/calibre/utils/sftp.py:57
-msgid "host must be of the form user@hostname"
-msgstr "Le nom d'hôte doit être au format utiliseur@nomhote"
-
-#: /home/kovid/work/calibre/src/calibre/utils/sftp.py:68
-msgid "Failed to negotiate SSH session: "
-msgstr "Impossible d'activer une session SSH: "
-
-#: /home/kovid/work/calibre/src/calibre/utils/sftp.py:71
-msgid "Failed to authenticate with server: %s"
-msgstr "Impossible de s'authentifier auprès du server : %s"
-
-#: /home/kovid/work/calibre/src/calibre/web/feeds/__init__.py:83
-#: /home/kovid/work/calibre/src/calibre/web/feeds/__init__.py:105
-msgid "Unknown feed"
-msgstr "Flux inconnu"
-
-#: /home/kovid/work/calibre/src/calibre/web/feeds/__init__.py:123
-#: /home/kovid/work/calibre/src/calibre/web/feeds/__init__.py:145
-msgid "Untitled article"
-msgstr "Article sans titre"
-
-#: /home/kovid/work/calibre/src/calibre/web/feeds/main.py:15
-msgid "Options to control the fetching of periodical content from the web."
-msgstr ""
-"Options pour contrôler la récupération périodique de contenu à partir du web."
-
-#: /home/kovid/work/calibre/src/calibre/web/feeds/main.py:18
-msgid "Customize the download engine"
-msgstr "Personnalise le moteur de téléchargement"
-
-#: /home/kovid/work/calibre/src/calibre/web/feeds/main.py:20
-#: /home/kovid/work/calibre/src/calibre/web/fetch/simple.py:463
-msgid ""
-"Timeout in seconds to wait for a response from the server. Default: %default "
-"s"
-msgstr ""
-"Timeout en secondes d'attente pour la réponse du serveur. Par défaut: "
-"%default s"
-
-#: /home/kovid/work/calibre/src/calibre/web/feeds/main.py:22
-#: /home/kovid/work/calibre/src/calibre/web/fetch/simple.py:471
-msgid ""
-"Minimum interval in seconds between consecutive fetches. Default is %default "
-"s"
-msgstr ""
-"Intervalle minimal entre deux téléchargements, en secondes. %default s par "
-"défaut."
-
-#: /home/kovid/work/calibre/src/calibre/web/feeds/main.py:24
-#: /home/kovid/work/calibre/src/calibre/web/fetch/simple.py:473
-msgid ""
-"The character encoding for the websites you are trying to download. The "
-"default is to try and guess the encoding."
-msgstr ""
-"Encodage des caractères pour les sites web que vous essayer de télécharger. "
-"Par défaut, essaie et trouve l'encodage."
-
-#: /home/kovid/work/calibre/src/calibre/web/feeds/main.py:26
-#: /home/kovid/work/calibre/src/calibre/web/fetch/simple.py:475
-msgid ""
-"Only links that match this regular expression will be followed. This option "
-"can be specified multiple times, in which case as long as a link matches any "
-"one regexp, it will be followed. By default all links are followed."
-msgstr ""
-"Seuls les liens correspondant à cette expression régulière seront suivis. "
-"Cette option peut être spécifiée plusieurs fois, dans ce cas tout lien qui "
-"correspondra à quelque expression que ce soit, sera suivi. Par défaut, tous "
-"les liens sont suivis."
-
-#: /home/kovid/work/calibre/src/calibre/web/feeds/main.py:28
-#: /home/kovid/work/calibre/src/calibre/web/fetch/simple.py:477
-msgid ""
-"Any link that matches this regular expression will be ignored. This option "
-"can be specified multiple times, in which case as long as any regexp matches "
-"a link, it will be ignored.By default, no links are ignored. If both --"
-"filter-regexp and --match-regexp are specified, then --filter-regexp is "
-"applied first."
-msgstr ""
-"Tous les liens correspondant à cette expression régulière seront ignorés. "
-"Cette option peut être spécifiée plusieurs fois, dans chaque cas et aussi "
-"longtemps qu'il n'y aura aucun correspondance avec un lien, cela sera "
-"ignoré. Par défaut, aucun lien n'est ignoré. Si --filter-regexp et --match-"
-"regexp sont spécifiés ensemble, alors --filter-regexp sera appliqué en "
-"premier."
-
-#: /home/kovid/work/calibre/src/calibre/web/feeds/main.py:30
-#: /home/kovid/work/calibre/src/calibre/web/fetch/simple.py:479
-msgid "Do not download CSS stylesheets."
-msgstr "Ne pas télécharger les feuilles de style CSS."
-
-#: /home/kovid/work/calibre/src/calibre/web/feeds/main.py:33
-#: /home/kovid/work/calibre/src/calibre/web/feeds/main.py:90
-msgid ""
-"Specify a list of feeds to download. For example: \n"
-"\"['http://feeds.newsweek.com/newsweek/TopNews', "
-"'http://feeds.newsweek.com/headlines/politics']\"\n"
-"If you specify this option, any argument to %prog is ignored and a default "
-"recipe is used to download the feeds."
-msgstr ""
-"Spécifier une liste de flux à télécharger. Par exemple:\n"
-"\"['http://feeds.newsweek.com/newsweek/TopNews', "
-"'http://feeds.newsweek.com/headlines/politics']\"\n"
-"Si vous spécifier cette option, tous les arguments de %prog sont ignorés et "
-"une recette par défaut est utilisée pour le téléchargement des flux."
-
-#: /home/kovid/work/calibre/src/calibre/web/feeds/main.py:37
-#: /home/kovid/work/calibre/src/calibre/web/feeds/main.py:94
-msgid "Be more verbose while processing."
-msgstr "Devient plus verbeux au cours du traitement."
-
-#: /home/kovid/work/calibre/src/calibre/web/feeds/main.py:39
-#: /home/kovid/work/calibre/src/calibre/web/feeds/main.py:96
-msgid ""
-"The title for this recipe. Used as the title for any ebooks created from the "
-"downloaded feeds."
-msgstr ""
-"Titre pour cette recette. Utilisé comme titre pour tous les livres créés à "
-"partir du téléchargement de flux."
-
-#: /home/kovid/work/calibre/src/calibre/web/feeds/main.py:41
-#: /home/kovid/work/calibre/src/calibre/web/feeds/main.py:97
-msgid "Username for sites that require a login to access content."
-msgstr ""
-"Nom d'utilisateur pour les sites devant se connecter pour accéder au contenu."
-
-#: /home/kovid/work/calibre/src/calibre/web/feeds/main.py:43
-#: /home/kovid/work/calibre/src/calibre/web/feeds/main.py:98
-msgid "Password for sites that require a login to access content."
-msgstr ""
-"Mot de passe pour les sites devant se connecter pour accéder au contenu"
-
-#: /home/kovid/work/calibre/src/calibre/web/feeds/main.py:51
-#: /home/kovid/work/calibre/src/calibre/web/feeds/main.py:101
-msgid ""
-"Number of levels of links to follow on webpages that are linked to from "
-"feeds. Defaul %default"
-msgstr "Niveau de profondeur du suivi des flux. %default par défaut."
-
-#: /home/kovid/work/calibre/src/calibre/web/feeds/main.py:53
-#: /home/kovid/work/calibre/src/calibre/web/feeds/main.py:103
-msgid ""
-"The directory in which to store the downloaded feeds. Defaults to the "
-"current directory."
-msgstr ""
-"Le répertoire dans lequel enregistrer les flux téléchargés. Par défaut : "
-"répertoire courant."
-
-#: /home/kovid/work/calibre/src/calibre/web/feeds/main.py:55
-msgid "Don't show the progress bar"
-msgstr "Ne pas afficher la barre de progression"
-
-#: /home/kovid/work/calibre/src/calibre/web/feeds/main.py:57
-#: /home/kovid/work/calibre/src/calibre/web/feeds/main.py:107
-msgid "Very verbose output, useful for debugging."
-msgstr "Sortie très verbeuse, utile pour le débogage"
-
-#: /home/kovid/work/calibre/src/calibre/web/feeds/main.py:59
-#: /home/kovid/work/calibre/src/calibre/web/feeds/main.py:109
-msgid ""
-"Useful for recipe development. Forces max_articles_per_feed to 2 and "
-"downloads at most 2 feeds."
-msgstr ""
-"Utile pour le développement d'une recette. Force max_articles_par_flux à 2 "
-"et télécharge au maximum 2 flux."
-
-#: /home/kovid/work/calibre/src/calibre/web/feeds/main.py:63
-msgid ""
-"%%prog [options] ARG\n"
-"\n"
-"%%prog parses an online source of articles, like an RSS or ATOM feed and \n"
-"fetches the article contents organized in a nice hierarchy.\n"
-"\n"
-"ARG can be one of:\n"
-"\n"
-"file name            - %%prog will try to load a recipe from the file\n"
-"\n"
-"builtin recipe title - %%prog will load the builtin recipe and use it to "
-"fetch the feed. For e.g. Newsweek or \"The BBC\" or \"The New York Times\"\n"
-"\n"
-"recipe as a string   - %%prog will load the recipe directly from the string "
-"arg.\n"
-"\n"
-"Available builtin recipes are:\n"
-"%s\n"
-msgstr ""
-"%%prog [options] ARG\n"
-"\n"
-"%%prog analyse une source d'articles en ligne, comme un flux RSS ou ATOM et "
-"récupère le contenu d'articles organisé sous forme d'une sympathique "
-"hiérarchie.\n"
-"\n"
-"ARG peut être un des éléments suivants:\n"
-"\n"
-"nom de fichier - %%prog essaiera de charger la recette à partir de ce "
-"fichier\n"
-"\n"
-"titre de recette intégrée - %%prog chargera la recette intégrée et "
-"l'utilisera pour récupérer le flux. Par ex. Newsweek , \"The BBC\" ou \"The "
-"New York Times\"\n"
-"\n"
-"recette sous forme de chaîne - %%prog chargera directement la recette à "
-"partir de l'argument chaine arg.\n"
-"\n"
-"Les recettes intégrées disponibles sont:\n"
-"%s\n"
-
-#: /home/kovid/work/calibre/src/calibre/web/feeds/main.py:87
-msgid ""
-"Options to control web2disk (used to fetch websites linked from feeds)"
-msgstr ""
-"Options pour contrôler web2disk (utilisé pour récupérer les sites web liés à "
-"partir des flux)"
-
-#: /home/kovid/work/calibre/src/calibre/web/feeds/main.py:105
-msgid "Dont show the progress bar"
-msgstr "Ne pas afficher la barre de progression"
-
-#: /home/kovid/work/calibre/src/calibre/web/feeds/main.py:120
-#: /home/kovid/work/calibre/src/calibre/web/feeds/news.py:689
-msgid "Fetching feeds..."
-msgstr "Récupération des flux..."
-
-#: /home/kovid/work/calibre/src/calibre/web/feeds/news.py:40
-msgid "Unknown News Source"
-msgstr "Source de News inconnue"
-
-#: /home/kovid/work/calibre/src/calibre/web/feeds/news.py:568
-msgid "Download finished"
-msgstr "Téléchargement effectué"
-
-#: /home/kovid/work/calibre/src/calibre/web/feeds/news.py:570
-msgid "Failed to download the following articles:"
-msgstr "Impossible de télécharger les articles suivants;"
-
-#: /home/kovid/work/calibre/src/calibre/web/feeds/news.py:572
-#: /home/kovid/work/calibre/src/calibre/web/feeds/news.py:578
-msgid " from "
-msgstr " de "
-
-#: /home/kovid/work/calibre/src/calibre/web/feeds/news.py:576
-msgid "Failed to download parts of the following articles:"
-msgstr ""
-"Impossible de télécharger certaines parties pour les articles suivants:"
-
-#: /home/kovid/work/calibre/src/calibre/web/feeds/news.py:580
-msgid "\tFailed links:"
-msgstr "\tLiens qui ont échoués:"
-
-#: /home/kovid/work/calibre/src/calibre/web/feeds/news.py:668
-msgid "Could not fetch article. Run with --debug to see the reason"
-msgstr ""
-"Impossible de récupérer l'article. Exécuter avec --debug pour en connaître "
-"la raison"
-
-#: /home/kovid/work/calibre/src/calibre/web/feeds/news.py:693
-msgid "Got feeds from index page"
-msgstr "Obtient les flux à partir de la page d'index"
-
-#: /home/kovid/work/calibre/src/calibre/web/feeds/news.py:699
-msgid "Trying to download cover..."
-msgstr "Essaie de télécharger la couverture..."
-
-#: /home/kovid/work/calibre/src/calibre/web/feeds/news.py:752
-msgid "Starting download [%d thread(s)]..."
-msgstr "Commence le téléchargement [processus %d]..."
-
-#: /home/kovid/work/calibre/src/calibre/web/feeds/news.py:768
-msgid "Feeds downloaded to %s"
-msgstr "Flux téléchargés de %s"
-
-#: /home/kovid/work/calibre/src/calibre/web/feeds/news.py:778
-msgid "Could not download cover: %s"
-msgstr "Impossible de télécharger la couverture: %s"
-
-#: /home/kovid/work/calibre/src/calibre/web/feeds/news.py:785
-msgid "Downloading cover from %s"
-msgstr "Télécharge la couverture de %s"
-
-#: /home/kovid/work/calibre/src/calibre/web/feeds/news.py:899
-msgid "Untitled Article"
-msgstr "Article sans titre"
-
-#: /home/kovid/work/calibre/src/calibre/web/feeds/news.py:954
-msgid ""
-"\n"
-"Downloaded article %s from %s\n"
-"%s"
-msgstr ""
-"\n"
-"Article %s téléchargé à partir de %s\n"
-"%s"
-
-#: /home/kovid/work/calibre/src/calibre/web/feeds/news.py:960
-msgid "Article downloaded: %s"
-msgstr "Article téléchargé : %s"
-
-#: /home/kovid/work/calibre/src/calibre/web/feeds/news.py:966
-msgid "Failed to download article: %s from %s\n"
-msgstr "Impossible de télécharger l'article: %s à partir de %s\n"
-
-#: /home/kovid/work/calibre/src/calibre/web/feeds/news.py:971
-msgid "Article download failed: %s"
-msgstr "Impossible de télécharger l'article: %s"
-
-#: /home/kovid/work/calibre/src/calibre/web/feeds/news.py:986
-#: /home/kovid/work/calibre/src/calibre/web/feeds/recipes/recipe_borba.py:78
-#: /home/kovid/work/calibre/src/calibre/web/feeds/recipes/recipe_glas_srpske.py:76
-#: /home/kovid/work/calibre/src/calibre/web/feeds/recipes/recipe_instapaper.py:56
-#: /home/kovid/work/calibre/src/calibre/web/feeds/recipes/recipe_lamujerdemivida.py:59
-#: /home/kovid/work/calibre/src/calibre/web/feeds/recipes/recipe_laprensa_ni.py:63
-#: /home/kovid/work/calibre/src/calibre/web/feeds/recipes/recipe_pobjeda.py:85
-msgid "Fetching feed"
-msgstr "Récupération du flux"
-
-#: /home/kovid/work/calibre/src/calibre/web/feeds/recipes/recipe_24sata.py:26
-#: /home/kovid/work/calibre/src/calibre/web/feeds/recipes/recipe_dnevnik_cro.py:26
-#: /home/kovid/work/calibre/src/calibre/web/feeds/recipes/recipe_hrt.py:23
-#: /home/kovid/work/calibre/src/calibre/web/feeds/recipes/recipe_jutarnji.py:22
-#: /home/kovid/work/calibre/src/calibre/web/feeds/recipes/recipe_nacional_cro.py:26
-#: /home/kovid/work/calibre/src/calibre/web/feeds/recipes/recipe_vecernji_list.py:26
-msgid "Croatian"
-msgstr "Croate"
-
-#: /home/kovid/work/calibre/src/calibre/web/feeds/recipes/recipe_24sata_rs.py:26
-#: /home/kovid/work/calibre/src/calibre/web/feeds/recipes/recipe_b92.py:23
-#: /home/kovid/work/calibre/src/calibre/web/feeds/recipes/recipe_blic.py:25
-#: /home/kovid/work/calibre/src/calibre/web/feeds/recipes/recipe_borba.py:19
-#: /home/kovid/work/calibre/src/calibre/web/feeds/recipes/recipe_danas.py:22
-#: /home/kovid/work/calibre/src/calibre/web/feeds/recipes/recipe_e_novine.py:26
-#: /home/kovid/work/calibre/src/calibre/web/feeds/recipes/recipe_glas_srpske.py:27
-#: /home/kovid/work/calibre/src/calibre/web/feeds/recipes/recipe_krstarica.py:23
-#: /home/kovid/work/calibre/src/calibre/web/feeds/recipes/recipe_nin.py:31
-#: /home/kovid/work/calibre/src/calibre/web/feeds/recipes/recipe_novosti.py:24
-#: /home/kovid/work/calibre/src/calibre/web/feeds/recipes/recipe_nspm.py:26
-#: /home/kovid/work/calibre/src/calibre/web/feeds/recipes/recipe_pescanik.py:25
-#: /home/kovid/work/calibre/src/calibre/web/feeds/recipes/recipe_pobjeda.py:26
-#: /home/kovid/work/calibre/src/calibre/web/feeds/recipes/recipe_politika.py:23
-#: /home/kovid/work/calibre/src/calibre/web/feeds/recipes/recipe_pressonline.py:25
-#: /home/kovid/work/calibre/src/calibre/web/feeds/recipes/recipe_rts.py:23
-#: /home/kovid/work/calibre/src/calibre/web/feeds/recipes/recipe_tanjug.py:22
-#: /home/kovid/work/calibre/src/calibre/web/feeds/recipes/recipe_vijesti.py:28
-#: /home/kovid/work/calibre/src/calibre/web/feeds/recipes/recipe_vreme.py:28
-msgid "Serbian"
-msgstr "Serbe"
-
-#: /home/kovid/work/calibre/src/calibre/web/feeds/recipes/recipe_adventuregamers.py:13
-#: /home/kovid/work/calibre/src/calibre/web/feeds/recipes/recipe_adventuregamers.py:18
-#: /home/kovid/work/calibre/src/calibre/web/feeds/recipes/recipe_amspec.py:14
-#: /home/kovid/work/calibre/src/calibre/web/feeds/recipes/recipe_ap.py:11
-#: /home/kovid/work/calibre/src/calibre/web/feeds/recipes/recipe_ars_technica.py:13
-#: /home/kovid/work/calibre/src/calibre/web/feeds/recipes/recipe_atlantic.py:17
-#: /home/kovid/work/calibre/src/calibre/web/feeds/recipes/recipe_barrons.py:18
-#: /home/kovid/work/calibre/src/calibre/web/feeds/recipes/recipe_bbc.py:16
-#: /home/kovid/work/calibre/src/calibre/web/feeds/recipes/recipe_business_week.py:16
-#: /home/kovid/work/calibre/src/calibre/web/feeds/recipes/recipe_chicago_breaking_news.py:22
-#: /home/kovid/work/calibre/src/calibre/web/feeds/recipes/recipe_chicago_tribune.py:17
-#: /home/kovid/work/calibre/src/calibre/web/feeds/recipes/recipe_chr_mon.py:11
-#: /home/kovid/work/calibre/src/calibre/web/feeds/recipes/recipe_cincinnati_enquirer.py:10
-#: /home/kovid/work/calibre/src/calibre/web/feeds/recipes/recipe_cnn.py:15
-#: /home/kovid/work/calibre/src/calibre/web/feeds/recipes/recipe_common_dreams.py:8
-#: /home/kovid/work/calibre/src/calibre/web/feeds/recipes/recipe_corriere_della_sera_en.py:23
-#: /home/kovid/work/calibre/src/calibre/web/feeds/recipes/recipe_daily_mail.py:6
-#: /home/kovid/work/calibre/src/calibre/web/feeds/recipes/recipe_daily_telegraph.py:15
-#: /home/kovid/work/calibre/src/calibre/web/feeds/recipes/recipe_discover_magazine.py:17
-#: /home/kovid/work/calibre/src/calibre/web/feeds/recipes/recipe_dna.py:12
-#: /home/kovid/work/calibre/src/calibre/web/feeds/recipes/recipe_ecogeek.py:16
-#: /home/kovid/work/calibre/src/calibre/web/feeds/recipes/recipe_economist.py:17
-#: /home/kovid/work/calibre/src/calibre/web/feeds/recipes/recipe_endgadget.py:16
-#: /home/kovid/work/calibre/src/calibre/web/feeds/recipes/recipe_espn.py:17
-#: /home/kovid/work/calibre/src/calibre/web/feeds/recipes/recipe_exiled.py:23
-#: /home/kovid/work/calibre/src/calibre/web/feeds/recipes/recipe_financial_times.py:16
-#: /home/kovid/work/calibre/src/calibre/web/feeds/recipes/recipe_forbes.py:10
-#: /home/kovid/work/calibre/src/calibre/web/feeds/recipes/recipe_freakonomics.py:13
-#: /home/kovid/work/calibre/src/calibre/web/feeds/recipes/recipe_fudzilla.py:15
-#: /home/kovid/work/calibre/src/calibre/web/feeds/recipes/recipe_glasgow_herald.py:10
-#: /home/kovid/work/calibre/src/calibre/web/feeds/recipes/recipe_globe_and_mail.py:17
-#: /home/kovid/work/calibre/src/calibre/web/feeds/recipes/recipe_guardian.py:16
-#: /home/kovid/work/calibre/src/calibre/web/feeds/recipes/recipe_harpers.py:13
-#: /home/kovid/work/calibre/src/calibre/web/feeds/recipes/recipe_harpers_full.py:27
-#: /home/kovid/work/calibre/src/calibre/web/feeds/recipes/recipe_hindu.py:10
-#: /home/kovid/work/calibre/src/calibre/web/feeds/recipes/recipe_honoluluadvertiser.py:18
-#: /home/kovid/work/calibre/src/calibre/web/feeds/recipes/recipe_iht.py:15
-#: /home/kovid/work/calibre/src/calibre/web/feeds/recipes/recipe_indy_star.py:6
-#: /home/kovid/work/calibre/src/calibre/web/feeds/recipes/recipe_irish_times.py:12
-#: /home/kovid/work/calibre/src/calibre/web/feeds/recipes/recipe_japan_times.py:15
-#: /home/kovid/work/calibre/src/calibre/web/feeds/recipes/recipe_joelonsoftware.py:15
-#: /home/kovid/work/calibre/src/calibre/web/feeds/recipes/recipe_jpost.py:8
-#: /home/kovid/work/calibre/src/calibre/web/feeds/recipes/recipe_juventudrebelde_english.py:44
-#: /home/kovid/work/calibre/src/calibre/web/feeds/recipes/recipe_krstarica_en.py:23
-#: /home/kovid/work/calibre/src/calibre/web/feeds/recipes/recipe_latimes.py:17
-#: /home/kovid/work/calibre/src/calibre/web/feeds/recipes/recipe_linux_magazine.py:16
-#: /home/kovid/work/calibre/src/calibre/web/feeds/recipes/recipe_lrb.py:17
-#: /home/kovid/work/calibre/src/calibre/web/feeds/recipes/recipe_miami_herald.py:19
-#: /home/kovid/work/calibre/src/calibre/web/feeds/recipes/recipe_moscow_times.py:15
-#: /home/kovid/work/calibre/src/calibre/web/feeds/recipes/recipe_msdnmag_en.py:23
-#: /home/kovid/work/calibre/src/calibre/web/feeds/recipes/recipe_nasa.py:34
-#: /home/kovid/work/calibre/src/calibre/web/feeds/recipes/recipe_new_scientist.py:15
-#: /home/kovid/work/calibre/src/calibre/web/feeds/recipes/recipe_new_york_review_of_books.py:18
-#: /home/kovid/work/calibre/src/calibre/web/feeds/recipes/recipe_new_york_review_of_books_no_sub.py:18
-#: /home/kovid/work/calibre/src/calibre/web/feeds/recipes/recipe_new_yorker.py:17
-#: /home/kovid/work/calibre/src/calibre/web/feeds/recipes/recipe_news_times.py:7
-#: /home/kovid/work/calibre/src/calibre/web/feeds/recipes/recipe_newsweek.py:16
-#: /home/kovid/work/calibre/src/calibre/web/feeds/recipes/recipe_nspm_int.py:17
-#: /home/kovid/work/calibre/src/calibre/web/feeds/recipes/recipe_nytimes.py:17
-#: /home/kovid/work/calibre/src/calibre/web/feeds/recipes/recipe_nytimes_sub.py:17
-#: /home/kovid/work/calibre/src/calibre/web/feeds/recipes/recipe_outlook_india.py:17
-#: /home/kovid/work/calibre/src/calibre/web/feeds/recipes/recipe_physics_today.py:11
-#: /home/kovid/work/calibre/src/calibre/web/feeds/recipes/recipe_physics_world.py:8
-#: /home/kovid/work/calibre/src/calibre/web/feeds/recipes/recipe_politico.py:23
-#: /home/kovid/work/calibre/src/calibre/web/feeds/recipes/recipe_portfolio.py:16
-#: /home/kovid/work/calibre/src/calibre/web/feeds/recipes/recipe_reuters.py:12
-#: /home/kovid/work/calibre/src/calibre/web/feeds/recipes/recipe_san_fran_chronicle.py:15
-#: /home/kovid/work/calibre/src/calibre/web/feeds/recipes/recipe_science_aas.py:13
-#: /home/kovid/work/calibre/src/calibre/web/feeds/recipes/recipe_science_news.py:15
-#: /home/kovid/work/calibre/src/calibre/web/feeds/recipes/recipe_sciencedaily.py:15
-#: /home/kovid/work/calibre/src/calibre/web/feeds/recipes/recipe_scientific_american.py:17
-#: /home/kovid/work/calibre/src/calibre/web/feeds/recipes/recipe_seattle_times.py:22
-#: /home/kovid/work/calibre/src/calibre/web/feeds/recipes/recipe_security_watch.py:15
-#: /home/kovid/work/calibre/src/calibre/web/feeds/recipes/recipe_shacknews.py:10
-#: /home/kovid/work/calibre/src/calibre/web/feeds/recipes/recipe_smh.py:19
-#: /home/kovid/work/calibre/src/calibre/web/feeds/recipes/recipe_soldiers.py:26
-#: /home/kovid/work/calibre/src/calibre/web/feeds/recipes/recipe_spiegel_int.py:17
-#: /home/kovid/work/calibre/src/calibre/web/feeds/recipes/recipe_st_petersburg_times.py:23
-#: /home/kovid/work/calibre/src/calibre/web/feeds/recipes/recipe_starbulletin.py:19
-#: /home/kovid/work/calibre/src/calibre/web/feeds/recipes/recipe_straitstimes.py:22
-#: /home/kovid/work/calibre/src/calibre/web/feeds/recipes/recipe_telegraph_uk.py:18
-#: /home/kovid/work/calibre/src/calibre/web/feeds/recipes/recipe_teleread.py:17
-#: /home/kovid/work/calibre/src/calibre/web/feeds/recipes/recipe_the_age.py:19
-#: /home/kovid/work/calibre/src/calibre/web/feeds/recipes/recipe_the_nation.py:17
-#: /home/kovid/work/calibre/src/calibre/web/feeds/recipes/recipe_the_oz.py:16
-#: /home/kovid/work/calibre/src/calibre/web/feeds/recipes/recipe_the_register.py:6
-#: /home/kovid/work/calibre/src/calibre/web/feeds/recipes/recipe_the_scotsman.py:19
-#: /home/kovid/work/calibre/src/calibre/web/feeds/recipes/recipe_themarketticker.py:17
-#: /home/kovid/work/calibre/src/calibre/web/feeds/recipes/recipe_theonion.py:20
-#: /home/kovid/work/calibre/src/calibre/web/feeds/recipes/recipe_time_magazine.py:19
-#: /home/kovid/work/calibre/src/calibre/web/feeds/recipes/recipe_times_online.py:19
-#: /home/kovid/work/calibre/src/calibre/web/feeds/recipes/recipe_tomshardware.py:21
-#: /home/kovid/work/calibre/src/calibre/web/feeds/recipes/recipe_twitchfilms.py:22
-#: /home/kovid/work/calibre/src/calibre/web/feeds/recipes/recipe_upi.py:15
-#: /home/kovid/work/calibre/src/calibre/web/feeds/recipes/recipe_usatoday.py:18
-#: /home/kovid/work/calibre/src/calibre/web/feeds/recipes/recipe_usnews.py:21
-#: /home/kovid/work/calibre/src/calibre/web/feeds/recipes/recipe_utne.py:20
-#: /home/kovid/work/calibre/src/calibre/web/feeds/recipes/recipe_wash_post.py:12
-#: /home/kovid/work/calibre/src/calibre/web/feeds/recipes/recipe_wikinews_en.py:23
-#: /home/kovid/work/calibre/src/calibre/web/feeds/recipes/recipe_winsupersite.py:10
-#: /home/kovid/work/calibre/src/calibre/web/feeds/recipes/recipe_wired.py:15
-#: /home/kovid/work/calibre/src/calibre/web/feeds/recipes/recipe_wsj.py:16
-#: /home/kovid/work/calibre/src/calibre/web/feeds/recipes/recipe_xkcd.py:15
-#: /home/kovid/work/calibre/src/calibre/web/feeds/recipes/recipe_zdnet.py:17
-msgid "English"
-msgstr "Anglais"
 
 #: /home/kovid/work/calibre/src/calibre/web/feeds/recipes/recipe_ambito.py:61
 #: /home/kovid/work/calibre/src/calibre/web/feeds/recipes/recipe_clarin.py:64
@@ -8324,97 +7283,4 @@
 #~ "found:<br><ul>%s</ul>"
 #~ msgstr ""
 #~ "Impossible d'envoyer par email les livres suivants car aucun format "
-<<<<<<< HEAD
-#~ "convenable n'a été trouvé :<br><ul>%s</ul>"
-
-#: /home/kovid/work/calibre/src/calibre/ebooks/lrf/comic/convert_from.py:333
-msgid ""
-"%prog [options] comic.cb[z|r]\n"
-"\n"
-"Convert a comic in a CBZ or CBR file to an ebook.\n"
-msgstr ""
-"%prog [options] comic.cb[z|r]\n"
-"\n"
-"Convertir une bande dessinée en fichier CBZ ou CBR file vers un ebook.\n"
-
-#: /home/kovid/work/calibre/src/calibre/gui2/device.py:489
-msgid ""
-"Could not email the following books as no suitable formats were found:"
-msgstr ""
-"Impossible d'envoyer par email les livres suivants car aucun format "
-"convenable n'a été trouvé :"
-
-#: /home/kovid/work/calibre/src/calibre/gui2/device.py:635
-msgid ""
-"Could not upload the following books to the device, as no suitable formats "
-"were found. Try changing the output format in the upper right corner next to "
-"the red heart and re-converting."
-msgstr ""
-"Impossible de télécharger les livres suivants vers l'appareil, car aucun "
-"format convenable n'a été trouvé. Essayer en changeant le format de sortie "
-"dans le coin en haut à droite près du coeur rouge et relancer la conversion."
-
-#: /home/kovid/work/calibre/src/calibre/gui2/main.py:176
-msgid "Download metadata and covers"
-msgstr "Télécharge des métadonnées et des couvertures"
-
-#: /home/kovid/work/calibre/src/calibre/gui2/main.py:177
-msgid "Download only metadata"
-msgstr "Télécharge seulement des métadonnées"
-
-#: /home/kovid/work/calibre/src/calibre/gui2/main.py:178
-msgid "Download only covers"
-msgstr ""
-
-#: /home/kovid/work/calibre/src/calibre/gui2/main.py:848
-msgid "Cannot download metadata"
-msgstr "Impossible de télécharger les méta-données"
-
-#: /home/kovid/work/calibre/src/calibre/gui2/main.py:858
-msgid "covers"
-msgstr ""
-
-#: /home/kovid/work/calibre/src/calibre/gui2/main.py:858
-msgid "metadata"
-msgstr ""
-
-#: /home/kovid/work/calibre/src/calibre/gui2/main.py:860
-msgid "Downloading %s for %d book(s)"
-msgstr ""
-
-#: /home/kovid/work/calibre/src/calibre/gui2/main.py:881
-msgid "Failed to download some metadata"
-msgstr "Le téléchargement d'une partie des méta-données a échoué"
-
-#: /home/kovid/work/calibre/src/calibre/gui2/main.py:882
-msgid "Failed to download metadata for the following:"
-msgstr "Le téléchargement des méta-données a échoué pour :"
-
-#: /home/kovid/work/calibre/src/calibre/gui2/main.py:885
-msgid "<b>Failed to download metadata:"
-msgstr "<b>Le téléchargement des méta-données a échoué"
-
-#: /home/kovid/work/calibre/src/calibre/gui2/metadata.py:80
-msgid "Book has neither title nor ISBN"
-msgstr "Le livre n'a ni titre ni ISBN"
-
-#: /home/kovid/work/calibre/src/calibre/gui2/metadata.py:96
-msgid "No matches found for this book"
-msgstr "Aucune correspondance pour ce livre"
-
-#: /home/kovid/work/calibre/src/calibre/gui2/viewer/config_ui.py:117
-msgid "Remember last used &window size"
-msgstr ""
-
-#: /home/kovid/work/calibre/src/calibre/gui2/viewer/documentview.py:57
-#: /home/kovid/work/calibre/src/calibre/gui2/viewer/main.py:602
-msgid "Remember last used window size"
-msgstr ""
-
-#: /home/kovid/work/calibre/src/calibre/web/feeds/recipes/recipe_index_hu.py:8
-#: /home/kovid/work/calibre/src/calibre/web/feeds/recipes/recipe_pcworld_hu.py:17
-msgid "Hungarian"
-msgstr ""
-=======
-#~ "convenable n'a été trouvé :<br><ul>%s</ul>"
->>>>>>> 5b4d17c7
+#~ "convenable n'a été trouvé :<br><ul>%s</ul>"