--- conflicted
+++ resolved
@@ -15,7 +15,6 @@
 
 entry_points = {
         'console_scripts': [ \
-<<<<<<< HEAD
              'ebook-device       = calibre.devices.prs500.cli.main:main',
              'ebook-meta         = calibre.ebooks.metadata.cli:main',
              'ebook-convert      = calibre.ebooks.conversion.cli:main',
@@ -42,65 +41,9 @@
              'calibre-customize  = calibre.customize.ui:main',
              'pdftrim            = calibre.ebooks.pdf.pdftrim:main' ,
              'fetch-ebook-metadata = calibre.ebooks.metadata.fetch:main',
+             'calibre-smtp = calibre.utils.smtp:main',
+
         ],
-=======
-                             'prs500    = calibre.devices.prs500.cli.main:main',
-                             'lrf-meta  = calibre.ebooks.lrf.meta:main',
-                             'rtf-meta  = calibre.ebooks.metadata.rtf:main',
-                             'pdf-meta  = calibre.ebooks.metadata.pdf:main',
-                             'lit-meta  = calibre.ebooks.metadata.lit:main',
-                             'imp-meta  = calibre.ebooks.metadata.imp:main',
-                             'rb-meta   = calibre.ebooks.metadata.rb:main',
-                             'opf-meta  = calibre.ebooks.metadata.opf2:main',
-                             'odt-meta  = calibre.ebooks.metadata.odt:main',
-                             'epub-meta = calibre.ebooks.metadata.epub:main',
-                             'mobi-meta = calibre.ebooks.metadata.mobi:main',
-                             'txt2lrf   = calibre.ebooks.lrf.txt.convert_from:main',
-                             'html2lrf  = calibre.ebooks.lrf.html.convert_from:main',
-                             'html2oeb  = calibre.ebooks.html:main',
-                             'html2epub = calibre.ebooks.epub.from_html:main',
-                             'odt2oeb   = calibre.ebooks.odt.to_oeb:main',
-                             'markdown-calibre  = calibre.ebooks.markdown.markdown:main',
-                             'lit2lrf   = calibre.ebooks.lrf.lit.convert_from:main',
-                             'epub2lrf  = calibre.ebooks.lrf.epub.convert_from:main',
-                             'rtf2lrf   = calibre.ebooks.lrf.rtf.convert_from:main',
-                             'web2disk  = calibre.web.fetch.simple:main',
-                             'feeds2disk = calibre.web.feeds.main:main',
-                             'calibre-server = calibre.library.server:main',
-                             'feeds2lrf  = calibre.ebooks.lrf.feeds.convert_from:main',
-                             'feeds2epub = calibre.ebooks.epub.from_feeds:main',
-                             'feeds2mobi = calibre.ebooks.mobi.from_feeds:main',
-                             'web2lrf   = calibre.ebooks.lrf.web.convert_from:main',
-                             'pdf2lrf   = calibre.ebooks.lrf.pdf.convert_from:main',
-                             'mobi2lrf  = calibre.ebooks.lrf.mobi.convert_from:main',
-                             'fb22lrf   = calibre.ebooks.lrf.fb2.convert_from:main',
-                             'fb2-meta  = calibre.ebooks.metadata.fb2:main',
-                             'any2lrf   = calibre.ebooks.lrf.any.convert_from:main',
-                             'any2epub  = calibre.ebooks.epub.from_any:main',
-                             'any2lit   = calibre.ebooks.lit.from_any:main',
-                             'any2mobi  = calibre.ebooks.mobi.from_any:main',
-                             'lrf2lrs   = calibre.ebooks.lrf.lrfparser:main',
-                             'lrs2lrf   = calibre.ebooks.lrf.lrs.convert_from:main',
-                             'pdfreflow = calibre.ebooks.lrf.pdf.reflow:main',
-                             'librarything = calibre.ebooks.metadata.library_thing:main',
-                             'mobi2oeb  = calibre.ebooks.mobi.reader:main',
-                             'oeb2mobi  = calibre.ebooks.mobi.writer:main',
-                             'lit2oeb   = calibre.ebooks.lit.reader:main',
-                             'oeb2lit   = calibre.ebooks.lit.writer:main',
-                             'comic2lrf = calibre.ebooks.lrf.comic.convert_from:main',
-                             'comic2epub = calibre.ebooks.epub.from_comic:main',
-                             'comic2mobi = calibre.ebooks.mobi.from_comic:main',
-                             'comic2pdf  = calibre.ebooks.pdf.from_comic:main',
-                             'calibre-debug      = calibre.debug:main',
-                             'calibredb          = calibre.library.cli:main',
-                             'calibre-fontconfig = calibre.utils.fontconfig:main',
-                             'calibre-parallel   = calibre.parallel:main',
-                             'calibre-customize  = calibre.customize.ui:main',
-                             'pdftrim = calibre.ebooks.pdf.pdftrim:main' ,
-                             'fetch-ebook-metadata = calibre.ebooks.metadata.fetch:main',
-                             'calibre-smtp = calibre.utils.smtp:main',
-                           ],
->>>>>>> a153f31b
         'gui_scripts'    : [
             __appname__+' = calibre.gui2.main:main',
             'lrfviewer    = calibre.gui2.lrf_renderer.main:main',
@@ -254,13 +197,7 @@
         f.write(opts_and_words('feeds2epub', feeds2epub, feed_titles))
         f.write(opts_and_words('feeds2mobi', feeds2mobi, feed_titles))
         f.write(opts_and_words('fetch-ebook-metadata', fem_op, []))
-<<<<<<< HEAD
-=======
         f.write(opts_and_words('calibre-smtp', smtp_op, []))
-        f.write(opts_and_exts('html2epub', html2epub, ['html', 'htm', 'xhtm', 'xhtml', 'opf']))
-        f.write(opts_and_exts('html2oeb', html2oeb, ['html', 'htm', 'xhtm', 'xhtml']))
-        f.write(opts_and_exts('odt2oeb', odt2oeb, ['odt']))
->>>>>>> a153f31b
         f.write('''
 _prs500_ls()
 {
