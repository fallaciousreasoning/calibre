--- conflicted
+++ resolved
@@ -27,10 +27,6 @@
         self.path = path
         self.name = os.path.basename(path)
 
-<<<<<<< HEAD
-
-=======
->>>>>>> eba26565
 class USBMS(Device):
     FORMATS = []
     EBOOK_DIR_MAIN = ''
@@ -39,38 +35,38 @@
 
     def __init__(self, key='-1', log_packets=False, report_progress=None):
         pass
-            
+
     def get_device_information(self, end_session=True):
-        """ 
-        Ask device for device information. See L{DeviceInfoQuery}. 
+        """
+        Ask device for device information. See L{DeviceInfoQuery}.
         @return: (device name, device version, software version on device, mime type)
         """
         return (self.__class__.__name__, '', '', '')
-    
+
     def books(self, oncard=False, end_session=True):
         bl = BookList()
-        
+
         if oncard and self._card_prefix is None:
             return bl
 
         prefix = self._card_prefix if oncard else self._main_prefix
         ebook_dir = self.EBOOK_DIR_CARD if oncard else self.EBOOK_DIR_MAIN
-        
+
         # Get all books in all directories under the root ebook_dir directory
         for path, dirs, files in os.walk(os.path.join(prefix, ebook_dir)):
             # Filter out anything that isn't in the list of supported ebook types
             for book_type in self.FORMATS:
                 for filename in fnmatch.filter(files, '*.%s' % (book_type)):
                     title, author, mime = self.__class__.extract_book_metadata_by_filename(filename)
-                    
+
                     bl.append(Book(os.path.join(path, filename), title, author, mime))
         return bl
-    
-    def upload_books(self, files, names, on_card=False, end_session=True, 
+
+    def upload_books(self, files, names, on_card=False, end_session=True,
                      metadata=None):
         if on_card and not self._card_prefix:
             raise ValueError(_('The reader has no storage card connected.'))
-            
+
         if not on_card:
             path = os.path.join(self._main_prefix, self.EBOOK_DIR_MAIN)
         else:
@@ -87,21 +83,21 @@
         sizes = map(get_size, files)
         size = sum(sizes)
 
-        if on_card and size > self.free_space()[2] - 1024*1024: 
+        if on_card and size > self.free_space()[2] - 1024*1024:
             raise FreeSpaceError(_("There is insufficient free space on the storage card"))
-        if not on_card and size > self.free_space()[0] - 2*1024*1024: 
+        if not on_card and size > self.free_space()[0] - 2*1024*1024:
             raise FreeSpaceError(_("There is insufficient free space in main memory"))
 
         paths = []
         names = iter(names)
         metadata = iter(metadata)
-        
+
         for infile in files:
             newpath = path
-            
+
             if self.SUPPORTS_SUB_DIRS:
                 mdata = metadata.next()
-                
+
                 if 'tags' in mdata.keys():
                     for tag in mdata['tags']:
                         if tag.startswith('/'):
@@ -111,32 +107,32 @@
 
             if not os.path.exists(newpath):
                 os.makedirs(newpath)
-            
-            filepath = os.path.join(newpath, names.next())                
+
+            filepath = os.path.join(newpath, names.next())
             paths.append(filepath)
-            
+
             if hasattr(infile, 'read'):
                 infile.seek(0)
-                
+
                 dest = open(filepath, 'wb')
                 shutil.copyfileobj(infile, dest, 10*1024*1024)
 
-                dest.flush()                
+                dest.flush()
                 dest.close()
             else:
                 shutil.copy2(infile, filepath)
-    
+
         return zip(paths, cycle([on_card]))
-    
+
     @classmethod
-    def add_books_to_metadata(cls, locations, metadata, booklists):    
+    def add_books_to_metadata(cls, locations, metadata, booklists):
         for location in locations:
             path = location[0]
             on_card = 1 if location[1] else 0
-            
+
             title, author, mime = cls.extract_book_metadata_by_filename(os.path.basename(path))
             booklists[on_card].append(Book(path, title, author, mime))
-    
+
     def delete_books(self, paths, end_session=True):
         for path in paths:
             if os.path.exists(path):
@@ -147,7 +143,7 @@
                         os.removedirs(os.path.dirname(path))
                     except:
                         pass
-    
+
     @classmethod
     def remove_books_from_metadata(cls, paths, booklists):
         for path in paths:
@@ -155,14 +151,14 @@
                 for book in bl:
                     if path.endswith(book.path):
                         bl.remove(book)
-        
+
     def sync_booklists(self, booklists, end_session=True):
         # There is no meta data on the device to update. The device is treated
         # as a mass storage device and does not use a meta data xml file like
         # the Sony Readers.
         pass
-    
-    def get_file(self, path, outfile, end_session=True): 
+
+    def get_file(self, path, outfile, end_session=True):
         path = self.munge_path(path)
         src = open(path, 'rb')
         shutil.copyfileobj(src, outfile, 10*1024*1024)
@@ -232,7 +228,7 @@
         # the filename without the extension
         else:
             book_title = os.path.splitext(filename)[0].replace('_', ' ')
-           
+
         fileext = os.path.splitext(filename)[1][1:]
 
         if fileext in cls.FORMATS:
