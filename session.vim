" Project wide builtins
<<<<<<< HEAD
let g:pyflakes_builtins += ["dynamic_property", '__']
=======
let g:pyflakes_builtins += ["dynamic_property", "__"]
>>>>>>> a45cc97f

python << EOFPY
import os

import vipy

source_file = vipy.vipy.eval('expand("<sfile>")')
project_dir = os.path.dirname(source_file)
src_dir = os.path.abspath(os.path.join(project_dir, 'src'))
base_dir = os.path.join(src_dir, 'calibre')

vipy.session.initialize(project_name='calibre', src_dir=src_dir,
            project_dir=project_dir, base_dir=base_dir)
EOFPY<|MERGE_RESOLUTION|>--- conflicted
+++ resolved
@@ -1,9 +1,5 @@
 " Project wide builtins
-<<<<<<< HEAD
-let g:pyflakes_builtins += ["dynamic_property", '__']
-=======
 let g:pyflakes_builtins += ["dynamic_property", "__"]
->>>>>>> a45cc97f
 
 python << EOFPY
 import os
