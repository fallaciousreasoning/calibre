--- conflicted
+++ resolved
@@ -237,14 +237,9 @@
         print
         print 'Adding poppler'
         for x in ('pdftohtml', 'libpoppler.4.dylib', 'libpoppler-qt4.3.dylib'):
-<<<<<<< HEAD
-            os.link(os.path.join(os.path.expanduser('~/poppler'), x),
-                    os.path.join(frameworks_dir, x))
-=======
             tgt = os.path.join(frameworks_dir, x)
             os.link(os.path.join(os.path.expanduser('~/poppler'), x), tgt)
             self.fix_qt_dependencies(tgt, self.qt_dependencies(tgt))
->>>>>>> 5d800d0d
 
 
 
