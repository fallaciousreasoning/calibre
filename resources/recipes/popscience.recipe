from calibre.web.feeds.news import BasicNewsRecipe
<<<<<<< HEAD
from calibre.ebooks.BeautifulSoup import re
=======
import re
>>>>>>> f54ee65b

class AdvancedUserRecipe1282101454(BasicNewsRecipe):
    title = 'Popular Science'
    language = 'en'
    __author__ = 'TonytheBookworm'
    description = 'Popular Science'
    publisher = 'Popular Science'
    category = 'gadgets,science'
    oldest_article = 7 # change this if you want more current articles. I like to go a week in
    max_articles_per_feed = 100
    no_stylesheets = True
    remove_javascript = True
    use_embedded_content = True

    masthead_url = 'http://www.raytheon.com/newsroom/rtnwcm/groups/Public/documents/masthead/rtn08_popscidec_masthead.jpg'


    feeds          = [

                      ('Gadgets', 'http://www.popsci.com/full-feed/gadgets'),
                      ('Cars', 'http://www.popsci.com/full-feed/cars'),
                      ('Science', 'http://www.popsci.com/full-feed/science'),
                      ('Technology', 'http://www.popsci.com/full-feed/technology'),
                      ('DIY', 'http://www.popsci.com/full-feed/diy'),

                    ]


 #The following will get read of the Gallery: links when found

    def preprocess_html(self, soup) :
        print 'SOUP IS: ', soup
        weblinks = soup.findAll(['head','h2'])
        if weblinks is not None:
            for link in weblinks:
                if re.search('(Gallery)(:)',str(link)):

                  link.parent.extract()
        return soup
  #-----------------------------------------------------------------














<|MERGE_RESOLUTION|>--- conflicted
+++ resolved
@@ -1,9 +1,5 @@
 from calibre.web.feeds.news import BasicNewsRecipe
-<<<<<<< HEAD
-from calibre.ebooks.BeautifulSoup import re
-=======
 import re
->>>>>>> f54ee65b
 
 class AdvancedUserRecipe1282101454(BasicNewsRecipe):
     title = 'Popular Science'
